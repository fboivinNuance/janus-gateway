--- conflicted
+++ resolved
@@ -626,12 +626,7 @@
 	janus_handle *handle = pc->handle;
 	if(handle == NULL)
 		return -2;
-<<<<<<< HEAD
-	if(strstr(candidate, "end-of-candidates")) {
-=======
-	janus_ice_component *component = NULL;
 	if(strlen(candidate) == 0 || strstr(candidate, "end-of-candidates")) {
->>>>>>> dca6fec9
 		/* FIXME Should we do something with this? */
 		JANUS_LOG(LOG_VERB, "[%"SCNu64"] end-of-candidates received\n", handle->handle_id);
 		return 0;
