--- conflicted
+++ resolved
@@ -21,13 +21,8 @@
  * \ref protocols
  */
 
-<<<<<<< HEAD
-#ifndef _JANUS_SDP_H
-#define _JANUS_SDP_H
-=======
 #ifndef JANUS_SDP_H
 #define JANUS_SDP_H
->>>>>>> abb75bd1
 
 
 #include <inttypes.h>
