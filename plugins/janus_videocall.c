--- conflicted
+++ resolved
@@ -729,7 +729,7 @@
 				char rtcpbuf[12];
 				memset(rtcpbuf, 0, 12);
 				janus_rtcp_pli((char *)&rtcpbuf, 12);
-				gateway->relay_rtcp(session->handle, 1, rtcpbuf, 12);
+				gateway->relay_rtcp(session->handle, -1, TRUE, rtcpbuf, 12);
 			}
 			/* Any event we should notify? */
 			if(peer->sim_context.changed_substream) {
@@ -744,17 +744,6 @@
 				gateway->push_event(peer->handle, &janus_videocall_plugin, NULL, event, NULL);
 				json_decref(event);
 			}
-<<<<<<< HEAD
-			if(peer->sim_context.need_pli) {
-				/* Send a PLI */
-				JANUS_LOG(LOG_VERB, "We need a PLI for the simulcast context\n");
-				char rtcpbuf[12];
-				memset(rtcpbuf, 0, 12);
-				janus_rtcp_pli((char *)&rtcpbuf, 12);
-				gateway->relay_rtcp(session->handle, -1, TRUE, rtcpbuf, 12);
-			}
-=======
->>>>>>> 15a629a8
 			if(peer->sim_context.changed_temporal) {
 				/* Notify the user about the temporal layer change */
 				json_t *event = json_object();
