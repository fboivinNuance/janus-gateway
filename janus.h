--- conflicted
+++ resolved
@@ -128,11 +128,7 @@
  * @param[in] transport Pointer to the transport
  * @param[in] instance Pointer to the transport-provided session instance
  * @param[in] request_id Opaque pointer to the request ID, if available
-<<<<<<< HEAD
- * @param[in] admin Whether this is an admin or Janus API request
-=======
  * @param[in] admin Whether this is a Janus API or Admin API request
->>>>>>> 9a872e85
  * @param[in] message Opaque pointer to the original request, if available
  * @returns A pointer to a janus_request instance if successful, NULL otherwise */
 janus_request *janus_request_new(janus_transport *transport, janus_transport_session *instance, void *request_id, gboolean admin, json_t *message);
@@ -152,11 +148,7 @@
 int janus_process_incoming_admin_request(janus_request *request);
 /*! \brief Method to return a successful Janus response message (JSON) to the browser
  * @param[in] request The request instance and its source
-<<<<<<< HEAD
- * @param[in] payload The JSON payload to return
-=======
  * @param[in] payload The payload to return as a JSON object
->>>>>>> 9a872e85
  * @returns 0 on success, a negative integer otherwise
  */
 int janus_process_success(janus_request *request, json_t *payload);
