/*! \file   janus.c
 * \author Lorenzo Miniero <lorenzo@meetecho.com>
 * \copyright GNU General Public License v3
 * \brief  Janus core
 * \details Implementation of the gateway core. This code takes care of
 * the gateway initialization (command line/configuration) and setup,
 * and makes use of the available transport plugins (by default HTTP,
 * WebSockets, RabbitMQ, if compiled) and Janus protocol (a JSON-based
 * protocol) to interact with the applications, whether they're web based
 * or not. The core also takes care of bridging peers and plugins
 * accordingly, in terms of both messaging and real-time media transfer
 * via WebRTC.
 *
 * \ingroup core
 * \ref core
 */

#include <dlfcn.h>
#include <dirent.h>
#include <net/if.h>
#include <netdb.h>
#include <signal.h>
#include <getopt.h>
#include <sys/resource.h>
#include <sys/stat.h>
#include <fcntl.h>
#include <poll.h>

#include "janus.h"
#include "version.h"
#include "cmdline.h"
#include "config.h"
#include "apierror.h"
#include "debug.h"
#include "ip-utils.h"
#include "rtcp.h"
#include "auth.h"
#include "record.h"
#include "events.h"


#define JANUS_NAME				"Janus WebRTC Gateway"
#define JANUS_AUTHOR			"Meetecho s.r.l."
#define JANUS_VERSION			23
#define JANUS_VERSION_STRING	"0.2.3"
#define JANUS_SERVER_NAME		"MyJanusInstance"

#ifdef __MACH__
#define SHLIB_EXT "0.dylib"
#else
#define SHLIB_EXT ".so"
#endif


static janus_config *config = NULL;
static char *config_file = NULL;
static char *configs_folder = NULL;

static GHashTable *transports = NULL;
static GHashTable *transports_so = NULL;

static GHashTable *eventhandlers = NULL;
static GHashTable *eventhandlers_so = NULL;

static GHashTable *plugins = NULL;
static GHashTable *plugins_so = NULL;


/* Daemonization */
static gboolean daemonize = FALSE;
static int pipefd[2];


#ifdef REFCOUNT_DEBUG
/* Reference counters debugging */
GHashTable *counters = NULL;
janus_mutex counters_mutex;
#endif


/* API secrets */
static char *api_secret = NULL, *admin_api_secret = NULL;

/* JSON parameters */
static int janus_process_error_string(janus_request *request, uint64_t session_id, const char *transaction, gint error, gchar *error_string);

static struct janus_json_parameter incoming_request_parameters[] = {
	{"transaction", JSON_STRING, JANUS_JSON_PARAM_REQUIRED},
	{"janus", JSON_STRING, JANUS_JSON_PARAM_REQUIRED},
	{"id", JSON_INTEGER, JANUS_JSON_PARAM_POSITIVE}
};
static struct janus_json_parameter attach_parameters[] = {
	{"plugin", JSON_STRING, JANUS_JSON_PARAM_REQUIRED},
	{"opaque_id", JSON_STRING, 0},
	{"force-bundle", JANUS_JSON_BOOL, 0},
	{"force-rtcp-mux", JANUS_JSON_BOOL, 0}
};
static struct janus_json_parameter body_parameters[] = {
	{"body", JSON_OBJECT, JANUS_JSON_PARAM_REQUIRED}
};
static struct janus_json_parameter jsep_parameters[] = {
	{"type", JSON_STRING, JANUS_JSON_PARAM_REQUIRED},
	{"trickle", JANUS_JSON_BOOL, 0},
	{"sdp", JSON_STRING, JANUS_JSON_PARAM_REQUIRED}
};
static struct janus_json_parameter add_token_parameters[] = {
	{"token", JSON_STRING, JANUS_JSON_PARAM_REQUIRED},
	{"plugins", JSON_ARRAY, 0}
};
static struct janus_json_parameter token_parameters[] = {
	{"token", JSON_STRING, JANUS_JSON_PARAM_REQUIRED}
};
static struct janus_json_parameter admin_parameters[] = {
	{"transaction", JSON_STRING, JANUS_JSON_PARAM_REQUIRED},
	{"janus", JSON_STRING, JANUS_JSON_PARAM_REQUIRED}
};
static struct janus_json_parameter debug_parameters[] = {
	{"debug", JANUS_JSON_BOOL, JANUS_JSON_PARAM_REQUIRED}
};
static struct janus_json_parameter timeout_parameters[] = {
	{"timeout", JSON_INTEGER, JANUS_JSON_PARAM_REQUIRED | JANUS_JSON_PARAM_POSITIVE}
};
static struct janus_json_parameter level_parameters[] = {
	{"level", JSON_INTEGER, JANUS_JSON_PARAM_REQUIRED | JANUS_JSON_PARAM_POSITIVE}
};
static struct janus_json_parameter timestamps_parameters[] = {
	{"timestamps", JANUS_JSON_BOOL, JANUS_JSON_PARAM_REQUIRED}
};
static struct janus_json_parameter colors_parameters[] = {
	{"colors", JANUS_JSON_BOOL, JANUS_JSON_PARAM_REQUIRED}
};
static struct janus_json_parameter mnq_parameters[] = {
	{"max_nack_queue", JSON_INTEGER, JANUS_JSON_PARAM_REQUIRED | JANUS_JSON_PARAM_POSITIVE}
};
static struct janus_json_parameter nmt_parameters[] = {
	{"no_media_timer", JSON_INTEGER, JANUS_JSON_PARAM_REQUIRED | JANUS_JSON_PARAM_POSITIVE}
};

/* Admin/Monitor helpers */
json_t *janus_admin_stream_summary(janus_ice_stream *stream);
json_t *janus_admin_component_summary(janus_ice_component *component);


/* IP addresses */
static gchar *local_ip = NULL;
gchar *janus_get_local_ip(void) {
	return local_ip;
}
static gchar *public_ip = NULL;
gchar *janus_get_public_ip(void) {
	/* Fallback to the local IP, if we have no public one */
	return public_ip ? public_ip : local_ip;
}
void janus_set_public_ip(const char *ip) {
	/* once set do not override */
	if(ip == NULL || public_ip != NULL)
		return;
	public_ip = g_strdup(ip);
}
static volatile gint stop = 0;
static gint stop_signal = 0;
gint janus_is_stopping(void) {
	return g_atomic_int_get(&stop);
}


/* Public instance name */
static gchar *server_name = NULL;

static json_t *janus_create_message(const char *status, uint64_t session_id, const char *transaction) {
	json_t *msg = json_object();
	json_object_set_new(msg, "janus", json_string(status));
	if(session_id > 0)
		json_object_set_new(msg, "session_id", json_integer(session_id));
	if(transaction != NULL)
		json_object_set_new(msg, "transaction", json_string(transaction));
	return msg;
}

/* The default timeout for sessions is 60 seconds: this means that, if
 * we don't get any activity (i.e., no request) on this session for more
 * than 60 seconds, then it's considered expired and we destroy it. That's
 * why we have a keep-alive method in the API. This can be overridden in
 * either janus.cfg or from the command line. Setting this to 0 will
 * disable the timeout mechanism, which is NOT suggested as it may risk
 * having orphaned sessions (sessions not controlled by any transport
 * and never freed). Besides, notice that if you make this shorter than
 * 30s, you'll have to update the timers in janus.js when the long
 * polling mechanism is used and shorten them as well, or you'll risk
 * incurring in unexpected timeouts (when HTTP is used in janus.js, the
 * long poll is used as a keepalive mechanism). */
#define DEFAULT_SESSION_TIMEOUT		60
static uint session_timeout = DEFAULT_SESSION_TIMEOUT;


/* Information */
static json_t *janus_info(const char *transaction) {
	/* Prepare a summary on the gateway */
	json_t *info = janus_create_message("server_info", 0, transaction);
	json_object_set_new(info, "name", json_string(JANUS_NAME));
	json_object_set_new(info, "version", json_integer(JANUS_VERSION));
	json_object_set_new(info, "version_string", json_string(JANUS_VERSION_STRING));
	json_object_set_new(info, "author", json_string(JANUS_AUTHOR));
	json_object_set_new(info, "commit-hash", json_string(janus_build_git_sha));
	json_object_set_new(info, "compile-time", json_string(janus_build_git_time));
	json_object_set_new(info, "log-to-stdout", janus_log_is_stdout_enabled() ? json_true() : json_false());
	json_object_set_new(info, "log-to-file", janus_log_is_logfile_enabled() ? json_true() : json_false());
	if(janus_log_is_logfile_enabled())
		json_object_set_new(info, "log-path", json_string(janus_log_get_logfile_path()));
#ifdef HAVE_SCTP
	json_object_set_new(info, "data_channels", json_true());
#else
	json_object_set_new(info, "data_channels", json_false());
#endif
	json_object_set_new(info, "session-timeout", json_integer(session_timeout));
	json_object_set_new(info, "server-name", json_string(server_name ? server_name : JANUS_SERVER_NAME));
	json_object_set_new(info, "local-ip", json_string(local_ip));
	if(public_ip != NULL)
		json_object_set_new(info, "public-ip", json_string(public_ip));
	json_object_set_new(info, "ipv6", janus_ice_is_ipv6_enabled() ? json_true() : json_false());
	json_object_set_new(info, "ice-lite", janus_ice_is_ice_lite_enabled() ? json_true() : json_false());
	json_object_set_new(info, "ice-tcp", janus_ice_is_ice_tcp_enabled() ? json_true() : json_false());
	if(janus_ice_get_stun_server() != NULL) {
		char server[255];
		g_snprintf(server, 255, "%s:%"SCNu16, janus_ice_get_stun_server(), janus_ice_get_stun_port());
		json_object_set_new(info, "stun-server", json_string(server));
	}
	if(janus_ice_get_turn_server() != NULL) {
		char server[255];
		g_snprintf(server, 255, "%s:%"SCNu16, janus_ice_get_turn_server(), janus_ice_get_turn_port());
		json_object_set_new(info, "turn-server", json_string(server));
	}
	json_object_set_new(info, "api_secret", api_secret ? json_true() : json_false());
	json_object_set_new(info, "auth_token", janus_auth_is_enabled() ? json_true() : json_false());
	json_object_set_new(info, "event_handlers", janus_events_is_enabled() ? json_true() : json_false());
	/* Available transports */
	json_t *t_data = json_object();
	if(transports && g_hash_table_size(transports) > 0) {
		GHashTableIter iter;
		gpointer value;
		g_hash_table_iter_init(&iter, transports);
		while (g_hash_table_iter_next(&iter, NULL, &value)) {
			janus_transport *t = value;
			if(t == NULL) {
				continue;
			}
			json_t *transport = json_object();
			json_object_set_new(transport, "name", json_string(t->get_name()));
			json_object_set_new(transport, "author", json_string(t->get_author()));
			json_object_set_new(transport, "description", json_string(t->get_description()));
			json_object_set_new(transport, "version_string", json_string(t->get_version_string()));
			json_object_set_new(transport, "version", json_integer(t->get_version()));
			json_object_set_new(t_data, t->get_package(), transport);
		}
	}
	json_object_set_new(info, "transports", t_data);
	/* Available event handlers */
	json_t *e_data = json_object();
	if(eventhandlers && g_hash_table_size(eventhandlers) > 0) {
		GHashTableIter iter;
		gpointer value;
		g_hash_table_iter_init(&iter, eventhandlers);
		while (g_hash_table_iter_next(&iter, NULL, &value)) {
			janus_eventhandler *e = value;
			if(e == NULL) {
				continue;
			}
			json_t *eventhandler = json_object();
			json_object_set_new(eventhandler, "name", json_string(e->get_name()));
			json_object_set_new(eventhandler, "author", json_string(e->get_author()));
			json_object_set_new(eventhandler, "description", json_string(e->get_description()));
			json_object_set_new(eventhandler, "version_string", json_string(e->get_version_string()));
			json_object_set_new(eventhandler, "version", json_integer(e->get_version()));
			json_object_set_new(e_data, e->get_package(), eventhandler);
		}
	}
	json_object_set_new(info, "events", e_data);
	/* Available plugins */
	json_t *p_data = json_object();
	if(plugins && g_hash_table_size(plugins) > 0) {
		GHashTableIter iter;
		gpointer value;
		g_hash_table_iter_init(&iter, plugins);
		while (g_hash_table_iter_next(&iter, NULL, &value)) {
			janus_plugin *p = value;
			if(p == NULL) {
				continue;
			}
			json_t *plugin = json_object();
			json_object_set_new(plugin, "name", json_string(p->get_name()));
			json_object_set_new(plugin, "author", json_string(p->get_author()));
			json_object_set_new(plugin, "description", json_string(p->get_description()));
			json_object_set_new(plugin, "version_string", json_string(p->get_version_string()));
			json_object_set_new(plugin, "version", json_integer(p->get_version()));
			json_object_set_new(p_data, p->get_package(), plugin);
		}
	}
	json_object_set_new(info, "plugins", p_data);

	return info;
}


/* Logging */
int janus_log_level = LOG_INFO;
gboolean janus_log_timestamps = FALSE;
gboolean janus_log_colors = FALSE;
int lock_debug = 0;
#ifdef REFCOUNT_DEBUG
int refcount_debug = 1;
#else
int refcount_debug = 0;
#endif


/*! \brief Signal handler (just used to intercept CTRL+C and SIGTERM) */
static void janus_handle_signal(int signum) {
	stop_signal = signum;
	switch(g_atomic_int_get(&stop)) {
		case 0:
			JANUS_PRINT("Stopping gateway, please wait...\n");
			break;
		case 1:
			JANUS_PRINT("In a hurry? I'm trying to free resources cleanly, here!\n");
			break;
		default:
			JANUS_PRINT("Ok, leaving immediately...\n");
			break;
	}
	g_atomic_int_inc(&stop);
	if(g_atomic_int_get(&stop) > 2)
		exit(1);
}

/*! \brief Termination handler (atexit) */
static void janus_termination_handler(void) {
	/* Free the instance name, if provided */
	g_free(server_name);
	/* Remove the PID file if we created it */
	janus_pidfile_remove();
	/* Close the logger */
	janus_log_destroy();
	/* If we're daemonizing, we send an error code to the parent */
	if(daemonize) {
		int code = 1;
		ssize_t res = 0;
		do {
			res = write(pipefd[1], &code, sizeof(int));
		} while(res == -1 && errno == EINTR);
	}
}


/** @name Transport plugin callback interface
 * These are the callbacks implemented by the gateway core, as part of
 * the janus_transport_callbacks interface. Everything the transport
 * plugins send the gateway is handled here.
 */
///@{
void janus_transport_incoming_request(janus_transport *plugin, janus_transport_session *transport, void *request_id, gboolean admin, json_t *message, json_error_t *error);
void janus_transport_gone(janus_transport *plugin, janus_transport_session *transport);
gboolean janus_transport_is_api_secret_needed(janus_transport *plugin);
gboolean janus_transport_is_api_secret_valid(janus_transport *plugin, const char *apisecret);
gboolean janus_transport_is_auth_token_needed(janus_transport *plugin);
gboolean janus_transport_is_auth_token_valid(janus_transport *plugin, const char *token);
void janus_transport_notify_event(janus_transport *plugin, void *transport, json_t *event);

static janus_transport_callbacks janus_handler_transport =
	{
		.incoming_request = janus_transport_incoming_request,
		.transport_gone = janus_transport_gone,
		.is_api_secret_needed = janus_transport_is_api_secret_needed,
		.is_api_secret_valid = janus_transport_is_api_secret_valid,
		.is_auth_token_needed = janus_transport_is_auth_token_needed,
		.is_auth_token_valid = janus_transport_is_auth_token_valid,
		.events_is_enabled = janus_events_is_enabled,
		.notify_event = janus_transport_notify_event,
	};
GThreadPool *tasks = NULL;
void janus_transport_task(gpointer data, gpointer user_data);
///@}


/** @name Plugin callback interface
 * These are the callbacks implemented by the gateway core, as part of
 * the janus_callbacks interface. Everything the plugins send the
 * gateway is handled here.
 */
///@{
int janus_plugin_push_event(janus_plugin_session *plugin_session, janus_plugin *plugin, const char *transaction, json_t *message, json_t *jsep);
json_t *janus_plugin_handle_sdp(janus_plugin_session *plugin_session, janus_plugin *plugin, const char *sdp_type, const char *sdp);
void janus_plugin_relay_rtp(janus_plugin_session *plugin_session, int video, char *buf, int len);
void janus_plugin_relay_rtcp(janus_plugin_session *plugin_session, int video, char *buf, int len);
void janus_plugin_relay_data(janus_plugin_session *plugin_session, char *buf, int len);
void janus_plugin_close_pc(janus_plugin_session *plugin_session);
void janus_plugin_end_session(janus_plugin_session *plugin_session);
void janus_plugin_notify_event(janus_plugin *plugin, janus_plugin_session *plugin_session, json_t *event);
static janus_callbacks janus_handler_plugin =
	{
		.push_event = janus_plugin_push_event,
		.relay_rtp = janus_plugin_relay_rtp,
		.relay_rtcp = janus_plugin_relay_rtcp,
		.relay_data = janus_plugin_relay_data,
		.close_pc = janus_plugin_close_pc,
		.end_session = janus_plugin_end_session,
		.events_is_enabled = janus_events_is_enabled,
		.notify_event = janus_plugin_notify_event,
	}; 
///@}


/* Gateway Sessions */
static janus_mutex sessions_mutex;
static GHashTable *sessions = NULL;
static GMainContext *sessions_watchdog_context = NULL;


static void janus_ice_handle_dereference(janus_ice_handle *handle) {
	if(handle)
		janus_refcount_decrease(&handle->ref);
}

static void janus_session_free(const janus_refcount *session_ref) {
	janus_session *session = janus_refcount_containerof(session_ref, janus_session, ref);
	/* This session can be destroyed, free all the resources */
	if(session->ice_handles != NULL) {
		g_hash_table_destroy(session->ice_handles);
		session->ice_handles = NULL;
	}
	if(session->source != NULL) {
		janus_request_destroy(session->source);
		session->source = NULL;
	}
	g_free(session);
}

static gboolean janus_check_sessions(gpointer user_data) {
	if(session_timeout < 1)		/* Session timeouts are disabled */
		return G_SOURCE_CONTINUE;
	janus_mutex_lock(&sessions_mutex);
	if(sessions && g_hash_table_size(sessions) > 0) {
		GHashTableIter iter;
		gpointer value;
		g_hash_table_iter_init(&iter, sessions);
		while (g_hash_table_iter_next(&iter, NULL, &value)) {
			janus_session *session = (janus_session *) value;
			if (!session || g_atomic_int_get(&session->destroyed)) {
				continue;
			}
			gint64 now = janus_get_monotonic_time();
			if (now - session->last_activity >= session_timeout * G_USEC_PER_SEC && !g_atomic_int_get(&session->timeout)) {
				JANUS_LOG(LOG_INFO, "Timeout expired for session %"SCNu64"...\n", session->session_id);

				/* Notify the transport */
				if(session->source) {
					json_t *event = janus_create_message("timeout", session->session_id, NULL);
					/* Send this to the transport client and notify the session's over */
					session->source->transport->send_message(session->source->instance, NULL, FALSE, event);
					session->source->transport->session_over(session->source->instance, session->session_id, TRUE);
				}
				/* Notify event handlers as well */
				if(janus_events_is_enabled())
					janus_events_notify_handlers(JANUS_EVENT_TYPE_SESSION, session->session_id, "timeout", NULL);

				/* FIXME Is this safe? apparently it causes hash table errors on the console */
				g_hash_table_iter_remove(&iter);

				/* Mark the session as over, we'll deal with it later */
				g_atomic_int_set(&session->timeout, 1);
				janus_session_destroy(session);
			}
		}
	}
	janus_mutex_unlock(&sessions_mutex);

	return G_SOURCE_CONTINUE;
}

static gpointer janus_sessions_watchdog(gpointer user_data) {
	GMainLoop *loop = (GMainLoop *) user_data;
	GMainContext *watchdog_context = g_main_loop_get_context(loop);
	GSource *timeout_source;

	timeout_source = g_timeout_source_new_seconds(2);
	g_source_set_callback(timeout_source, janus_check_sessions, watchdog_context, NULL);
	g_source_attach(timeout_source, watchdog_context);
	g_source_unref(timeout_source);

	JANUS_LOG(LOG_INFO, "Sessions watchdog started\n");

	g_main_loop_run(loop);

	JANUS_LOG(LOG_INFO, "Sessions watchdog stopped\n");

	return NULL;
}


janus_session *janus_session_create(guint64 session_id) {
	janus_session *session = NULL;
	if(session_id == 0) {
		while(session_id == 0) {
			session_id = janus_random_uint64();
			session = janus_session_find(session_id);
			if(session != NULL) {
				/* Session ID already taken, try another one */
				janus_refcount_decrease(&session->ref);
				session_id = 0;
			}
		}
	}
	session = (janus_session *)g_malloc0(sizeof(janus_session));
	JANUS_LOG(LOG_INFO, "Creating new session: %"SCNu64"; %p\n", session_id, session);
	if(session == NULL) {
		JANUS_LOG(LOG_FATAL, "Memory error!\n");
		return NULL;
	}
	session->session_id = session_id;
	janus_refcount_init(&session->ref, janus_session_free);
	session->source = NULL;
	g_atomic_int_set(&session->destroyed, 0);
	g_atomic_int_set(&session->timeout, 0);
	session->last_activity = janus_get_monotonic_time();
	janus_mutex_init(&session->mutex);
	janus_mutex_lock(&sessions_mutex);
	g_hash_table_insert(sessions, janus_uint64_dup(session->session_id), session);
	janus_mutex_unlock(&sessions_mutex);
	return session;
}

janus_session *janus_session_find(guint64 session_id) {
	janus_mutex_lock(&sessions_mutex);
	janus_session *session = g_hash_table_lookup(sessions, &session_id);
	if(session != NULL) {
		/* A successful find automatically increases the reference counter:
		 * it's up to the caller to decrease it again when done */
		janus_refcount_increase(&session->ref);
	}
	janus_mutex_unlock(&sessions_mutex);
	return session;
}

void janus_session_notify_event(janus_session *session, json_t *event) {
	if(session != NULL && !g_atomic_int_get(&session->destroyed) && session->source != NULL && session->source->transport != NULL) {
		/* Send this to the transport client */
		JANUS_LOG(LOG_HUGE, "Sending event to %s (%p)\n", session->source->transport->get_package(), session->source->instance);
		session->source->transport->send_message(session->source->instance, NULL, FALSE, event);
	} else {
		/* No transport, free the event */
		json_decref(event);
	}
}


/* Destroys a session but does not remove it from the sessions hash table. */
gint janus_session_destroy(janus_session *session) {
	guint64 session_id = session->session_id;
	JANUS_LOG(LOG_INFO, "Destroying session %"SCNu64"; %p\n", session_id, session);
	if(!g_atomic_int_compare_and_exchange(&session->destroyed, 0, 1))
		return 0;
	janus_session_handles_clear(session);
	/* The session will actually be destroyed when the counter gets to 0 */
	janus_refcount_decrease(&session->ref);

	return 0;
}

janus_ice_handle *janus_session_handles_find(janus_session *session, guint64 handle_id) {
	if(session == NULL)
		return NULL;
	janus_mutex_lock(&session->mutex);
	janus_ice_handle *handle = session->ice_handles ? g_hash_table_lookup(session->ice_handles, &handle_id) : NULL;
	if(handle != NULL) {
		/* A successful find automatically increases the reference counter:
		 * it's up to the caller to decrease it again when done */
		janus_refcount_increase(&handle->ref);
	}
	janus_mutex_unlock(&session->mutex);
	return handle;
}

void janus_session_handles_insert(janus_session *session, janus_ice_handle *handle) {
	janus_mutex_lock(&session->mutex);
	if(session->ice_handles == NULL)
		session->ice_handles = g_hash_table_new_full(g_int64_hash, g_int64_equal, (GDestroyNotify)g_free, (GDestroyNotify)janus_ice_handle_dereference);
	janus_refcount_increase(&handle->ref);
	g_hash_table_insert(session->ice_handles, janus_uint64_dup(handle->handle_id), handle);
	janus_mutex_unlock(&session->mutex);
}

gint janus_session_handles_remove(janus_session *session, janus_ice_handle *handle) {
	janus_mutex_lock(&session->mutex);
	gint error = janus_ice_handle_destroy(session, handle);
	g_hash_table_remove(session->ice_handles, &handle->handle_id);
	janus_mutex_unlock(&session->mutex);
	return error;
}

void janus_session_handles_clear(janus_session *session) {
	janus_mutex_lock(&session->mutex);
	if(session->ice_handles != NULL && g_hash_table_size(session->ice_handles) > 0) {
		GHashTableIter iter;
		gpointer value;
		/* Remove all handles */
		g_hash_table_iter_init(&iter, session->ice_handles);
		while (g_hash_table_iter_next(&iter, NULL, &value)) {
			janus_ice_handle *handle = value;
			if(!handle)
				continue;
			janus_ice_handle_destroy(session, handle);
			g_hash_table_iter_remove(&iter);
		}
	}
	janus_mutex_unlock(&session->mutex);
}

json_t *janus_session_handles_list_json(janus_session *session) {
	json_t *list = json_array();
	janus_mutex_lock(&session->mutex);
	if(session->ice_handles != NULL && g_hash_table_size(session->ice_handles) > 0) {
		GHashTableIter iter;
		gpointer value;
		g_hash_table_iter_init(&iter, session->ice_handles);
		while (g_hash_table_iter_next(&iter, NULL, &value)) {
			janus_ice_handle *handle = value;
			if(!handle)
				continue;
			json_array_append_new(list, json_integer(handle->handle_id));
		}
	}
	janus_mutex_unlock(&session->mutex);
	return list;
}

/* Requests management */
janus_request *janus_request_new(janus_transport *transport, janus_transport_session *instance, void *request_id, gboolean admin, json_t *message) {
	janus_request *request = (janus_request *)g_malloc0(sizeof(janus_request));
	if(request == NULL) {
		JANUS_LOG(LOG_FATAL, "Memory error!\n");
		return NULL;
	}
	request->transport = transport;
	request->instance = instance;
	janus_refcount_increase(&instance->ref);
	request->request_id = request_id;
	request->admin = admin;
	request->message = message;
	return request;
}

void janus_request_destroy(janus_request *request) {
	if(request == NULL)
		return;
	request->transport = NULL;
	janus_refcount_decrease(&request->instance->ref);
	request->instance = NULL;
	request->request_id = NULL;
	if(request->message)
		json_decref(request->message);
	request->message = NULL;
	g_free(request);
}

static int janus_request_check_secret(janus_request *request, guint64 session_id, const gchar *transaction_text) {
	gboolean secret_authorized = FALSE, token_authorized = FALSE;
	if(api_secret == NULL && !janus_auth_is_enabled()) {
		/* Nothing to check */
		secret_authorized = TRUE;
		token_authorized = TRUE;
	} else {
		json_t *root = request->message;
		if(api_secret != NULL) {
			/* There's an API secret, check that the client provided it */
			json_t *secret = json_object_get(root, "apisecret");
			if(secret && json_is_string(secret) && janus_strcmp_const_time(json_string_value(secret), api_secret)) {
				secret_authorized = TRUE;
			}
		}
		if(janus_auth_is_enabled()) {
			/* The token based authentication mechanism is enabled, check that the client provided it */
			json_t *token = json_object_get(root, "token");
			if(token && json_is_string(token) && janus_auth_check_token(json_string_value(token))) {
				token_authorized = TRUE;
			}
		}
		/* We consider a request authorized if either the proper API secret or a valid token has been provided */
		if(!secret_authorized && !token_authorized) {
			return janus_process_error(request, session_id, transaction_text, JANUS_ERROR_UNAUTHORIZED, NULL);
		}
	}
	return 0;
}

static void janus_request_ice_disabled_m_line(janus_ice_handle *handle, int audio, int video, int data, char *sdp) {
	/* Some of the log messages were LOG_HUGE in janus_process_incoming_request and LOG_VERB in janus_plugin_handle_sdp, leaving them at LOG_HUGE. */
	/* FIXME Any disabled m-line? */
	if(strstr(sdp, "m=audio 0")) {
		JANUS_LOG(LOG_VERB, "[%"SCNu64"] Audio disabled via SDP\n", handle->handle_id);
		if(!janus_flags_is_set(&handle->webrtc_flags, JANUS_ICE_HANDLE_WEBRTC_BUNDLE)
				|| (!video && !data)) {
			JANUS_LOG(LOG_HUGE, "[%"SCNu64"]   -- Marking audio stream as disabled\n", handle->handle_id);
			janus_ice_stream *stream = g_hash_table_lookup(handle->streams, GUINT_TO_POINTER(handle->audio_id));
			if(stream)
				stream->disabled = TRUE;
		}
	}
	if(strstr(sdp, "m=video 0")) {
		JANUS_LOG(LOG_VERB, "[%"SCNu64"] Video disabled via SDP\n", handle->handle_id);
		if(!janus_flags_is_set(&handle->webrtc_flags, JANUS_ICE_HANDLE_WEBRTC_BUNDLE)
				|| (!audio && !data)) {
			JANUS_LOG(LOG_HUGE, "[%"SCNu64"]   -- Marking video stream as disabled\n", handle->handle_id);
			janus_ice_stream *stream = NULL;
			if(!janus_flags_is_set(&handle->webrtc_flags, JANUS_ICE_HANDLE_WEBRTC_BUNDLE)) {
				stream = g_hash_table_lookup(handle->streams, GUINT_TO_POINTER(handle->video_id));
			} else {
				gint id = handle->audio_id > 0 ? handle->audio_id : handle->video_id;
				stream = g_hash_table_lookup(handle->streams, GUINT_TO_POINTER(id));
			}
			if(stream)
				stream->disabled = TRUE;
		}
	}
	if(strstr(sdp, "m=application 0 DTLS/SCTP")) {
		JANUS_LOG(LOG_VERB, "[%"SCNu64"] Data Channel disabled via SDP\n", handle->handle_id);
		if(!janus_flags_is_set(&handle->webrtc_flags, JANUS_ICE_HANDLE_WEBRTC_BUNDLE)
				|| (!audio && !video)) {
			JANUS_LOG(LOG_HUGE, "[%"SCNu64"]   -- Marking data channel stream as disabled\n", handle->handle_id);
			janus_ice_stream *stream = NULL;
			if(!janus_flags_is_set(&handle->webrtc_flags, JANUS_ICE_HANDLE_WEBRTC_BUNDLE)) {
				stream = g_hash_table_lookup(handle->streams, GUINT_TO_POINTER(handle->data_id));
			} else {
				gint id = handle->audio_id > 0 ? handle->audio_id : (handle->video_id > 0 ? handle->video_id : handle->data_id);
				stream = g_hash_table_lookup(handle->streams, GUINT_TO_POINTER(id));
			}
			if(stream)
				stream->disabled = TRUE;
		}
	}
}

static void janus_request_ice_remove_rtcp_component(janus_ice_handle *handle, guint stream_id, guint component_id, janus_ice_stream *media_stream) {
	if(media_stream != NULL && media_stream->rtcp_component != NULL && media_stream->components != NULL) {
		nice_agent_attach_recv(handle->agent, stream_id, component_id, g_main_loop_get_context(handle->iceloop), NULL, NULL);
		/* Free the component */
		janus_ice_component_destroy(media_stream->components, media_stream->rtcp_component);
		media_stream->rtcp_component = NULL;
		/* Create a dummy candidate and enforce it as the one to use for this now unneeded component */
		NiceCandidate *c = nice_candidate_new(NICE_CANDIDATE_TYPE_HOST);
		c->component_id = component_id;
		c->stream_id = media_stream->stream_id;
#ifndef HAVE_LIBNICE_TCP
		c->transport = NICE_CANDIDATE_TRANSPORT_UDP;
#endif
		strncpy(c->foundation, "1", NICE_CANDIDATE_MAX_FOUNDATION);
		c->priority = 1;
		nice_address_set_from_string(&c->addr, "127.0.0.1");
		nice_address_set_port(&c->addr, janus_ice_get_rtcpmux_blackhole_port());
		c->username = g_strdup(media_stream->ruser);
		c->password = g_strdup(media_stream->rpass);
		if(!nice_agent_set_selected_remote_candidate(handle->agent, media_stream->stream_id, component_id, c)) {
			JANUS_LOG(LOG_ERR, "[%"SCNu64"] Error forcing dummy candidate on RTCP component of stream %d\n", handle->handle_id, media_stream->stream_id);
			nice_candidate_free(c);
		}
	}
}

static void janus_request_ice_handle_answer(janus_ice_handle *handle, int audio, int video, int data, char *jsep_sdp) {
	/* Some of the log messages were LOG_HUGE in janus_process_incoming_request and LOG_VERB in janus_plugin_handle_sdp, leaving them at LOG_HUGE. */
	if(janus_flags_is_set(&handle->webrtc_flags, JANUS_ICE_HANDLE_WEBRTC_BUNDLE)) {
		JANUS_LOG(LOG_HUGE, "[%"SCNu64"]   -- bundle is supported by the browser, getting rid of one of the RTP/RTCP components, if any...\n", handle->handle_id);
		if(audio) {
			/* Get rid of video and data, if present */
			if(handle->streams && handle->video_stream) {
				handle->audio_stream->video_ssrc = handle->video_stream->video_ssrc;
				handle->audio_stream->video_ssrc_peer = handle->video_stream->video_ssrc_peer;
				handle->audio_stream->video_ssrc_peer_rtx = handle->video_stream->video_ssrc_peer_rtx;
				nice_agent_attach_recv(handle->agent, handle->video_stream->stream_id, 1, g_main_loop_get_context (handle->iceloop), NULL, NULL);
				if(!janus_ice_is_rtcpmux_forced())
					nice_agent_attach_recv(handle->agent, handle->video_stream->stream_id, 2, g_main_loop_get_context (handle->iceloop), NULL, NULL);
				nice_agent_remove_stream(handle->agent, handle->video_stream->stream_id);
				janus_ice_stream_destroy(handle->streams, handle->video_stream);
			}
			handle->video_stream = NULL;
			handle->video_id = 0;
			if(handle->streams && handle->data_stream) {
				nice_agent_attach_recv(handle->agent, handle->data_stream->stream_id, 1, g_main_loop_get_context (handle->iceloop), NULL, NULL);
				nice_agent_remove_stream(handle->agent, handle->data_stream->stream_id);
				janus_ice_stream_destroy(handle->streams, handle->data_stream);
			}
			handle->data_stream = NULL;
			handle->data_id = 0;
			if(!video) {
				handle->audio_stream->video_ssrc = 0;
				handle->audio_stream->video_ssrc_peer = 0;
				g_free(handle->audio_stream->video_rtcp_ctx);
				handle->audio_stream->video_rtcp_ctx = NULL;
			}
		} else if(video) {
			/* Get rid of data, if present */
			if(handle->streams && handle->data_stream) {
				nice_agent_attach_recv(handle->agent, handle->data_stream->stream_id, 1, g_main_loop_get_context (handle->iceloop), NULL, NULL);
				nice_agent_remove_stream(handle->agent, handle->data_stream->stream_id);
				janus_ice_stream_destroy(handle->streams, handle->data_stream);
			}
			handle->data_stream = NULL;
			handle->data_id = 0;
		}
	}
	if(janus_flags_is_set(&handle->webrtc_flags, JANUS_ICE_HANDLE_WEBRTC_RTCPMUX) && !janus_ice_is_rtcpmux_forced()) {
		JANUS_LOG(LOG_HUGE, "[%"SCNu64"]   -- rtcp-mux is supported by the browser, getting rid of RTCP components, if any...\n", handle->handle_id);
		janus_request_ice_remove_rtcp_component(handle, handle->audio_id, 2, handle->audio_stream);
		janus_request_ice_remove_rtcp_component(handle, handle->video_id, 2, handle->video_stream);
	}
	if(jsep_sdp != NULL)
		janus_request_ice_disabled_m_line(handle, audio, video, data, jsep_sdp);
	/* We got our answer */
	janus_flags_clear(&handle->webrtc_flags, JANUS_ICE_HANDLE_WEBRTC_PROCESSING_OFFER);
	/* Any pending trickles? */
	if(handle->pending_trickles) {
		JANUS_LOG(LOG_VERB, "[%"SCNu64"]   -- Processing %d pending trickle candidates\n", handle->handle_id, g_list_length(handle->pending_trickles));
		GList *temp = NULL;
		while(handle->pending_trickles) {
			temp = g_list_first(handle->pending_trickles);
			handle->pending_trickles = g_list_remove_link(handle->pending_trickles, temp);
			janus_ice_trickle *trickle = (janus_ice_trickle *)temp->data;
			g_list_free(temp);
			if(trickle == NULL)
				continue;
			if((janus_get_monotonic_time() - trickle->received) > 45*G_USEC_PER_SEC) {
				/* FIXME Candidate is too old, discard it */
				janus_ice_trickle_destroy(trickle);
				/* FIXME We should report that */
				continue;
			}
			json_t *candidate = trickle->candidate;
			if(candidate == NULL) {
				janus_ice_trickle_destroy(trickle);
				continue;
			}
			if(json_is_object(candidate)) {
				/* We got a single candidate */
				int error = 0;
				const char *error_string = NULL;
				if((error = janus_ice_trickle_parse(handle, candidate, &error_string)) != 0) {
					/* FIXME We should report the error parsing the trickle candidate */
				}
			} else if(json_is_array(candidate)) {
				/* We got multiple candidates in an array */
				JANUS_LOG(LOG_VERB, "[%"SCNu64"] Got multiple candidates (%zu)\n", handle->handle_id, json_array_size(candidate));
				if(json_array_size(candidate) > 0) {
					/* Handle remote candidates */
					size_t i = 0;
					for(i=0; i<json_array_size(candidate); i++) {
						json_t *c = json_array_get(candidate, i);
						/* FIXME We don't care if any trickle fails to parse */
						janus_ice_trickle_parse(handle, c, NULL);
					}
				}
			}
			/* Done, free candidate */
			janus_ice_trickle_destroy(trickle);
		}
	}
	/* This was an answer, check if it's time to start ICE */
	if(janus_flags_is_set(&handle->webrtc_flags, JANUS_ICE_HANDLE_WEBRTC_TRICKLE) &&
		!janus_flags_is_set(&handle->webrtc_flags, JANUS_ICE_HANDLE_WEBRTC_ALL_TRICKLES)) {
		JANUS_LOG(LOG_VERB, "[%"SCNu64"]   -- ICE Trickling is supported by the browser, waiting for remote candidates...\n", handle->handle_id);
		janus_flags_set(&handle->webrtc_flags, JANUS_ICE_HANDLE_WEBRTC_START);
	} else {
		JANUS_LOG(LOG_VERB, "[%"SCNu64"] Done! Sending connectivity checks...\n", handle->handle_id);
		if(handle->audio_id > 0) {
			janus_ice_setup_remote_candidates(handle, handle->audio_id, 1);
			if(!janus_flags_is_set(&handle->webrtc_flags, JANUS_ICE_HANDLE_WEBRTC_RTCPMUX))	/* http://tools.ietf.org/html/rfc5761#section-5.1.3 */
				janus_ice_setup_remote_candidates(handle, handle->audio_id, 2);
		}
		if(handle->video_id > 0) {
			janus_ice_setup_remote_candidates(handle, handle->video_id, 1);
			if(!janus_flags_is_set(&handle->webrtc_flags, JANUS_ICE_HANDLE_WEBRTC_RTCPMUX))	/* http://tools.ietf.org/html/rfc5761#section-5.1.3 */
				janus_ice_setup_remote_candidates(handle, handle->video_id, 2);
		}
		if(handle->data_id > 0) {
			janus_ice_setup_remote_candidates(handle, handle->data_id, 1);
		}
	}
}

int janus_process_incoming_request(janus_request *request) {
	int ret = -1;
	if(request == NULL) {
		JANUS_LOG(LOG_ERR, "Missing request or payload to process, giving up...\n");
		return ret;
	}
	int error_code = 0;
	char error_cause[100];
	json_t *root = request->message;
	/* Ok, let's start with the ids */
	guint64 session_id = 0, handle_id = 0;
	json_t *s = json_object_get(root, "session_id");
	if(s && json_is_integer(s))
		session_id = json_integer_value(s);
	json_t *h = json_object_get(root, "handle_id");
	if(h && json_is_integer(h))
		handle_id = json_integer_value(h);

	janus_session *session = NULL;
	janus_ice_handle *handle = NULL;

	/* Get transaction and message request */
	JANUS_VALIDATE_JSON_OBJECT(root, incoming_request_parameters,
		error_code, error_cause, FALSE,
		JANUS_ERROR_MISSING_MANDATORY_ELEMENT, JANUS_ERROR_INVALID_ELEMENT_TYPE);
	if(error_code != 0) {
		ret = janus_process_error_string(request, session_id, NULL, error_code, error_cause);
		goto jsondone;
	}
	json_t *transaction = json_object_get(root, "transaction");
	const gchar *transaction_text = json_string_value(transaction);
	json_t *message = json_object_get(root, "janus");
	const gchar *message_text = json_string_value(message);

	if(session_id == 0 && handle_id == 0) {
		/* Can only be a 'Create new session', a 'Get info' or a 'Ping/Pong' request */
		if(!strcasecmp(message_text, "info")) {
			ret = janus_process_success(request, janus_info(transaction_text));
			goto jsondone;
		}
		if(!strcasecmp(message_text, "ping")) {
			/* Prepare JSON reply */
			json_t *reply = janus_create_message("pong", 0, transaction_text);
			ret = janus_process_success(request, reply);
			goto jsondone;
		}
		if(strcasecmp(message_text, "create")) {
			ret = janus_process_error(request, session_id, transaction_text, JANUS_ERROR_INVALID_REQUEST_PATH, "Unhandled request '%s' at this path", message_text);
			goto jsondone;
		}
		/* Any secret/token to check? */
		ret = janus_request_check_secret(request, session_id, transaction_text);
		if(ret != 0)
			goto jsondone;
		session_id = 0;
		json_t *id = json_object_get(root, "id");
		if(id != NULL) {
			/* The application provided the session ID to use */
			session_id = json_integer_value(id);
			if(session_id > 0 && (session = janus_session_find(session_id)) != NULL) {
				/* Session ID already taken */
				janus_refcount_decrease(&session->ref);
				ret = janus_process_error(request, session_id, transaction_text, JANUS_ERROR_SESSION_CONFLICT, "Session ID already in use");
				goto jsondone;
			}
		}
		/* Handle it */
		session = janus_session_create(session_id);
		if(session == NULL) {
			ret = janus_process_error(request, session_id, transaction_text, JANUS_ERROR_UNKNOWN, "Memory error");
			goto jsondone;
		}
		session_id = session->session_id;
		/* We increase the counter as this request is using the session */
		janus_refcount_increase(&session->ref);
		/* Take note of the request source that originated this session (HTTP, WebSockets, RabbitMQ?) */
		session->source = janus_request_new(request->transport, request->instance, NULL, FALSE, NULL);
		/* Notify the source that a new session has been created */
		request->transport->session_created(request->instance, session->session_id);
		/* Notify event handlers */
		if(janus_events_is_enabled()) {
			/* Session created, add info on the transport that originated it */
			json_t *transport = json_object();
			json_object_set_new(transport, "transport", json_string(session->source->transport->get_package()));
			char id[32];
			memset(id, 0, sizeof(id));
			g_snprintf(id, sizeof(id), "%p", session->source->instance);
			json_object_set_new(transport, "id", json_string(id));
			janus_events_notify_handlers(JANUS_EVENT_TYPE_SESSION, session_id, "created", transport);
		}
		/* Prepare JSON reply */
		json_t *reply = janus_create_message("success", 0, transaction_text);
		json_t *data = json_object();
		json_object_set_new(data, "id", json_integer(session_id));
		json_object_set_new(reply, "data", data);
		/* Send the success reply */
		ret = janus_process_success(request, reply);
		goto jsondone;
	}
	if(session_id < 1) {
		JANUS_LOG(LOG_ERR, "Invalid session\n");
		ret = janus_process_error(request, session_id, transaction_text, JANUS_ERROR_SESSION_NOT_FOUND, NULL);
		goto jsondone;
	}
	if(h && handle_id < 1) {
		JANUS_LOG(LOG_ERR, "Invalid handle\n");
		ret = janus_process_error(request, session_id, transaction_text, JANUS_ERROR_SESSION_NOT_FOUND, NULL);
		goto jsondone;
	}

	/* Go on with the processing */
	ret = janus_request_check_secret(request, session_id, transaction_text);
	if(ret != 0)
		goto jsondone;

	/* If we got here, make sure we have a session (and/or a handle) */
	session = janus_session_find(session_id);
	if(!session) {
		JANUS_LOG(LOG_ERR, "Couldn't find any session %"SCNu64"...\n", session_id);
		ret = janus_process_error(request, session_id, transaction_text, JANUS_ERROR_SESSION_NOT_FOUND, "No such session %"SCNu64"", session_id);
		goto jsondone;
	}
	/* Update the last activity timer */
	session->last_activity = janus_get_monotonic_time();
	handle = NULL;
	if(handle_id > 0) {
		handle = janus_session_handles_find(session, handle_id);
		if(!handle) {
			JANUS_LOG(LOG_ERR, "Couldn't find any handle %"SCNu64" in session %"SCNu64"...\n", handle_id, session_id);
			ret = janus_process_error(request, session_id, transaction_text, JANUS_ERROR_HANDLE_NOT_FOUND, "No such handle %"SCNu64" in session %"SCNu64"", handle_id, session_id);
			goto jsondone;
		}
	}

	/* What is this? */
	if(!strcasecmp(message_text, "keepalive")) {
		/* Just a keep-alive message, reply with an ack */
		JANUS_LOG(LOG_VERB, "Got a keep-alive on session %"SCNu64"\n", session_id);
		json_t *reply = janus_create_message("ack", session_id, transaction_text);
		/* Send the success reply */
		ret = janus_process_success(request, reply);
	} else if(!strcasecmp(message_text, "attach")) {
		if(handle != NULL) {
			/* Attach is a session-level command */
			ret = janus_process_error(request, session_id, transaction_text, JANUS_ERROR_INVALID_REQUEST_PATH, "Unhandled request '%s' at this path", message_text);
			goto jsondone;
		}
		JANUS_VALIDATE_JSON_OBJECT(root, attach_parameters,
			error_code, error_cause, FALSE,
			JANUS_ERROR_MISSING_MANDATORY_ELEMENT, JANUS_ERROR_INVALID_ELEMENT_TYPE);
		if(error_code != 0) {
			ret = janus_process_error_string(request, session_id, NULL, error_code, error_cause);
			goto jsondone;
		}
		json_t *plugin = json_object_get(root, "plugin");
		gboolean force_bundle = json_is_true(json_object_get(root, "force-bundle"));
		gboolean force_rtcp_mux = json_is_true(json_object_get(root, "force-rtcp-mux"));
		const gchar *plugin_text = json_string_value(plugin);
		janus_plugin *plugin_t = janus_plugin_find(plugin_text);
		if(plugin_t == NULL) {
			ret = janus_process_error(request, session_id, transaction_text, JANUS_ERROR_PLUGIN_NOT_FOUND, "No such plugin '%s'", plugin_text);
			goto jsondone;
		}
		/* If the auth token mechanism is enabled, we should check if this token can access this plugin */
		if(janus_auth_is_enabled()) {
			json_t *token = json_object_get(root, "token");
			if(token != NULL) {
				const char *token_value = json_string_value(token);
				if(token_value && !janus_auth_check_plugin(token_value, plugin_t)) {
					JANUS_LOG(LOG_ERR, "Token '%s' can't access plugin '%s'\n", token_value, plugin_text);
					ret = janus_process_error(request, session_id, transaction_text, JANUS_ERROR_UNAUTHORIZED_PLUGIN, "Provided token can't access plugin '%s'", plugin_text);
					goto jsondone;
				}
			}
		}
		json_t *opaque = json_object_get(root, "opaque_id");
		const char *opaque_id = opaque ? json_string_value(opaque) : NULL;
		/* Create handle */
		handle = janus_ice_handle_create(session, opaque_id);
		if(handle == NULL) {
			ret = janus_process_error(request, session_id, transaction_text, JANUS_ERROR_UNKNOWN, "Memory error");
			goto jsondone;
		}
		handle_id = handle->handle_id;
<<<<<<< HEAD
		/* We increase the counter as this request is using the handle */
		janus_refcount_increase(&handle->ref);
=======
		handle->force_bundle = force_bundle;
		handle->force_rtcp_mux = force_rtcp_mux;
>>>>>>> 58520fba
		/* Attach to the plugin */
		int error = 0;
		if((error = janus_ice_handle_attach_plugin(session, handle, plugin_t)) != 0) {
			/* TODO Make error struct to pass verbose information */
			janus_session_handles_remove(session, handle);
			JANUS_LOG(LOG_ERR, "Couldn't attach to plugin '%s', error '%d'\n", plugin_text, error);
			ret = janus_process_error(request, session_id, transaction_text, JANUS_ERROR_PLUGIN_ATTACH, "Couldn't attach to plugin: error '%d'", error);
			goto jsondone;
		}
		/* Prepare JSON reply */
		json_t *reply = janus_create_message("success", session_id, transaction_text);
		json_t *data = json_object();
		json_object_set_new(data, "id", json_integer(handle_id));
		json_object_set_new(reply, "data", data);
		/* Send the success reply */
		ret = janus_process_success(request, reply);
	} else if(!strcasecmp(message_text, "destroy")) {
		if(handle != NULL) {
			/* Query is a session-level command */
			ret = janus_process_error(request, session_id, transaction_text, JANUS_ERROR_INVALID_REQUEST_PATH, "Unhandled request '%s' at this path", message_text);
			goto jsondone;
		}
		janus_mutex_lock(&sessions_mutex);
		g_hash_table_remove(sessions, &session->session_id);
		janus_mutex_unlock(&sessions_mutex);
		/* Notify the source that the session has been destroyed */
		if(session->source && session->source->transport) {
			session->source->transport->session_over(session->source->instance, session->session_id, FALSE);
		}
		/* Schedule the session for deletion */
		janus_session_destroy(session);

		/* Prepare JSON reply */
		json_t *reply = janus_create_message("success", session_id, transaction_text);
		/* Send the success reply */
		ret = janus_process_success(request, reply);
		/* Notify event handlers as well */
		if(janus_events_is_enabled())
			janus_events_notify_handlers(JANUS_EVENT_TYPE_SESSION, session_id, "destroyed", NULL);
	} else if(!strcasecmp(message_text, "detach")) {
		if(handle == NULL) {
			/* Query is an handle-level command */
			ret = janus_process_error(request, session_id, transaction_text, JANUS_ERROR_INVALID_REQUEST_PATH, "Unhandled request '%s' at this path", message_text);
			goto jsondone;
		}
		if(handle->app == NULL || handle->app_handle == NULL) {
			ret = janus_process_error(request, session_id, transaction_text, JANUS_ERROR_PLUGIN_DETACH, "No plugin to detach from");
			goto jsondone;
		}
		int error = janus_session_handles_remove(session, handle);
		if(error != 0) {
			/* TODO Make error struct to pass verbose information */
			ret = janus_process_error(request, session_id, transaction_text, JANUS_ERROR_PLUGIN_DETACH, "Couldn't detach from plugin: error '%d'", error);
			/* TODO Delete handle instance */
			goto jsondone;
		}
		/* Prepare JSON reply */
		json_t *reply = janus_create_message("success", session_id, transaction_text);
		/* Send the success reply */
		ret = janus_process_success(request, reply);
	} else if(!strcasecmp(message_text, "hangup")) {
		if(handle == NULL) {
			/* Query is an handle-level command */
			ret = janus_process_error(request, session_id, transaction_text, JANUS_ERROR_INVALID_REQUEST_PATH, "Unhandled request '%s' at this path", message_text);
			goto jsondone;
		}
		if(handle->app == NULL || handle->app_handle == NULL) {
			ret = janus_process_error(request, session_id, transaction_text, JANUS_ERROR_PLUGIN_DETACH, "No plugin attached");
			goto jsondone;
		}
		janus_ice_webrtc_hangup(handle, "Janus API");
		/* Prepare JSON reply */
		json_t *reply = janus_create_message("success", session_id, transaction_text);
		/* Send the success reply */
		ret = janus_process_success(request, reply);
	} else if(!strcasecmp(message_text, "message")) {
		if(handle == NULL) {
			/* Query is an handle-level command */
			ret = janus_process_error(request, session_id, transaction_text, JANUS_ERROR_INVALID_REQUEST_PATH, "Unhandled request '%s' at this path", message_text);
			goto jsondone;
		}
		if(handle->app == NULL || handle->app_handle == NULL) {
			ret = janus_process_error(request, session_id, transaction_text, JANUS_ERROR_PLUGIN_MESSAGE, "No plugin to handle this message");
			goto jsondone;
		}
		janus_plugin *plugin_t = (janus_plugin *)handle->app;
		JANUS_LOG(LOG_VERB, "[%"SCNu64"] There's a message for %s\n", handle->handle_id, plugin_t->get_name());
		JANUS_VALIDATE_JSON_OBJECT(root, body_parameters,
			error_code, error_cause, FALSE,
			JANUS_ERROR_MISSING_MANDATORY_ELEMENT, JANUS_ERROR_INVALID_ELEMENT_TYPE);
		if(error_code != 0) {
			ret = janus_process_error_string(request, session_id, transaction_text, error_code, error_cause);
			goto jsondone;
		}
		json_t *body = json_object_get(root, "body");
		/* Is there an SDP attached? */
		json_t *jsep = json_object_get(root, "jsep");
		char *jsep_type = NULL;
		char *jsep_sdp = NULL, *jsep_sdp_stripped = NULL;
		if(jsep != NULL) {
			if(!json_is_object(jsep)) {
				ret = janus_process_error(request, session_id, transaction_text, JANUS_ERROR_INVALID_JSON_OBJECT, "Invalid jsep object");
				goto jsondone;
			}
			JANUS_VALIDATE_JSON_OBJECT_FORMAT("JSEP error: missing mandatory element (%s)",
				"JSEP error: invalid element type (%s should be %s)",
				jsep, jsep_parameters, error_code, error_cause, FALSE,
				JANUS_ERROR_MISSING_MANDATORY_ELEMENT, JANUS_ERROR_INVALID_ELEMENT_TYPE);
			if(error_code != 0) {
				ret = janus_process_error_string(request, session_id, transaction_text, error_code, error_cause);
				goto jsondone;
			}
			json_t *type = json_object_get(jsep, "type");
			jsep_type = g_strdup(json_string_value(type));
			type = NULL;
			gboolean do_trickle = TRUE;
			json_t *jsep_trickle = json_object_get(jsep, "trickle");
			do_trickle = jsep_trickle ? json_is_true(jsep_trickle) : TRUE;
			/* Are we still cleaning up from a previous media session? */
			if(janus_flags_is_set(&handle->webrtc_flags, JANUS_ICE_HANDLE_WEBRTC_CLEANING)) {
				JANUS_LOG(LOG_VERB, "[%"SCNu64"] Still cleaning up from a previous media session, let's wait a bit...\n", handle->handle_id);
				gint64 waited = 0;
				while(janus_flags_is_set(&handle->webrtc_flags, JANUS_ICE_HANDLE_WEBRTC_CLEANING)) {
					g_usleep(100000);
					waited += 100000;
					if(waited >= 3*G_USEC_PER_SEC) {
						JANUS_LOG(LOG_VERB, "[%"SCNu64"]   -- Waited 3 seconds, that's enough!\n", handle->handle_id);
						break;
					}
				}
			}
			/* Check the JSEP type */
			janus_mutex_lock(&handle->mutex);
			int offer = 0;
			if(!strcasecmp(jsep_type, "offer")) {
				offer = 1;
				janus_flags_set(&handle->webrtc_flags, JANUS_ICE_HANDLE_WEBRTC_PROCESSING_OFFER);
				janus_flags_set(&handle->webrtc_flags, JANUS_ICE_HANDLE_WEBRTC_GOT_OFFER);
				janus_flags_clear(&handle->webrtc_flags, JANUS_ICE_HANDLE_WEBRTC_GOT_ANSWER);
			} else if(!strcasecmp(jsep_type, "answer")) {
				janus_flags_set(&handle->webrtc_flags, JANUS_ICE_HANDLE_WEBRTC_GOT_ANSWER);
				offer = 0;
			} else {
				/* TODO Handle other message types as well */
				ret = janus_process_error(request, session_id, transaction_text, JANUS_ERROR_JSEP_UNKNOWN_TYPE, "JSEP error: unknown message type '%s'", jsep_type);
				g_free(jsep_type);
				janus_flags_clear(&handle->webrtc_flags, JANUS_ICE_HANDLE_WEBRTC_PROCESSING_OFFER);
				janus_mutex_unlock(&handle->mutex);
				goto jsondone;
			}
			json_t *sdp = json_object_get(jsep, "sdp");
			jsep_sdp = (char *)json_string_value(sdp);
			JANUS_LOG(LOG_VERB, "[%"SCNu64"] Remote SDP:\n%s", handle->handle_id, jsep_sdp);
			/* Is this valid SDP? */
			char error_str[512];
			int audio = 0, video = 0, data = 0, bundle = 0, rtcpmux = 0, trickle = 0;
			janus_sdp *parsed_sdp = janus_sdp_preparse(jsep_sdp, error_str, sizeof(error_str), &audio, &video, &data, &bundle, &rtcpmux, &trickle);
			trickle = trickle && do_trickle;
			if(parsed_sdp == NULL) {
				/* Invalid SDP */
				ret = janus_process_error_string(request, session_id, transaction_text, JANUS_ERROR_JSEP_INVALID_SDP, error_str);
				g_free(jsep_type);
				janus_flags_clear(&handle->webrtc_flags, JANUS_ICE_HANDLE_WEBRTC_PROCESSING_OFFER);
				janus_mutex_unlock(&handle->mutex);
				goto jsondone;
			}
			/* Notify event handlers */
			if(janus_events_is_enabled()) {
				janus_events_notify_handlers(JANUS_EVENT_TYPE_JSEP,
					session_id, handle_id, "remote", jsep_type, jsep_sdp);
			}
			/* FIXME We're only handling single audio/video lines for now... */
			JANUS_LOG(LOG_VERB, "[%"SCNu64"] Audio %s been negotiated, Video %s been negotiated, SCTP/DataChannels %s been negotiated\n",
			                    handle->handle_id,
			                    audio ? "has" : "has NOT",
			                    video ? "has" : "has NOT",
			                    data ? "have" : "have NOT");
			if(audio > 1) {
				JANUS_LOG(LOG_WARN, "[%"SCNu64"] More than one audio line? only going to negotiate one...\n", handle->handle_id);
			}
			if(video > 1) {
				JANUS_LOG(LOG_WARN, "[%"SCNu64"] More than one video line? only going to negotiate one...\n", handle->handle_id);
			}
			if(data > 1) {
				JANUS_LOG(LOG_WARN, "[%"SCNu64"] More than one data line? only going to negotiate one...\n", handle->handle_id);
			}
#ifndef HAVE_SCTP
			if(data) {
				JANUS_LOG(LOG_WARN, "[%"SCNu64"]   -- DataChannels have been negotiated, but support for them has not been compiled...\n", handle->handle_id);
			}
#endif
			JANUS_LOG(LOG_VERB, "[%"SCNu64"] The browser: %s BUNDLE, %s rtcp-mux, %s doing Trickle ICE\n", handle->handle_id,
			                    bundle  ? "supports" : "does NOT support",
			                    rtcpmux ? "supports" : "does NOT support",
			                    trickle ? "is"       : "is NOT");
			/* Check if it's a new session, or an update... */
			if(!janus_flags_is_set(&handle->webrtc_flags, JANUS_ICE_HANDLE_WEBRTC_READY)
					|| janus_flags_is_set(&handle->webrtc_flags, JANUS_ICE_HANDLE_WEBRTC_ALERT)) {
				/* New session */
				if(offer) {
					/* Setup ICE locally (we received an offer) */
					if(janus_ice_setup_local(handle, offer, audio, video, data, bundle, rtcpmux, trickle) < 0) {
						JANUS_LOG(LOG_ERR, "Error setting ICE locally\n");
						janus_sdp_free(parsed_sdp);
						g_free(jsep_type);
						janus_flags_clear(&handle->webrtc_flags, JANUS_ICE_HANDLE_WEBRTC_PROCESSING_OFFER);
						ret = janus_process_error(request, session_id, transaction_text, JANUS_ERROR_UNKNOWN, "Error setting ICE locally");
						janus_mutex_unlock(&handle->mutex);
						goto jsondone;
					}
				} else {
					/* Make sure we're waiting for an ANSWER in the first place */
					if(!handle->agent) {
						JANUS_LOG(LOG_ERR, "Unexpected ANSWER (did we offer?)\n");
						janus_sdp_free(parsed_sdp);
						g_free(jsep_type);
						janus_flags_clear(&handle->webrtc_flags, JANUS_ICE_HANDLE_WEBRTC_PROCESSING_OFFER);
						ret = janus_process_error(request, session_id, transaction_text, JANUS_ERROR_UNEXPECTED_ANSWER, "Unexpected ANSWER (did we offer?)");
						janus_mutex_unlock(&handle->mutex);
						goto jsondone;
					}
				}
				if(janus_sdp_process(handle, parsed_sdp) < 0) {
					JANUS_LOG(LOG_ERR, "Error processing SDP\n");
					janus_sdp_free(parsed_sdp);
					g_free(jsep_type);
					janus_flags_clear(&handle->webrtc_flags, JANUS_ICE_HANDLE_WEBRTC_PROCESSING_OFFER);
					ret = janus_process_error(request, session_id, transaction_text, JANUS_ERROR_UNEXPECTED_ANSWER, "Error processing SDP");
					janus_mutex_unlock(&handle->mutex);
					goto jsondone;
				}
				if(!offer) {
					/* Set remote candidates now (we received an answer) */
					if(bundle) {
						janus_flags_set(&handle->webrtc_flags, JANUS_ICE_HANDLE_WEBRTC_BUNDLE);
					} else {
						janus_flags_clear(&handle->webrtc_flags, JANUS_ICE_HANDLE_WEBRTC_BUNDLE);
					}
					if(rtcpmux) {
						janus_flags_set(&handle->webrtc_flags, JANUS_ICE_HANDLE_WEBRTC_RTCPMUX);
					} else {
						janus_flags_clear(&handle->webrtc_flags, JANUS_ICE_HANDLE_WEBRTC_RTCPMUX);
					}
					if(trickle) {
						janus_flags_set(&handle->webrtc_flags, JANUS_ICE_HANDLE_WEBRTC_TRICKLE);
					} else {
						janus_flags_clear(&handle->webrtc_flags, JANUS_ICE_HANDLE_WEBRTC_TRICKLE);
					}
<<<<<<< HEAD
					janus_request_ice_handle_answer(handle, audio, video, data, jsep_sdp);
=======
					if(janus_flags_is_set(&handle->webrtc_flags, JANUS_ICE_HANDLE_WEBRTC_BUNDLE)) {
						JANUS_LOG(LOG_HUGE, "[%"SCNu64"]   -- bundle is supported by the browser, getting rid of one of the RTP/RTCP components, if any...\n", handle->handle_id);
						if(audio) {
							/* Get rid of video and data, if present */
							if(handle->streams && handle->video_stream) {
								handle->audio_stream->video_ssrc = handle->video_stream->video_ssrc;
								handle->audio_stream->video_ssrc_peer = handle->video_stream->video_ssrc_peer;
								handle->audio_stream->video_ssrc_peer_rtx = handle->video_stream->video_ssrc_peer_rtx;
								nice_agent_attach_recv(handle->agent, handle->video_stream->stream_id, 1, g_main_loop_get_context (handle->iceloop), NULL, NULL);
								if(!handle->force_rtcp_mux && !janus_ice_is_rtcpmux_forced())
									nice_agent_attach_recv(handle->agent, handle->video_stream->stream_id, 2, g_main_loop_get_context (handle->iceloop), NULL, NULL);
								nice_agent_remove_stream(handle->agent, handle->video_stream->stream_id);
								janus_ice_stream_free(handle->streams, handle->video_stream);
							}
							handle->video_stream = NULL;
							handle->video_id = 0;
							if(handle->streams && handle->data_stream) {
								nice_agent_attach_recv(handle->agent, handle->data_stream->stream_id, 1, g_main_loop_get_context (handle->iceloop), NULL, NULL);
								nice_agent_remove_stream(handle->agent, handle->data_stream->stream_id);
								janus_ice_stream_free(handle->streams, handle->data_stream);
							}
							handle->data_stream = NULL;
							handle->data_id = 0;
							if(!video) {
								handle->audio_stream->video_ssrc = 0;
								handle->audio_stream->video_ssrc_peer = 0;
								g_free(handle->audio_stream->video_rtcp_ctx);
								handle->audio_stream->video_rtcp_ctx = NULL;
							}
						} else if(video) {
							/* Get rid of data, if present */
							if(handle->streams && handle->data_stream) {
								nice_agent_attach_recv(handle->agent, handle->data_stream->stream_id, 1, g_main_loop_get_context (handle->iceloop), NULL, NULL);
								nice_agent_remove_stream(handle->agent, handle->data_stream->stream_id);
								janus_ice_stream_free(handle->streams, handle->data_stream);
							}
							handle->data_stream = NULL;
							handle->data_id = 0;
						}
					}
					if(janus_flags_is_set(&handle->webrtc_flags, JANUS_ICE_HANDLE_WEBRTC_RTCPMUX) && !handle->force_rtcp_mux && !janus_ice_is_rtcpmux_forced()) {
						JANUS_LOG(LOG_HUGE, "[%"SCNu64"]   -- rtcp-mux is supported by the browser, getting rid of RTCP components, if any...\n", handle->handle_id);
						if(handle->audio_stream && handle->audio_stream->components != NULL) {
							nice_agent_attach_recv(handle->agent, handle->audio_id, 2, g_main_loop_get_context (handle->iceloop), NULL, NULL);
							/* Free the component */
							janus_ice_component_free(handle->audio_stream->components, handle->audio_stream->rtcp_component);
							handle->audio_stream->rtcp_component = NULL;
							/* Create a dummy candidate and enforce it as the one to use for this now unneeded component */
							NiceCandidate *c = nice_candidate_new(NICE_CANDIDATE_TYPE_HOST);
							c->component_id = 2;
							c->stream_id = handle->audio_stream->stream_id;
#ifndef HAVE_LIBNICE_TCP
							c->transport = NICE_CANDIDATE_TRANSPORT_UDP;
#endif
							strncpy(c->foundation, "1", NICE_CANDIDATE_MAX_FOUNDATION);
							c->priority = 1;
							nice_address_set_from_string(&c->addr, "127.0.0.1");
							nice_address_set_port(&c->addr, janus_ice_get_rtcpmux_blackhole_port());
							c->username = g_strdup(handle->audio_stream->ruser);
							c->password = g_strdup(handle->audio_stream->rpass);
							if(!nice_agent_set_selected_remote_candidate(handle->agent, handle->audio_stream->stream_id, 2, c)) {
								JANUS_LOG(LOG_ERR, "[%"SCNu64"] Error forcing dummy candidate on RTCP component of stream %d\n", handle->handle_id, handle->audio_stream->stream_id);
								nice_candidate_free(c);
							}
						}
						if(handle->video_stream && handle->video_stream->components != NULL) {
							nice_agent_attach_recv(handle->agent, handle->video_id, 2, g_main_loop_get_context (handle->iceloop), NULL, NULL);
							/* Free the component */
							janus_ice_component_free(handle->video_stream->components, handle->video_stream->rtcp_component);
							handle->video_stream->rtcp_component = NULL;
							/* Create a dummy candidate and enforce it as the one to use for this now unneeded component */
							NiceCandidate *c = nice_candidate_new(NICE_CANDIDATE_TYPE_HOST);
							c->component_id = 2;
							c->stream_id = handle->video_stream->stream_id;
#ifndef HAVE_LIBNICE_TCP
							c->transport = NICE_CANDIDATE_TRANSPORT_UDP;
#endif
							strncpy(c->foundation, "1", NICE_CANDIDATE_MAX_FOUNDATION);
							c->priority = 1;
							nice_address_set_from_string(&c->addr, "127.0.0.1");
							nice_address_set_port(&c->addr, janus_ice_get_rtcpmux_blackhole_port());
							c->username = g_strdup(handle->video_stream->ruser);
							c->password = g_strdup(handle->video_stream->rpass);
							if(!nice_agent_set_selected_remote_candidate(handle->agent, handle->video_stream->stream_id, 2, c)) {
								JANUS_LOG(LOG_ERR, "[%"SCNu64"] Error forcing dummy candidate on RTCP component of stream %d\n", handle->handle_id, handle->video_stream->stream_id);
								nice_candidate_free(c);
							}
						}
					}
					/* FIXME Any disabled m-line? */
					if(strstr(jsep_sdp, "m=audio 0")) {
						JANUS_LOG(LOG_VERB, "[%"SCNu64"] Audio disabled via SDP\n", handle->handle_id);
						if(!janus_flags_is_set(&handle->webrtc_flags, JANUS_ICE_HANDLE_WEBRTC_BUNDLE)
								|| (!video && !data)) {
							JANUS_LOG(LOG_HUGE, "  -- Marking audio stream as disabled\n");
							janus_ice_stream *stream = g_hash_table_lookup(handle->streams, GUINT_TO_POINTER(handle->audio_id));
							if(stream)
								stream->disabled = TRUE;
						}
					}
					if(strstr(jsep_sdp, "m=video 0")) {
						JANUS_LOG(LOG_VERB, "[%"SCNu64"] Video disabled via SDP\n", handle->handle_id);
						if(!janus_flags_is_set(&handle->webrtc_flags, JANUS_ICE_HANDLE_WEBRTC_BUNDLE)
								|| (!audio && !data)) {
							JANUS_LOG(LOG_HUGE, "  -- Marking video stream as disabled\n");
							janus_ice_stream *stream = NULL;
							if(!janus_flags_is_set(&handle->webrtc_flags, JANUS_ICE_HANDLE_WEBRTC_BUNDLE)) {
								stream = g_hash_table_lookup(handle->streams, GUINT_TO_POINTER(handle->video_id));
							} else {
								gint id = handle->audio_id > 0 ? handle->audio_id : handle->video_id;
								stream = g_hash_table_lookup(handle->streams, GUINT_TO_POINTER(id));
							}
							if(stream)
								stream->disabled = TRUE;
						}
					}
					if(strstr(jsep_sdp, "m=application 0 DTLS/SCTP")) {
						JANUS_LOG(LOG_VERB, "[%"SCNu64"] Data Channel disabled via SDP\n", handle->handle_id);
						if(!janus_flags_is_set(&handle->webrtc_flags, JANUS_ICE_HANDLE_WEBRTC_BUNDLE)
								|| (!audio && !video)) {
							JANUS_LOG(LOG_HUGE, "  -- Marking data channel stream as disabled\n");
							janus_ice_stream *stream = NULL;
							if(!janus_flags_is_set(&handle->webrtc_flags, JANUS_ICE_HANDLE_WEBRTC_BUNDLE)) {
								stream = g_hash_table_lookup(handle->streams, GUINT_TO_POINTER(handle->data_id));
							} else {
								gint id = handle->audio_id > 0 ? handle->audio_id : (handle->video_id > 0 ? handle->video_id : handle->data_id);
								stream = g_hash_table_lookup(handle->streams, GUINT_TO_POINTER(id));
							}
							if(stream)
								stream->disabled = TRUE;
						}
					}
					/* We got our answer */
					janus_flags_clear(&handle->webrtc_flags, JANUS_ICE_HANDLE_WEBRTC_PROCESSING_OFFER);
					/* Any pending trickles? */
					if(handle->pending_trickles) {
						JANUS_LOG(LOG_VERB, "[%"SCNu64"]   -- Processing %d pending trickle candidates\n", handle->handle_id, g_list_length(handle->pending_trickles));
						GList *temp = NULL;
						while(handle->pending_trickles) {
							temp = g_list_first(handle->pending_trickles);
							handle->pending_trickles = g_list_remove_link(handle->pending_trickles, temp);
							janus_ice_trickle *trickle = (janus_ice_trickle *)temp->data;
							g_list_free(temp);
							if(trickle == NULL)
								continue;
							if((janus_get_monotonic_time() - trickle->received) > 45*G_USEC_PER_SEC) {
								/* FIXME Candidate is too old, discard it */
								janus_ice_trickle_destroy(trickle);
								/* FIXME We should report that */
								continue;
							}
							json_t *candidate = trickle->candidate;
							if(candidate == NULL) {
								janus_ice_trickle_destroy(trickle);
								continue;
							}
							if(json_is_object(candidate)) {
								/* We got a single candidate */
								int error = 0;
								const char *error_string = NULL;
								if((error = janus_ice_trickle_parse(handle, candidate, &error_string)) != 0) {
									/* FIXME We should report the error parsing the trickle candidate */
								}
							} else if(json_is_array(candidate)) {
								/* We got multiple candidates in an array */
								JANUS_LOG(LOG_VERB, "Got multiple candidates (%zu)\n", json_array_size(candidate));
								if(json_array_size(candidate) > 0) {
									/* Handle remote candidates */
									size_t i = 0;
									for(i=0; i<json_array_size(candidate); i++) {
										json_t *c = json_array_get(candidate, i);
										/* FIXME We don't care if any trickle fails to parse */
										janus_ice_trickle_parse(handle, c, NULL);
									}
								}
							}
							/* Done, free candidate */
							janus_ice_trickle_destroy(trickle);
						}
					}
					/* This was an answer, check if it's time to start ICE */
					if(janus_flags_is_set(&handle->webrtc_flags, JANUS_ICE_HANDLE_WEBRTC_TRICKLE) &&
							!janus_flags_is_set(&handle->webrtc_flags, JANUS_ICE_HANDLE_WEBRTC_ALL_TRICKLES)) {
						JANUS_LOG(LOG_VERB, "[%"SCNu64"]   -- ICE Trickling is supported by the browser, waiting for remote candidates...\n", handle->handle_id);
						janus_flags_set(&handle->webrtc_flags, JANUS_ICE_HANDLE_WEBRTC_START);
					} else {
						JANUS_LOG(LOG_VERB, "[%"SCNu64"] Done! Sending connectivity checks...\n", handle->handle_id);
						if(handle->audio_id > 0) {
							janus_ice_setup_remote_candidates(handle, handle->audio_id, 1);
							if(!janus_flags_is_set(&handle->webrtc_flags, JANUS_ICE_HANDLE_WEBRTC_RTCPMUX))	/* http://tools.ietf.org/html/rfc5761#section-5.1.3 */
								janus_ice_setup_remote_candidates(handle, handle->audio_id, 2);
						}
						if(handle->video_id > 0) {
							janus_ice_setup_remote_candidates(handle, handle->video_id, 1);
							if(!janus_flags_is_set(&handle->webrtc_flags, JANUS_ICE_HANDLE_WEBRTC_RTCPMUX))	/* http://tools.ietf.org/html/rfc5761#section-5.1.3 */
								janus_ice_setup_remote_candidates(handle, handle->video_id, 2);
						}
						if(handle->data_id > 0) {
							janus_ice_setup_remote_candidates(handle, handle->data_id, 1);
						}
					}
>>>>>>> 58520fba
				}
			} else {
				/* TODO Actually handle session updates: for now we ignore them, and just relay them to plugins */
				JANUS_LOG(LOG_WARN, "[%"SCNu64"] Ignoring negotiation update, we don't support them yet...\n", handle->handle_id);
			}
			handle->remote_sdp = g_strdup(jsep_sdp);
			janus_mutex_unlock(&handle->mutex);
			/* Anonymize SDP */
			if(janus_sdp_anonymize(parsed_sdp) < 0) {
				/* Invalid SDP */
				ret = janus_process_error(request, session_id, transaction_text, JANUS_ERROR_JSEP_INVALID_SDP, "JSEP error: invalid SDP");
				janus_sdp_free(parsed_sdp);
				g_free(jsep_type);
				janus_flags_clear(&handle->webrtc_flags, JANUS_ICE_HANDLE_WEBRTC_PROCESSING_OFFER);
				goto jsondone;
			}
			jsep_sdp_stripped = janus_sdp_write(parsed_sdp);
			janus_sdp_free(parsed_sdp);
			sdp = NULL;
			janus_flags_clear(&handle->webrtc_flags, JANUS_ICE_HANDLE_WEBRTC_PROCESSING_OFFER);
		}

		/* Make sure the app handle is still valid */
		if(handle->app == NULL || handle->app_handle == NULL || !janus_plugin_session_is_alive(handle->app_handle)) {
			ret = janus_process_error(request, session_id, transaction_text, JANUS_ERROR_PLUGIN_MESSAGE, "No plugin to handle this message");
			g_free(jsep_type);
			g_free(jsep_sdp_stripped);
			janus_flags_clear(&handle->webrtc_flags, JANUS_ICE_HANDLE_WEBRTC_PROCESSING_OFFER);
			goto jsondone;
		}

		/* Send the message to the plugin (which must eventually free transaction_text and unref the two objects, body and jsep) */
		json_incref(body);
		janus_plugin_result *result = plugin_t->handle_message(handle->app_handle,
			g_strdup((char *)transaction_text), body,
			jsep_sdp_stripped ? json_pack("{ssss}", "type", jsep_type, "sdp", jsep_sdp_stripped) : NULL);
		g_free(jsep_type);
		g_free(jsep_sdp_stripped);
		if(result == NULL) {
			/* Something went horribly wrong! */
			ret = janus_process_error(request, session_id, transaction_text, JANUS_ERROR_PLUGIN_MESSAGE, "Plugin didn't give a result");
			goto jsondone;
		}
		if(result->type == JANUS_PLUGIN_OK) {
			/* The plugin gave a result already (synchronous request/response) */
			if(result->content == NULL || !json_is_object(result->content)) {
				/* Missing content, or not a JSON object */
				ret = janus_process_error(request, session_id, transaction_text, JANUS_ERROR_PLUGIN_MESSAGE,
					result->content == NULL ?
						"Plugin didn't provide any content for this synchronous response" :
						"Plugin returned an invalid JSON response");
				janus_plugin_result_destroy(result);
				goto jsondone;
			}
			/* Reference the content, as destroying the result instance will decref it */
			json_incref(result->content);
			/* Prepare JSON response */
			json_t *reply = janus_create_message("success", session->session_id, transaction_text);
			json_object_set_new(reply, "sender", json_integer(handle->handle_id));
			json_t *plugin_data = json_object();
			json_object_set_new(plugin_data, "plugin", json_string(plugin_t->get_package()));
			json_object_set_new(plugin_data, "data", result->content);
			json_object_set_new(reply, "plugindata", plugin_data);
			/* Send the success reply */
			ret = janus_process_success(request, reply);
		} else if(result->type == JANUS_PLUGIN_OK_WAIT) {
			/* The plugin received the request but didn't process it yet, send an ack (asynchronous notifications may follow) */
			json_t *reply = janus_create_message("ack", session_id, transaction_text);
			if(result->text)
				json_object_set_new(reply, "hint", json_string(result->text));
			/* Send the success reply */
			ret = janus_process_success(request, reply);
		} else {
			/* Something went horribly wrong! */
			ret = janus_process_error_string(request, session_id, transaction_text, JANUS_ERROR_PLUGIN_MESSAGE,
				(char *)(result->text ? result->text : "Plugin returned a severe (unknown) error"));
			janus_plugin_result_destroy(result);
			goto jsondone;
		}
		janus_plugin_result_destroy(result);
	} else if(!strcasecmp(message_text, "trickle")) {
		if(handle == NULL) {
			/* Trickle is an handle-level command */
			ret = janus_process_error(request, session_id, transaction_text, JANUS_ERROR_INVALID_REQUEST_PATH, "Unhandled request '%s' at this path", message_text);
			goto jsondone;
		}
		if(handle->app == NULL || handle->app_handle == NULL || !janus_plugin_session_is_alive(handle->app_handle)) {
			ret = janus_process_error(request, session_id, transaction_text, JANUS_ERROR_PLUGIN_MESSAGE, "No plugin to handle this trickle candidate");
			goto jsondone;
		}
		json_t *candidate = json_object_get(root, "candidate");
		json_t *candidates = json_object_get(root, "candidates");
		if(candidate == NULL && candidates == NULL) {
			ret = janus_process_error(request, session_id, transaction_text, JANUS_ERROR_MISSING_MANDATORY_ELEMENT, "Missing mandatory element (candidate|candidates)");
			goto jsondone;
		}
		if(candidate != NULL && candidates != NULL) {
			ret = janus_process_error(request, session_id, transaction_text, JANUS_ERROR_INVALID_JSON, "Can't have both candidate and candidates");
			goto jsondone;
		}
		janus_mutex_lock(&handle->mutex);
		if(!janus_flags_is_set(&handle->webrtc_flags, JANUS_ICE_HANDLE_WEBRTC_TRICKLE)) {
			/* It looks like this peer supports Trickle, after all */
			JANUS_LOG(LOG_VERB, "Handle %"SCNu64" supports trickle even if it didn't negotiate it...\n", handle->handle_id);
			janus_flags_set(&handle->webrtc_flags, JANUS_ICE_HANDLE_WEBRTC_TRICKLE);
		}
		/* Is there any stream ready? this trickle may get here before the SDP it relates to */
		if(handle->audio_stream == NULL && handle->video_stream == NULL && handle->data_stream == NULL) {
			JANUS_LOG(LOG_WARN, "[%"SCNu64"] No stream, queueing this trickle as it got here before the SDP...\n", handle->handle_id);
			/* Enqueue this trickle candidate(s), we'll process this later */
			janus_ice_trickle *early_trickle = janus_ice_trickle_new(handle, transaction_text, candidate ? candidate : candidates);
			handle->pending_trickles = g_list_append(handle->pending_trickles, early_trickle);
			/* Send the ack right away, an event will tell the application if the candidate(s) failed */
			goto trickledone;
		}
		/* Is the ICE stack ready already? */
		if(janus_flags_is_set(&handle->webrtc_flags, JANUS_ICE_HANDLE_WEBRTC_PROCESSING_OFFER) ||
				!janus_flags_is_set(&handle->webrtc_flags, JANUS_ICE_HANDLE_WEBRTC_GOT_OFFER) ||
				!janus_flags_is_set(&handle->webrtc_flags, JANUS_ICE_HANDLE_WEBRTC_GOT_ANSWER)) {
			const char *cause = NULL;
			if(janus_flags_is_set(&handle->webrtc_flags, JANUS_ICE_HANDLE_WEBRTC_PROCESSING_OFFER))
				cause = "processing the offer";
			else if(!janus_flags_is_set(&handle->webrtc_flags, JANUS_ICE_HANDLE_WEBRTC_GOT_ANSWER))
				cause = "waiting for the answer";
			else if(!janus_flags_is_set(&handle->webrtc_flags, JANUS_ICE_HANDLE_WEBRTC_GOT_OFFER))
				cause = "waiting for the offer";
			JANUS_LOG(LOG_VERB, "[%"SCNu64"] Still %s, queueing this trickle to wait until we're done there...\n",
				handle->handle_id, cause);
			/* Enqueue this trickle candidate(s), we'll process this later */
			janus_ice_trickle *early_trickle = janus_ice_trickle_new(handle, transaction_text, candidate ? candidate : candidates);
			handle->pending_trickles = g_list_append(handle->pending_trickles, early_trickle);
			/* Send the ack right away, an event will tell the application if the candidate(s) failed */
			goto trickledone;
		}
		if(candidate != NULL) {
			/* We got a single candidate */
			int error = 0;
			const char *error_string = NULL;
			if((error = janus_ice_trickle_parse(handle, candidate, &error_string)) != 0) {
				ret = janus_process_error(request, session_id, transaction_text, error, "%s", error_string);
				janus_mutex_unlock(&handle->mutex);
				goto jsondone;
			}
		} else {
			/* We got multiple candidates in an array */
			if(!json_is_array(candidates)) {
				ret = janus_process_error(request, session_id, transaction_text, JANUS_ERROR_INVALID_ELEMENT_TYPE, "candidates is not an array");
				janus_mutex_unlock(&handle->mutex);
				goto jsondone;
			}
			JANUS_LOG(LOG_VERB, "Got multiple candidates (%zu)\n", json_array_size(candidates));
			if(json_array_size(candidates) > 0) {
				/* Handle remote candidates */
				size_t i = 0;
				for(i=0; i<json_array_size(candidates); i++) {
					json_t *c = json_array_get(candidates, i);
					/* FIXME We don't care if any trickle fails to parse */
					janus_ice_trickle_parse(handle, c, NULL);
				}
			}
		}

trickledone:
		janus_mutex_unlock(&handle->mutex);
		/* We reply right away, not to block the web server... */
		json_t *reply = janus_create_message("ack", session_id, transaction_text);
		/* Send the success reply */
		ret = janus_process_success(request, reply);
	} else {
		ret = janus_process_error(request, session_id, transaction_text, JANUS_ERROR_UNKNOWN_REQUEST, "Unknown request '%s'", message_text);
	}

jsondone:
	/* Done processing */
	if(handle != NULL)
		janus_refcount_decrease(&handle->ref);
	if(session != NULL)
		janus_refcount_decrease(&session->ref);
	return ret;
}

static json_t *janus_json_token_plugin_array(const char *token_value) {
	json_t *plugins_list = json_array();
	GList *plugins = janus_auth_list_plugins(token_value);
	if(plugins != NULL) {
		GList *tmp = plugins;
		while(tmp) {
			janus_plugin *p = (janus_plugin *)tmp->data;
			if(p != NULL)
				json_array_append_new(plugins_list, json_string(p->get_package()));
			tmp = tmp->next;
		}
		g_list_free(plugins);
		plugins = NULL;
	}
	return plugins_list;
}

static json_t *janus_json_list_token_plugins(const char *token_value, const gchar *transaction_text) {
	json_t *plugins_list = janus_json_token_plugin_array(token_value);
	/* Prepare JSON reply */
	json_t *reply = janus_create_message("success", 0, transaction_text);
	json_t *data = json_object();
	json_object_set_new(data, "plugins", plugins_list);
	json_object_set_new(reply, "data", data);
	return reply;
}

static int janus_request_allow_token(janus_request *request, guint64 session_id, const gchar *transaction_text, gboolean allow, gboolean add) {
	/* Allow/disallow a valid token valid to access a plugin */
	int ret = -1;
	int error_code = 0;
	char error_cause[100];
	json_t *root = request->message;
	if(!janus_auth_is_enabled()) {
		ret = janus_process_error(request, session_id, transaction_text, JANUS_ERROR_UNKNOWN, "Token based authentication disabled");
		goto jsondone;
	}
	JANUS_VALIDATE_JSON_OBJECT(root, add_token_parameters,
		error_code, error_cause, FALSE,
		JANUS_ERROR_MISSING_MANDATORY_ELEMENT, JANUS_ERROR_INVALID_ELEMENT_TYPE);
	/* Any plugin this token should be limited to? */
	json_t *allowed = json_object_get(root, "plugins");
	if(error_code == 0 && !add && (!allowed || json_array_size(allowed) == 0)) {
		error_code = JANUS_ERROR_INVALID_ELEMENT_TYPE;
		g_strlcpy(error_cause, "Invalid element type (plugins should be a non-empty array)", sizeof(error_cause));
	}
	if(error_code != 0) {
		ret = janus_process_error_string(request, session_id, transaction_text, error_code, error_cause);
		goto jsondone;
	}
	json_t *token = json_object_get(root, "token");
	const char *token_value = json_string_value(token);
	if(add) {
		/* First of all, add the new token */
		if(!janus_auth_add_token(token_value)) {
			ret = janus_process_error(request, session_id, transaction_text, JANUS_ERROR_UNKNOWN, "Error adding token");
			goto jsondone;
		}
	} else {
		/* Check if the token is valid, first */
		if(!janus_auth_check_token(token_value)) {
			ret = janus_process_error(request, session_id, transaction_text, JANUS_ERROR_TOKEN_NOT_FOUND, "Token %s not found", token_value);
			goto jsondone;
		}
	}
	if(allowed && json_array_size(allowed) > 0) {
		/* Specify which plugins this token has access to */
		size_t i = 0;
		gboolean ok = TRUE;
		for(i=0; i<json_array_size(allowed); i++) {
			json_t *p = json_array_get(allowed, i);
			if(!p || !json_is_string(p)) {
				/* FIXME Should we fail here? */
				if(add){
					JANUS_LOG(LOG_WARN, "Invalid plugin passed to the new token request, skipping...\n");
					continue;
				} else {
					JANUS_LOG(LOG_ERR, "Invalid plugin passed to the new token request...\n");
					ok = FALSE;
					break;
				}
			}
			const gchar *plugin_text = json_string_value(p);
			janus_plugin *plugin_t = janus_plugin_find(plugin_text);
			if(plugin_t == NULL) {
				/* FIXME Should we fail here? */
				if(add) {
					JANUS_LOG(LOG_WARN, "No such plugin '%s' passed to the new token request, skipping...\n", plugin_text);
					continue;
				} else {
					JANUS_LOG(LOG_ERR, "No such plugin '%s' passed to the new token request...\n", plugin_text);
					ok = FALSE;
				}
				break;
			}
		}
		if(!ok) {
			ret = janus_process_error(request, session_id, transaction_text, JANUS_ERROR_INVALID_ELEMENT_TYPE, "Invalid element type (some of the provided plugins are invalid)");
			goto jsondone;
		}
		/* Take care of the plugins access limitations */
		i = 0;
		for(i=0; i<json_array_size(allowed); i++) {
			json_t *p = json_array_get(allowed, i);
			const gchar *plugin_text = json_string_value(p);
			janus_plugin *plugin_t = janus_plugin_find(plugin_text);
			if(!(allow ? janus_auth_allow_plugin(token_value, plugin_t) : janus_auth_disallow_plugin(token_value, plugin_t))) {
				/* FIXME Should we notify individual failures? */
				JANUS_LOG(LOG_WARN, "Error allowing access to '%s' to the new token, bad things may happen...\n", plugin_text);
			}
		}
	} else {
		/* No plugin limitation specified, allow all plugins */
		if(plugins && g_hash_table_size(plugins) > 0) {
			GHashTableIter iter;
			gpointer value;
			g_hash_table_iter_init(&iter, plugins);
			while (g_hash_table_iter_next(&iter, NULL, &value)) {
				janus_plugin *plugin_t = value;
				if(plugin_t == NULL)
					continue;
				if(!janus_auth_allow_plugin(token_value, plugin_t)) {
					JANUS_LOG(LOG_WARN, "Error allowing access to '%s' to the new token, bad things may happen...\n", plugin_t->get_package());
				}
			}
		}
	}
	/* Get the list of plugins this new token can now access */
	json_t *reply = janus_json_list_token_plugins(token_value, transaction_text);
	/* Send the success reply */
	ret = janus_process_success(request, reply);
jsondone:
	return ret;
}

/* Admin/monitor WebServer requests handler */
int janus_process_incoming_admin_request(janus_request *request) {
	int ret = -1;
	int error_code = 0;
	char error_cause[100];
	if(request == NULL) {
		JANUS_LOG(LOG_ERR, "Missing request or payload to process, giving up...\n");
		return ret;
	}
	json_t *root = request->message;
	/* Ok, let's start with the ids */
	guint64 session_id = 0, handle_id = 0;
	json_t *s = json_object_get(root, "session_id");
	if(s && json_is_integer(s))
		session_id = json_integer_value(s);
	json_t *h = json_object_get(root, "handle_id");
	if(h && json_is_integer(h))
		handle_id = json_integer_value(h);

	janus_session *session = NULL;
	janus_ice_handle *handle = NULL;

	/* Get transaction and message request */
	JANUS_VALIDATE_JSON_OBJECT(root, admin_parameters,
		error_code, error_cause, FALSE,
		JANUS_ERROR_MISSING_MANDATORY_ELEMENT, JANUS_ERROR_INVALID_ELEMENT_TYPE);
	if(error_code != 0) {
		ret = janus_process_error_string(request, session_id, NULL, error_code, error_cause);
		goto jsondone;
	}
	json_t *transaction = json_object_get(root, "transaction");
	const gchar *transaction_text = json_string_value(transaction);
	json_t *message = json_object_get(root, "janus");
	const gchar *message_text = json_string_value(message);

	if(session_id == 0 && handle_id == 0) {
		/* Can only be a 'Get all sessions' or some general setting manipulation request */
		if(!strcasecmp(message_text, "info")) {
			/* The generic info request */
			ret = janus_process_success(request, janus_info(transaction_text));
			goto jsondone;
		}
		if(admin_api_secret != NULL) {
			/* There's an admin/monitor secret, check that the client provided it */
			json_t *secret = json_object_get(root, "admin_secret");
			if(!secret || !json_is_string(secret) || !janus_strcmp_const_time(json_string_value(secret), admin_api_secret)) {
				ret = janus_process_error(request, session_id, transaction_text, JANUS_ERROR_UNAUTHORIZED, NULL);
				goto jsondone;
			}
		}
		if(!strcasecmp(message_text, "get_status")) {
			/* Return some info on the settings (mostly debug-related, at the moment) */
			json_t *reply = janus_create_message("success", 0, transaction_text);
			json_t *status = json_object();
			json_object_set_new(status, "token_auth", janus_auth_is_enabled() ? json_true() : json_false());
			json_object_set_new(status, "session_timeout", json_integer(session_timeout));
			json_object_set_new(status, "log_level", json_integer(janus_log_level));
			json_object_set_new(status, "log_timestamps", janus_log_timestamps ? json_true() : json_false());
			json_object_set_new(status, "log_colors", janus_log_colors ? json_true() : json_false());
			json_object_set_new(status, "locking_debug", lock_debug ? json_true() : json_false());
			json_object_set_new(status, "refcount_debug", refcount_debug ? json_true() : json_false());
			json_object_set_new(status, "libnice_debug", janus_ice_is_ice_debugging_enabled() ? json_true() : json_false());
			json_object_set_new(status, "max_nack_queue", json_integer(janus_get_max_nack_queue()));
			json_object_set_new(status, "no_media_timer", json_integer(janus_get_no_media_timer()));
			json_object_set_new(reply, "status", status);
			/* Send the success reply */
			ret = janus_process_success(request, reply);
			goto jsondone;
		} else if(!strcasecmp(message_text, "set_session_timeout")) {
			/* Change the session timeout value */
			JANUS_VALIDATE_JSON_OBJECT(root, timeout_parameters,
				error_code, error_cause, FALSE,
				JANUS_ERROR_MISSING_MANDATORY_ELEMENT, JANUS_ERROR_INVALID_ELEMENT_TYPE);
			if(error_code != 0) {
				ret = janus_process_error_string(request, session_id, transaction_text, error_code, error_cause);
				goto jsondone;
			}
			json_t *timeout = json_object_get(root, "timeout");
			int timeout_num = json_integer_value(timeout);
			if(timeout_num < 0) {
				ret = janus_process_error(request, session_id, transaction_text, JANUS_ERROR_INVALID_ELEMENT_TYPE, "Invalid element type (timeout should be a positive integer)");
				goto jsondone;
			}
			session_timeout = timeout_num;
			/* Prepare JSON reply */
			json_t *reply = json_object();
			json_object_set_new(reply, "janus", json_string("success"));
			json_object_set_new(reply, "transaction", json_string(transaction_text));
			json_object_set_new(reply, "timeout", json_integer(session_timeout));
			/* Send the success reply */
			ret = janus_process_success(request, reply);
			goto jsondone;
		} else if(!strcasecmp(message_text, "set_log_level")) {
			/* Change the debug logging level */
			JANUS_VALIDATE_JSON_OBJECT(root, level_parameters,
				error_code, error_cause, FALSE,
				JANUS_ERROR_MISSING_MANDATORY_ELEMENT, JANUS_ERROR_INVALID_ELEMENT_TYPE);
			if(error_code != 0) {
				ret = janus_process_error_string(request, session_id, transaction_text, error_code, error_cause);
				goto jsondone;
			}
			json_t *level = json_object_get(root, "level");
			int level_num = json_integer_value(level);
			if(level_num < LOG_NONE || level_num > LOG_MAX) {
				ret = janus_process_error(request, session_id, transaction_text, JANUS_ERROR_INVALID_ELEMENT_TYPE, "Invalid element type (level should be between %d and %d)", LOG_NONE, LOG_MAX);
				goto jsondone;
			}
			janus_log_level = level_num;
			/* Prepare JSON reply */
			json_t *reply = janus_create_message("success", 0, transaction_text);
			json_object_set_new(reply, "level", json_integer(janus_log_level));
			/* Send the success reply */
			ret = janus_process_success(request, reply);
			goto jsondone;
		} else if(!strcasecmp(message_text, "set_locking_debug")) {
			/* Enable/disable the locking debug (would show a message on the console for every lock attempt) */
			JANUS_VALIDATE_JSON_OBJECT(root, debug_parameters,
				error_code, error_cause, FALSE,
				JANUS_ERROR_MISSING_MANDATORY_ELEMENT, JANUS_ERROR_INVALID_ELEMENT_TYPE);
			if(error_code != 0) {
				ret = janus_process_error_string(request, session_id, transaction_text, error_code, error_cause);
				goto jsondone;
			}
			json_t *debug = json_object_get(root, "debug");
			lock_debug = json_is_true(debug);
			/* Prepare JSON reply */
			json_t *reply = janus_create_message("success", 0, transaction_text);
			json_object_set_new(reply, "locking_debug", lock_debug ? json_true() : json_false());
			/* Send the success reply */
			ret = janus_process_success(request, reply);
			goto jsondone;
		} else if(!strcasecmp(message_text, "set_refcount_debug")) {
			/* Enable/disable the reference counter debug (would show a message on the console for every increase/decrease) */
			JANUS_VALIDATE_JSON_OBJECT(root, debug_parameters,
				error_code, error_cause, FALSE,
				JANUS_ERROR_MISSING_MANDATORY_ELEMENT, JANUS_ERROR_INVALID_ELEMENT_TYPE);
			if(error_code != 0) {
				ret = janus_process_error_string(request, session_id, transaction_text, error_code, error_cause);
				goto jsondone;
			}
			json_t *debug = json_object_get(root, "debug");
			if(json_is_true(debug)) {
				refcount_debug = TRUE;
			} else {
				refcount_debug = FALSE;
			}
			/* Prepare JSON reply */
			json_t *reply = janus_create_message("success", 0, transaction_text);
			json_object_set_new(reply, "refcount_debug", refcount_debug ? json_true() : json_false());
			/* Send the success reply */
			ret = janus_process_success(request, reply);
			goto jsondone;
		} else if(!strcasecmp(message_text, "set_log_timestamps")) {
			/* Enable/disable the log timestamps */
			JANUS_VALIDATE_JSON_OBJECT(root, timestamps_parameters,
				error_code, error_cause, FALSE,
				JANUS_ERROR_MISSING_MANDATORY_ELEMENT, JANUS_ERROR_INVALID_ELEMENT_TYPE);
			if(error_code != 0) {
				ret = janus_process_error_string(request, session_id, transaction_text, error_code, error_cause);
				goto jsondone;
			}
			json_t *timestamps = json_object_get(root, "timestamps");
			janus_log_timestamps = json_is_true(timestamps);
			/* Prepare JSON reply */
			json_t *reply = janus_create_message("success", 0, transaction_text);
			json_object_set_new(reply, "log_timestamps", janus_log_timestamps ? json_true() : json_false());
			/* Send the success reply */
			ret = janus_process_success(request, reply);
			goto jsondone;
		} else if(!strcasecmp(message_text, "set_log_colors")) {
			/* Enable/disable the log colors */
			JANUS_VALIDATE_JSON_OBJECT(root, colors_parameters,
				error_code, error_cause, FALSE,
				JANUS_ERROR_MISSING_MANDATORY_ELEMENT, JANUS_ERROR_INVALID_ELEMENT_TYPE);
			if(error_code != 0) {
				ret = janus_process_error_string(request, session_id, transaction_text, error_code, error_cause);
				goto jsondone;
			}
			json_t *colors = json_object_get(root, "colors");
			janus_log_colors = json_is_true(colors);
			/* Prepare JSON reply */
			json_t *reply = janus_create_message("success", 0, transaction_text);
			json_object_set_new(reply, "log_colors", janus_log_colors ? json_true() : json_false());
			/* Send the success reply */
			ret = janus_process_success(request, reply);
			goto jsondone;
		} else if(!strcasecmp(message_text, "set_libnice_debug")) {
			/* Enable/disable the libnice debugging (http://nice.freedesktop.org/libnice/libnice-Debug-messages.html) */
			JANUS_VALIDATE_JSON_OBJECT(root, debug_parameters,
				error_code, error_cause, FALSE,
				JANUS_ERROR_MISSING_MANDATORY_ELEMENT, JANUS_ERROR_INVALID_ELEMENT_TYPE);
			if(error_code != 0) {
				ret = janus_process_error_string(request, session_id, transaction_text, error_code, error_cause);
				goto jsondone;
			}
			json_t *debug = json_object_get(root, "debug");
			if(json_is_true(debug)) {
				janus_ice_debugging_enable();
			} else {
				janus_ice_debugging_disable();
			}
			/* Prepare JSON reply */
			json_t *reply = janus_create_message("success", 0, transaction_text);
			json_object_set_new(reply, "libnice_debug", janus_ice_is_ice_debugging_enabled() ? json_true() : json_false());
			/* Send the success reply */
			ret = janus_process_success(request, reply);
			goto jsondone;
		} else if(!strcasecmp(message_text, "set_max_nack_queue")) {
			/* Change the current value for the max NACK queue */
			JANUS_VALIDATE_JSON_OBJECT(root, mnq_parameters,
				error_code, error_cause, FALSE,
				JANUS_ERROR_MISSING_MANDATORY_ELEMENT, JANUS_ERROR_INVALID_ELEMENT_TYPE);
			if(error_code != 0) {
				ret = janus_process_error_string(request, session_id, transaction_text, error_code, error_cause);
				goto jsondone;
			}
			json_t *mnq = json_object_get(root, "max_nack_queue");
			int mnq_num = json_integer_value(mnq);
			if(mnq_num < 0 || (mnq_num > 0 && mnq_num < 200)) {
				ret = janus_process_error(request, session_id, transaction_text, JANUS_ERROR_INVALID_ELEMENT_TYPE, "Invalid element type (max_nack_queue, if provided, should be greater than 200)");
				goto jsondone;
			}
			janus_set_max_nack_queue(mnq_num);
			/* Prepare JSON reply */
			json_t *reply = janus_create_message("success", 0, transaction_text);
			json_object_set_new(reply, "max_nack_queue", json_integer(janus_get_max_nack_queue()));
			/* Send the success reply */
			ret = janus_process_success(request, reply);
			goto jsondone;
		} else if(!strcasecmp(message_text, "set_no_media_timer")) {
			/* Change the current value for the no-media timer */
			JANUS_VALIDATE_JSON_OBJECT(root, nmt_parameters,
				error_code, error_cause, FALSE,
				JANUS_ERROR_MISSING_MANDATORY_ELEMENT, JANUS_ERROR_INVALID_ELEMENT_TYPE);
			if(error_code != 0) {
				ret = janus_process_error_string(request, session_id, transaction_text, error_code, error_cause);
				goto jsondone;
			}
			json_t *nmt = json_object_get(root, "no_media_timer");
			int nmt_num = json_integer_value(nmt);
			janus_set_no_media_timer(nmt_num);
			/* Prepare JSON reply */
			json_t *reply = json_object();
			json_object_set_new(reply, "janus", json_string("success"));
			json_object_set_new(reply, "transaction", json_string(transaction_text));
			json_object_set_new(reply, "no_media_timer", json_integer(janus_get_no_media_timer()));
			/* Send the success reply */
			ret = janus_process_success(request, reply);
			goto jsondone;
		} else if(!strcasecmp(message_text, "list_sessions")) {
			/* List sessions */
			session_id = 0;
			json_t *list = json_array();
			if(sessions != NULL && g_hash_table_size(sessions) > 0) {
				janus_mutex_lock(&sessions_mutex);
				GHashTableIter iter;
				gpointer value;
				g_hash_table_iter_init(&iter, sessions);
				while (g_hash_table_iter_next(&iter, NULL, &value)) {
					janus_session *session = value;
					if(session == NULL) {
						continue;
					}
					json_array_append_new(list, json_integer(session->session_id));
				}
				janus_mutex_unlock(&sessions_mutex);
			}
			/* Prepare JSON reply */
			json_t *reply = janus_create_message("success", 0, transaction_text);
			json_object_set_new(reply, "sessions", list);
			/* Send the success reply */
			ret = janus_process_success(request, reply);
			goto jsondone;
		} else if(!strcasecmp(message_text, "add_token")) {
			/* Add a token valid for authentication */
			ret = janus_request_allow_token(request, session_id, transaction_text, TRUE, TRUE);
			goto jsondone;
		} else if(!strcasecmp(message_text, "list_tokens")) {
			/* List all the valid tokens */
			if(!janus_auth_is_enabled()) {
				ret = janus_process_error(request, session_id, transaction_text, JANUS_ERROR_UNKNOWN, "Token based authentication disabled");
				goto jsondone;
			}
			json_t *tokens_list = json_array();
			GList *list = janus_auth_list_tokens();
			if(list != NULL) {
				GList *tmp = list;
				while(tmp) {
					char *token = (char *)tmp->data;
					if(token != NULL) {
						json_t *plugins_list = janus_json_token_plugin_array(token);
						if(json_array_size(plugins_list) > 0) {
							json_t *t = json_object();
							json_object_set_new(t, "token", json_string(token));
							json_object_set_new(t, "allowed_plugins", plugins_list);
							json_array_append_new(tokens_list, t);
						}
						else
							json_decref(plugins_list);
						tmp->data = NULL;
						g_free(token);
					}
					tmp = tmp->next;
				}
				g_list_free(list);
			}
			/* Prepare JSON reply */
			json_t *reply = janus_create_message("success", 0, transaction_text);
			json_t *data = json_object();
			json_object_set_new(data, "tokens", tokens_list);
			json_object_set_new(reply, "data", data);
			/* Send the success reply */
			ret = janus_process_success(request, reply);
			goto jsondone;
		} else if(!strcasecmp(message_text, "allow_token")) {
			/* Allow a valid token valid to access a plugin */
			ret = janus_request_allow_token(request, session_id, transaction_text, TRUE, FALSE);
			goto jsondone;
		} else if(!strcasecmp(message_text, "disallow_token")) {
			/* Disallow a valid token valid from accessing a plugin */
			ret = janus_request_allow_token(request, session_id, transaction_text, FALSE, FALSE);
			goto jsondone;
		} else if(!strcasecmp(message_text, "remove_token")) {
			/* Invalidate a token for authentication purposes */
			if(!janus_auth_is_enabled()) {
				ret = janus_process_error(request, session_id, transaction_text, JANUS_ERROR_UNKNOWN, "Token based authentication disabled");
				goto jsondone;
			}
			JANUS_VALIDATE_JSON_OBJECT(root, token_parameters,
				error_code, error_cause, FALSE,
				JANUS_ERROR_MISSING_MANDATORY_ELEMENT, JANUS_ERROR_INVALID_ELEMENT_TYPE);
			if(error_code != 0) {
				ret = janus_process_error_string(request, session_id, transaction_text, error_code, error_cause);
				goto jsondone;
			}
			json_t *token = json_object_get(root, "token");
			const char *token_value = json_string_value(token);
			if(!janus_auth_remove_token(token_value)) {
				ret = janus_process_error(request, session_id, transaction_text, JANUS_ERROR_UNKNOWN, "Error removing token");
				goto jsondone;
			}
			/* Prepare JSON reply */
			json_t *reply = janus_create_message("success", 0, transaction_text);
			/* Send the success reply */
			ret = janus_process_success(request, reply);
			goto jsondone;
		} else {
			/* No message we know of */
			ret = janus_process_error(request, session_id, transaction_text, JANUS_ERROR_INVALID_REQUEST_PATH, "Unhandled request '%s' at this path", message_text);
			goto jsondone;
		}
	}
	if(session_id < 1) {
		JANUS_LOG(LOG_ERR, "Invalid session\n");
		ret = janus_process_error(request, session_id, transaction_text, JANUS_ERROR_SESSION_NOT_FOUND, NULL);
		goto jsondone;
	}
	if(h && handle_id < 1) {
		JANUS_LOG(LOG_ERR, "Invalid handle\n");
		ret = janus_process_error(request, session_id, transaction_text, JANUS_ERROR_SESSION_NOT_FOUND, NULL);
		goto jsondone;
	}

	/* Go on with the processing */
	if(admin_api_secret != NULL) {
		/* There's an API secret, check that the client provided it */
		json_t *secret = json_object_get(root, "admin_secret");
		if(!secret || !json_is_string(secret) || !janus_strcmp_const_time(json_string_value(secret), admin_api_secret)) {
			ret = janus_process_error(request, session_id, transaction_text, JANUS_ERROR_UNAUTHORIZED, NULL);
			goto jsondone;
		}
	}

	/* If we got here, make sure we have a session (and/or a handle) */
	session = janus_session_find(session_id);
	if(!session) {
		JANUS_LOG(LOG_ERR, "Couldn't find any session %"SCNu64"...\n", session_id);
		ret = janus_process_error(request, session_id, transaction_text, JANUS_ERROR_SESSION_NOT_FOUND, "No such session %"SCNu64"", session_id);
		goto jsondone;
	}
	handle = NULL;
	if(handle_id > 0) {
		handle = janus_session_handles_find(session, handle_id);
		if(!handle) {
			JANUS_LOG(LOG_ERR, "Couldn't find any handle %"SCNu64" in session %"SCNu64"...\n", handle_id, session_id);
			ret = janus_process_error(request, session_id, transaction_text, JANUS_ERROR_HANDLE_NOT_FOUND, "No such handle %"SCNu64" in session %"SCNu64"", handle_id, session_id);
			goto jsondone;
		}
	}

	/* What is this? */
	if(handle == NULL) {
		/* Session-related */
		if(strcasecmp(message_text, "list_handles")) {
			ret = janus_process_error(request, session_id, transaction_text, JANUS_ERROR_INVALID_REQUEST_PATH, "Unhandled request '%s' at this path", message_text);
			goto jsondone;
		}
		/* List handles */
		json_t *list = janus_session_handles_list_json(session);
		/* Prepare JSON reply */
		json_t *reply = janus_create_message("success", session_id, transaction_text);
		json_object_set_new(reply, "handles", list);
		/* Send the success reply */
		ret = janus_process_success(request, reply);
		goto jsondone;
	} else {
		/* Handle-related */
		if(strcasecmp(message_text, "handle_info")) {
			ret = janus_process_error(request, session_id, transaction_text, JANUS_ERROR_INVALID_REQUEST_PATH, "Unhandled request '%s' at this path", message_text);
			goto jsondone;
		}
		/* Prepare info */
		janus_mutex_lock(&handle->mutex);
		json_t *info = json_object();
		json_object_set_new(info, "session_id", json_integer(session_id));
		json_object_set_new(info, "session_last_activity", json_integer(session->last_activity));
		if(session->source && session->source->transport)
			json_object_set_new(info, "session_transport", json_string(session->source->transport->get_package()));
		json_object_set_new(info, "handle_id", json_integer(handle_id));
		if(handle->opaque_id)
			json_object_set_new(info, "opaque_id", json_string(handle->opaque_id));
		json_object_set_new(info, "created", json_integer(handle->created));
		json_object_set_new(info, "send_thread_created", g_atomic_int_get(&handle->send_thread_created) ? json_true() : json_false());
		json_object_set_new(info, "current_time", json_integer(janus_get_monotonic_time()));
		if(handle->app && handle->app_handle && janus_plugin_session_is_alive(handle->app_handle)) {
			janus_plugin *plugin = (janus_plugin *)handle->app;
			json_object_set_new(info, "plugin", json_string(plugin->get_package()));
			if(plugin->query_session) {
				/* FIXME This check will NOT work with legacy plugins that were compiled BEFORE the method was specified in plugin.h */
				json_t *query = plugin->query_session(handle->app_handle);
				if(query != NULL) {
					/* Make sure this is a JSON object */
					if(!json_is_object(query)) {
						JANUS_LOG(LOG_WARN, "Ignoring invalid query response from the plugin (not an object)\n");
						json_decref(query);
					} else {
						json_object_set_new(info, "plugin_specific", query);
					}
					query = NULL;
				}
			}
		}
		json_t *flags = json_object();
		json_object_set_new(flags, "got-offer", janus_flags_is_set(&handle->webrtc_flags, JANUS_ICE_HANDLE_WEBRTC_GOT_OFFER) ? json_true() : json_false());
		json_object_set_new(flags, "got-answer", janus_flags_is_set(&handle->webrtc_flags, JANUS_ICE_HANDLE_WEBRTC_GOT_ANSWER) ? json_true() : json_false());
		json_object_set_new(flags, "processing-offer", janus_flags_is_set(&handle->webrtc_flags, JANUS_ICE_HANDLE_WEBRTC_PROCESSING_OFFER) ? json_true() : json_false());
		json_object_set_new(flags, "starting", janus_flags_is_set(&handle->webrtc_flags, JANUS_ICE_HANDLE_WEBRTC_START) ? json_true() : json_false());
		json_object_set_new(flags, "ready", janus_flags_is_set(&handle->webrtc_flags, JANUS_ICE_HANDLE_WEBRTC_READY) ? json_true() : json_false());
		json_object_set_new(flags, "stopped", janus_flags_is_set(&handle->webrtc_flags, JANUS_ICE_HANDLE_WEBRTC_STOP) ? json_true() : json_false());
		json_object_set_new(flags, "alert", janus_flags_is_set(&handle->webrtc_flags, JANUS_ICE_HANDLE_WEBRTC_ALERT) ? json_true() : json_false());
		json_object_set_new(flags, "bundle", janus_flags_is_set(&handle->webrtc_flags, JANUS_ICE_HANDLE_WEBRTC_BUNDLE) ? json_true() : json_false());
		json_object_set_new(flags, "rtcp-mux", janus_flags_is_set(&handle->webrtc_flags, JANUS_ICE_HANDLE_WEBRTC_RTCPMUX) ? json_true() : json_false());
		json_object_set_new(flags, "trickle", janus_flags_is_set(&handle->webrtc_flags, JANUS_ICE_HANDLE_WEBRTC_TRICKLE) ? json_true() : json_false());
		json_object_set_new(flags, "all-trickles", janus_flags_is_set(&handle->webrtc_flags, JANUS_ICE_HANDLE_WEBRTC_ALL_TRICKLES) ? json_true() : json_false());
		json_object_set_new(flags, "trickle-synced", janus_flags_is_set(&handle->webrtc_flags, JANUS_ICE_HANDLE_WEBRTC_TRICKLE_SYNCED) ? json_true() : json_false());
		json_object_set_new(flags, "data-channels", janus_flags_is_set(&handle->webrtc_flags, JANUS_ICE_HANDLE_WEBRTC_DATA_CHANNELS) ? json_true() : json_false());
		json_object_set_new(flags, "has-audio", janus_flags_is_set(&handle->webrtc_flags, JANUS_ICE_HANDLE_WEBRTC_HAS_AUDIO) ? json_true() : json_false());
		json_object_set_new(flags, "has-video", janus_flags_is_set(&handle->webrtc_flags, JANUS_ICE_HANDLE_WEBRTC_HAS_VIDEO) ? json_true() : json_false());
		json_object_set_new(flags, "plan-b", janus_flags_is_set(&handle->webrtc_flags, JANUS_ICE_HANDLE_WEBRTC_PLAN_B) ? json_true() : json_false());
		json_object_set_new(flags, "cleaning", janus_flags_is_set(&handle->webrtc_flags, JANUS_ICE_HANDLE_WEBRTC_CLEANING) ? json_true() : json_false());
		json_object_set_new(info, "flags", flags);
		if(handle->agent) {
			json_object_set_new(info, "agent-created", json_integer(handle->agent_created));
			json_object_set_new(info, "ice-mode", json_string(janus_ice_is_ice_lite_enabled() ? "lite" : "full"));
			json_object_set_new(info, "ice-role", json_string(handle->controlling ? "controlling" : "controlled"));
		}
		if(handle->force_bundle)
			json_object_set_new(info, "force-bundle", json_true());
		if(handle->force_rtcp_mux)
			json_object_set_new(info, "force-rtcp-mux", json_true());
		json_t *sdps = json_object();
		if(handle->rtp_profile)
			json_object_set_new(sdps, "profile", json_string(handle->rtp_profile));
		if(handle->local_sdp)
			json_object_set_new(sdps, "local", json_string(handle->local_sdp));
		if(handle->remote_sdp)
			json_object_set_new(sdps, "remote", json_string(handle->remote_sdp));
		json_object_set_new(info, "sdps", sdps);
		if(handle->pending_trickles)
			json_object_set_new(info, "pending-trickles", json_integer(g_list_length(handle->pending_trickles)));
		if(handle->queued_packets)
			json_object_set_new(info, "queued-packets", json_integer(g_async_queue_length(handle->queued_packets)));
		json_t *streams = json_array();
		if(handle->audio_stream) {
			json_t *s = janus_admin_stream_summary(handle->audio_stream);
			if(s)
				json_array_append_new(streams, s);
		}
		if(handle->video_stream) {
			json_t *s = janus_admin_stream_summary(handle->video_stream);
			if(s)
				json_array_append_new(streams, s);
		}
		if(handle->data_stream) {
			json_t *s = janus_admin_stream_summary(handle->data_stream);
			if(s)
				json_array_append_new(streams, s);
		}
		json_object_set_new(info, "streams", streams);
		janus_mutex_unlock(&handle->mutex);
		/* Prepare JSON reply */
		json_t *reply = janus_create_message("success", session_id, transaction_text);
		json_object_set_new(reply, "handle_id", json_integer(handle_id));
		json_object_set_new(reply, "info", info);
		/* Send the success reply */
		ret = janus_process_success(request, reply);
		goto jsondone;
	}

jsondone:
	/* Done processing */
	if(handle != NULL)
		janus_refcount_decrease(&handle->ref);
	if(session != NULL)
		janus_refcount_decrease(&session->ref);
	return ret;
}

int janus_process_success(janus_request *request, json_t *payload)
{
	if(!request || !payload)
		return -1;
	/* Pass to the right transport plugin */
	JANUS_LOG(LOG_HUGE, "Sending %s API response to %s (%p)\n", request->admin ? "admin" : "Janus", request->transport->get_package(), request->instance);
	return request->transport->send_message(request->instance, request->request_id, request->admin, payload);
}

static int janus_process_error_string(janus_request *request, uint64_t session_id, const char *transaction, gint error, gchar *error_string)
{
	if(!request)
		return -1;
	/* Done preparing error */
	JANUS_LOG(LOG_VERB, "[%s] Returning %s API error %d (%s)\n", transaction, request->admin ? "admin" : "Janus", error, error_string);
	/* Prepare JSON error */
	json_t *reply = janus_create_message("error", session_id, transaction);
	json_t *error_data = json_object();
	json_object_set_new(error_data, "code", json_integer(error));
	json_object_set_new(error_data, "reason", json_string(error_string));
	json_object_set_new(reply, "error", error_data);
	/* Pass to the right transport plugin */
	return request->transport->send_message(request->instance, request->request_id, request->admin, reply);
}

int janus_process_error(janus_request *request, uint64_t session_id, const char *transaction, gint error, const char *format, ...)
{
	if(!request)
		return -1;
	gchar *error_string = NULL;
	gchar error_buf[512];
	if(format == NULL) {
		/* No error string provided, use the default one */
		error_string = (gchar *)janus_get_api_error(error);
	} else {
		/* This callback has variable arguments (error string) */
		va_list ap;
		va_start(ap, format);
		g_vsnprintf(error_buf, sizeof(error_buf), format, ap);
		va_end(ap);
		error_string = error_buf;
	}
	return janus_process_error_string(request, session_id, transaction, error, error_string);
}

/* Admin/monitor helpers */
json_t *janus_admin_stream_summary(janus_ice_stream *stream) {
	if(stream == NULL)
		return NULL;
	json_t *s = json_object();
	json_object_set_new(s, "id", json_integer(stream->stream_id));
	json_object_set_new(s, "ready", json_integer(stream->cdone));
	json_object_set_new(s, "disabled", stream->disabled ? json_true() : json_false());
	json_t *ss = json_object();
	if(stream->audio_ssrc)
		json_object_set_new(ss, "audio", json_integer(stream->audio_ssrc));
	if(stream->video_ssrc)
		json_object_set_new(ss, "video", json_integer(stream->video_ssrc));
	if(stream->audio_ssrc_peer)
		json_object_set_new(ss, "audio-peer", json_integer(stream->audio_ssrc_peer));
	if(stream->video_ssrc_peer)
		json_object_set_new(ss, "video-peer", json_integer(stream->video_ssrc_peer));
	if(stream->video_ssrc_peer_rtx)
		json_object_set_new(ss, "video-peer-rtx", json_integer(stream->video_ssrc_peer_rtx));
	json_object_set_new(s, "ssrc", ss);
	json_t *components = json_array();
	if(stream->rtp_component) {
		json_t *c = janus_admin_component_summary(stream->rtp_component);
		if(c)
			json_array_append_new(components, c);
	}
	if(stream->rtcp_component) {
		json_t *c = janus_admin_component_summary(stream->rtcp_component);
		if(c)
			json_array_append_new(components, c);
	}
	json_t *rtcp_stats = NULL;
	if(stream->audio_rtcp_ctx != NULL) {
		rtcp_stats = json_object();
		json_t *audio_rtcp_stats = json_object();
		json_object_set_new(audio_rtcp_stats, "base", json_integer(stream->audio_rtcp_ctx->tb));
		json_object_set_new(audio_rtcp_stats, "lsr", json_integer(janus_rtcp_context_get_lsr(stream->audio_rtcp_ctx)));
		json_object_set_new(audio_rtcp_stats, "lost", json_integer(janus_rtcp_context_get_lost_all(stream->audio_rtcp_ctx, FALSE)));
		json_object_set_new(audio_rtcp_stats, "lost-by-remote", json_integer(janus_rtcp_context_get_lost_all(stream->audio_rtcp_ctx, TRUE)));
		json_object_set_new(audio_rtcp_stats, "jitter-local", json_integer(janus_rtcp_context_get_jitter(stream->audio_rtcp_ctx, FALSE)));
		json_object_set_new(audio_rtcp_stats, "jitter-remote", json_integer(janus_rtcp_context_get_jitter(stream->audio_rtcp_ctx, TRUE)));
		json_object_set_new(rtcp_stats, "audio", audio_rtcp_stats);
	}
	if(stream->video_rtcp_ctx != NULL) {
		if(rtcp_stats == NULL)
			rtcp_stats = json_object();
		json_t *video_rtcp_stats = json_object();
		json_object_set_new(video_rtcp_stats, "base", json_integer(stream->video_rtcp_ctx->tb));
		json_object_set_new(video_rtcp_stats, "lsr", json_integer(janus_rtcp_context_get_lsr(stream->video_rtcp_ctx)));
		json_object_set_new(video_rtcp_stats, "lost", json_integer(janus_rtcp_context_get_lost_all(stream->video_rtcp_ctx, FALSE)));
		json_object_set_new(video_rtcp_stats, "lost-by-remote", json_integer(janus_rtcp_context_get_lost_all(stream->video_rtcp_ctx, TRUE)));
		json_object_set_new(video_rtcp_stats, "jitter-local", json_integer(janus_rtcp_context_get_jitter(stream->video_rtcp_ctx, FALSE)));
		json_object_set_new(video_rtcp_stats, "jitter-remote", json_integer(janus_rtcp_context_get_jitter(stream->video_rtcp_ctx, TRUE)));
		json_object_set_new(rtcp_stats, "video", video_rtcp_stats);
	}
	if(rtcp_stats != NULL)
		json_object_set_new(s, "rtcp_stats", rtcp_stats);
	json_object_set_new(s, "components", components);
	return s;
}

json_t *janus_admin_component_summary(janus_ice_component *component) {
	if(component == NULL)
		return NULL;
	janus_ice_handle *handle = component->stream ? component->stream->handle : NULL;
	json_t *c = json_object();
	json_object_set_new(c, "id", json_integer(component->component_id));
	json_object_set_new(c, "state", json_string(janus_get_ice_state_name(component->state)));
	if(component->component_connected > 0)
		json_object_set_new(c, "connected", json_integer(component->component_connected));
	if(component->local_candidates) {
		json_t *cs = json_array();
		GSList *candidates = component->local_candidates, *i = NULL;
		for (i = candidates; i; i = i->next) {
			gchar *lc = (gchar *) i->data;
			if(lc)
				json_array_append_new(cs, json_string(lc));
		}
		json_object_set_new(c, "local-candidates", cs);
	}
	if(component->remote_candidates) {
		json_t *cs = json_array();
		GSList *candidates = component->remote_candidates, *i = NULL;
		for (i = candidates; i; i = i->next) {
			gchar *rc = (gchar *) i->data;
			if(rc)
				json_array_append_new(cs, json_string(rc));
		}
		json_object_set_new(c, "remote-candidates", cs);
	}
	if(component->selected_pair) {
		json_object_set_new(c, "selected-pair", json_string(component->selected_pair));
	}
	json_t *d = json_object();
	json_t *in_stats = json_object();
	json_t *out_stats = json_object();
	if(component->dtls) {
		janus_dtls_srtp *dtls = component->dtls;
		json_object_set_new(d, "fingerprint", json_string(janus_dtls_get_local_fingerprint()));
		json_object_set_new(d, "remote-fingerprint", json_string(component->stream->remote_fingerprint));
		json_object_set_new(d, "remote-fingerprint-hash", json_string(component->stream->remote_hashing));
		json_object_set_new(d, "dtls-role", json_string(janus_get_dtls_srtp_role(component->stream->dtls_role)));
		json_object_set_new(d, "dtls-state", json_string(janus_get_dtls_srtp_state(dtls->dtls_state)));
		json_object_set_new(d, "retransmissions", json_integer(dtls->retransmissions));
		json_object_set_new(d, "valid", dtls->srtp_valid ? json_true() : json_false());
		json_object_set_new(d, "ready", dtls->ready ? json_true() : json_false());
		if(dtls->dtls_connected > 0)
			json_object_set_new(d, "connected", json_integer(dtls->dtls_connected));
		if(handle && janus_flags_is_set(&handle->webrtc_flags, JANUS_ICE_HANDLE_WEBRTC_HAS_AUDIO)) {
			json_object_set_new(in_stats, "audio_packets", json_integer(component->in_stats.audio_packets));
			json_object_set_new(in_stats, "audio_bytes", json_integer(component->in_stats.audio_bytes));
			json_object_set_new(in_stats, "audio_nacks", json_integer(component->in_stats.audio_nacks));
			/* Compute the last second stuff too */
			gint64 now = janus_get_monotonic_time();
			guint64 bytes = 0;
			if(component->in_stats.audio_bytes_lastsec) {
				GList *lastsec = component->in_stats.audio_bytes_lastsec;
				while(lastsec) {
					janus_ice_stats_item *s = (janus_ice_stats_item *)lastsec->data;
					if(s && now-s->when < G_USEC_PER_SEC)
						bytes += s->bytes;
					lastsec = lastsec->next;
				}
			}
			json_object_set_new(in_stats, "audio_bytes_lastsec", json_integer(bytes));
		}
		if(handle && janus_flags_is_set(&handle->webrtc_flags, JANUS_ICE_HANDLE_WEBRTC_HAS_VIDEO)) {
			json_object_set_new(in_stats, "video_packets", json_integer(component->in_stats.video_packets));
			json_object_set_new(in_stats, "video_bytes", json_integer(component->in_stats.video_bytes));
			json_object_set_new(in_stats, "video_nacks", json_integer(component->in_stats.video_nacks));
			/* Compute the last second stuff too */
			gint64 now = janus_get_monotonic_time();
			guint64 bytes = 0;
			if(component->in_stats.video_bytes_lastsec) {
				GList *lastsec = component->in_stats.video_bytes_lastsec;
				while(lastsec) {
					janus_ice_stats_item *s = (janus_ice_stats_item *)lastsec->data;
					if(s && now-s->when < G_USEC_PER_SEC)
						bytes += s->bytes;
					lastsec = lastsec->next;
				}
			}
			json_object_set_new(in_stats, "video_bytes_lastsec", json_integer(bytes));
		}
		json_object_set_new(in_stats, "data_packets", json_integer(component->in_stats.data_packets));
		json_object_set_new(in_stats, "data_bytes", json_integer(component->in_stats.data_bytes));
		if(handle && janus_flags_is_set(&handle->webrtc_flags, JANUS_ICE_HANDLE_WEBRTC_HAS_AUDIO)) {
			json_object_set_new(out_stats, "audio_packets", json_integer(component->out_stats.audio_packets));
			json_object_set_new(out_stats, "audio_bytes", json_integer(component->out_stats.audio_bytes));
			json_object_set_new(out_stats, "audio_nacks", json_integer(component->out_stats.audio_nacks));
		}
		if(handle && janus_flags_is_set(&handle->webrtc_flags, JANUS_ICE_HANDLE_WEBRTC_HAS_VIDEO)) {
			json_object_set_new(out_stats, "video_packets", json_integer(component->out_stats.video_packets));
			json_object_set_new(out_stats, "video_bytes", json_integer(component->out_stats.video_bytes));
			json_object_set_new(out_stats, "video_nacks", json_integer(component->out_stats.video_nacks));
		}
		json_object_set_new(out_stats, "data_packets", json_integer(component->out_stats.data_packets));
		json_object_set_new(out_stats, "data_bytes", json_integer(component->out_stats.data_bytes));
#ifdef HAVE_SCTP
		/* FIXME Actually check if this succeeded? */
		json_object_set_new(d, "sctp-association", dtls->sctp ? json_true() : json_false());
#endif
	}
	json_object_set_new(c, "dtls", d);
	json_object_set_new(c, "in_stats", in_stats);
	json_object_set_new(c, "out_stats", out_stats);
	return c;
}


/* Transports */
void janus_transport_close(gpointer key, gpointer value, gpointer user_data) {
	janus_transport *transport = (janus_transport *)value;
	if(!transport)
		return;
	transport->destroy();
}

void janus_transportso_close(gpointer key, gpointer value, gpointer user_data) {
	void *transport = value;
	if(!transport)
		return;
	/* FIXME We don't dlclose transports to be sure we can detect leaks */
	//~ dlclose(transport);
}

/* Transport callback interface */
void janus_transport_incoming_request(janus_transport *plugin, janus_transport_session *transport, void *request_id, gboolean admin, json_t *message, json_error_t *error) {
	JANUS_LOG(LOG_VERB, "Got %s API request from %s (%p)\n", admin ? "an admin" : "a Janus", plugin->get_package(), transport);
	/* Create a janus_request instance to handle the request */
	janus_request *request = janus_request_new(plugin, transport, request_id, admin, message);
	GError *tperror = NULL;
	g_thread_pool_push(tasks, request, &tperror);
	if(tperror != NULL) {
		/* Something went wrong... */
		JANUS_LOG(LOG_ERR, "Got error %d (%s) trying to push task in thread pool...\n", tperror->code, tperror->message ? tperror->message : "??");
		json_t *transaction = json_object_get(message, "transaction");
		const char *transaction_text = json_is_string(transaction) ? json_string_value(transaction) : NULL;
		janus_process_error(request, 0, transaction_text, JANUS_ERROR_UNKNOWN, "Thread pool error");
		janus_request_destroy(request);
	}
}

void janus_transport_gone(janus_transport *plugin, janus_transport_session *transport) {
	/* Get rid of sessions this transport was handling */
	JANUS_LOG(LOG_VERB, "A %s transport instance has gone away (%p)\n", plugin->get_package(), transport);
	janus_mutex_lock(&sessions_mutex);
	if(sessions && g_hash_table_size(sessions) > 0) {
		GHashTableIter iter;
		gpointer value;
		g_hash_table_iter_init(&iter, sessions);
		while(g_hash_table_iter_next(&iter, NULL, &value)) {
			janus_session *session = (janus_session *) value;
			if(!session || g_atomic_int_get(&session->destroyed) || g_atomic_int_get(&session->timeout) || session->last_activity == 0)
				continue;
			if(session->source && session->source->instance == transport) {
				JANUS_LOG(LOG_VERB, "  -- Marking Session %"SCNu64" as over\n", session->session_id);
				session->last_activity = 0;	/* This will trigger a timeout */
			}
		}
	}
	janus_mutex_unlock(&sessions_mutex);
}

gboolean janus_transport_is_api_secret_needed(janus_transport *plugin) {
	return api_secret != NULL;
}

gboolean janus_transport_is_api_secret_valid(janus_transport *plugin, const char *apisecret) {
	if(api_secret == NULL)
		return TRUE;
	return apisecret && janus_strcmp_const_time(apisecret, api_secret);
}

gboolean janus_transport_is_auth_token_needed(janus_transport *plugin) {
	return janus_auth_is_enabled();
}

gboolean janus_transport_is_auth_token_valid(janus_transport *plugin, const char *token) {
	if(!janus_auth_is_enabled())
		return TRUE;
	return token && janus_auth_check_token(token);
}

void janus_transport_notify_event(janus_transport *plugin, void *transport, json_t *event) {
	/* A plugin asked to notify an event to the handlers */
	if(!plugin || !event || !json_is_object(event))
		return;
	/* Notify event handlers */
	if(janus_events_is_enabled()) {
		janus_events_notify_handlers(JANUS_EVENT_TYPE_TRANSPORT,
			0, plugin->get_package(), transport, event);
	} else {
		json_decref(event);
	}
}

void janus_transport_task(gpointer data, gpointer user_data) {
	JANUS_LOG(LOG_VERB, "Transport task pool, serving request\n");
	janus_request *request = (janus_request *)data;
	if(request == NULL) {
		JANUS_LOG(LOG_ERR, "Missing request\n");
		return;
	}
	if(!request->admin)
		janus_process_incoming_request(request);
	else
		janus_process_incoming_admin_request(request);
	/* Done */
	janus_request_destroy(request);
}


/* Event handlers */
void janus_eventhandler_close(gpointer key, gpointer value, gpointer user_data) {
	janus_eventhandler *eventhandler = (janus_eventhandler *)value;
	if(!eventhandler)
		return;
	eventhandler->destroy();
}

void janus_eventhandlerso_close(gpointer key, gpointer value, gpointer user_data) {
	void *eventhandler = (janus_eventhandler *)value;
	if(!eventhandler)
		return;
	//~ dlclose(eventhandler);
}


/* Plugins */
void janus_plugin_close(gpointer key, gpointer value, gpointer user_data) {
	janus_plugin *plugin = (janus_plugin *)value;
	if(!plugin)
		return;
	plugin->destroy();
}

void janus_pluginso_close(gpointer key, gpointer value, gpointer user_data) {
	void *plugin = value;
	if(!plugin)
		return;
	/* FIXME We don't dlclose plugins to be sure we can detect leaks */
	//~ dlclose(plugin);
}

janus_plugin *janus_plugin_find(const gchar *package) {
	if(package != NULL && plugins != NULL)	/* FIXME Do we need to fix the key pointer? */
		return g_hash_table_lookup(plugins, package);
	return NULL;
}


/* Plugin callback interface */
int janus_plugin_push_event(janus_plugin_session *plugin_session, janus_plugin *plugin, const char *transaction, json_t *message, json_t *jsep) {
	if(!plugin || !message)
		return -1;
	if(!plugin_session || plugin_session < (janus_plugin_session *)0x1000 ||
			!janus_plugin_session_is_alive(plugin_session) || g_atomic_int_get(&plugin_session->stopped))
		return -2;
	janus_ice_handle *ice_handle = (janus_ice_handle *)plugin_session->gateway_handle;
	if(!ice_handle || janus_flags_is_set(&ice_handle->webrtc_flags, JANUS_ICE_HANDLE_WEBRTC_STOP))
		return JANUS_ERROR_SESSION_NOT_FOUND;
	janus_session *session = ice_handle->session;
	if(!session || g_atomic_int_get(&session->destroyed))
		return JANUS_ERROR_SESSION_NOT_FOUND;
	/* Make sure this is a JSON object */
	if(!json_is_object(message)) {
		JANUS_LOG(LOG_ERR, "[%"SCNu64"] Cannot push event (JSON error: not an object)\n", ice_handle->handle_id);
		return JANUS_ERROR_INVALID_JSON_OBJECT;
	}
	/* Attach JSEP if possible? */
	const char *sdp_type = json_string_value(json_object_get(jsep, "type"));
	const char *sdp = json_string_value(json_object_get(jsep, "sdp"));
	json_t *merged_jsep = NULL;
	if(sdp_type != NULL && sdp != NULL) {
		merged_jsep = janus_plugin_handle_sdp(plugin_session, plugin, sdp_type, sdp);
		if(merged_jsep == NULL) {
			if(ice_handle == NULL || janus_flags_is_set(&ice_handle->webrtc_flags, JANUS_ICE_HANDLE_WEBRTC_STOP)
					|| janus_flags_is_set(&ice_handle->webrtc_flags, JANUS_ICE_HANDLE_WEBRTC_ALERT)) {
				JANUS_LOG(LOG_ERR, "[%"SCNu64"] Cannot push event (handle not available anymore or negotiation stopped)\n", ice_handle->handle_id);
				return JANUS_ERROR_HANDLE_NOT_FOUND;
			} else {
				JANUS_LOG(LOG_ERR, "[%"SCNu64"] Cannot push event (JSON error: problem with the SDP)\n", ice_handle->handle_id);
				return JANUS_ERROR_JSEP_INVALID_SDP;
			}
		}
	}
	/* Reference the payload, as the plugin may still need it and will do a decref itself */
	json_incref(message);
	/* Prepare JSON event */
	json_t *event = janus_create_message("event", session->session_id, transaction);
	json_object_set_new(event, "sender", json_integer(ice_handle->handle_id));
	json_t *plugin_data = json_object();
	json_object_set_new(plugin_data, "plugin", json_string(plugin->get_package()));
	json_object_set_new(plugin_data, "data", message);
	json_object_set_new(event, "plugindata", plugin_data);
	if(merged_jsep != NULL)
		json_object_set_new(event, "jsep", merged_jsep);
	/* Send the event */
	JANUS_LOG(LOG_VERB, "[%"SCNu64"] Sending event to transport...\n", ice_handle->handle_id);
	janus_session_notify_event(session, event);

	if(jsep != NULL && janus_events_is_enabled()) {
		/* Notify event handlers as well */
		janus_events_notify_handlers(JANUS_EVENT_TYPE_JSEP,
			session->session_id, ice_handle->handle_id, "local", sdp_type, sdp);
	}

	return JANUS_OK;
}

json_t *janus_plugin_handle_sdp(janus_plugin_session *plugin_session, janus_plugin *plugin, const char *sdp_type, const char *sdp) {
	if(!plugin_session || plugin_session < (janus_plugin_session *)0x1000 ||
			!janus_plugin_session_is_alive(plugin_session) || g_atomic_int_get(&plugin_session->stopped) ||
			plugin == NULL || sdp_type == NULL || sdp == NULL) {
		JANUS_LOG(LOG_ERR, "Invalid arguments\n");
		return NULL;
	}
	janus_ice_handle *ice_handle = (janus_ice_handle *)plugin_session->gateway_handle;
	//~ if(ice_handle == NULL || janus_flags_is_set(&ice_handle->webrtc_flags, JANUS_ICE_HANDLE_WEBRTC_READY)) {
	if(ice_handle == NULL) {
		JANUS_LOG(LOG_ERR, "Invalid ICE handle\n");
		return NULL;
	}
	int offer = 0;
	if(!strcasecmp(sdp_type, "offer")) {
		/* This is an offer from a plugin */
		offer = 1;
		janus_flags_set(&ice_handle->webrtc_flags, JANUS_ICE_HANDLE_WEBRTC_GOT_OFFER);
		janus_flags_clear(&ice_handle->webrtc_flags, JANUS_ICE_HANDLE_WEBRTC_GOT_ANSWER);
	} else if(!strcasecmp(sdp_type, "answer")) {
		/* This is an answer from a plugin */
		janus_flags_set(&ice_handle->webrtc_flags, JANUS_ICE_HANDLE_WEBRTC_GOT_ANSWER);
	} else {
		/* TODO Handle other messages */
		JANUS_LOG(LOG_ERR, "Unknown type '%s'\n", sdp_type);
		return NULL;
	}
	/* Is this valid SDP? */
	char error_str[512];
	int audio = 0, video = 0, data = 0, bundle = 0, rtcpmux = 0, trickle = 0;
	janus_sdp *parsed_sdp = janus_sdp_preparse(sdp, error_str, sizeof(error_str), &audio, &video, &data, &bundle, &rtcpmux, &trickle);
	if(parsed_sdp == NULL) {
		JANUS_LOG(LOG_ERR, "[%"SCNu64"] Couldn't parse SDP... %s\n", ice_handle->handle_id, error_str);
		return NULL;
	}
	gboolean updating = FALSE;
	if(offer) {
		/* We still don't have a local ICE setup */
		JANUS_LOG(LOG_VERB, "[%"SCNu64"] Audio %s been negotiated\n", ice_handle->handle_id, audio ? "has" : "has NOT");
		if(audio > 1) {
			JANUS_LOG(LOG_ERR, "[%"SCNu64"] More than one audio line? only going to negotiate one...\n", ice_handle->handle_id);
		}
		JANUS_LOG(LOG_VERB, "[%"SCNu64"] Video %s been negotiated\n", ice_handle->handle_id, video ? "has" : "has NOT");
		if(video > 1) {
			JANUS_LOG(LOG_ERR, "[%"SCNu64"] More than one video line? only going to negotiate one...\n", ice_handle->handle_id);
		}
		JANUS_LOG(LOG_VERB, "[%"SCNu64"] SCTP/DataChannels %s been negotiated\n", ice_handle->handle_id, data ? "have" : "have NOT");
		if(data > 1) {
			JANUS_LOG(LOG_ERR, "[%"SCNu64"] More than one data line? only going to negotiate one...\n", ice_handle->handle_id);
		}
#ifndef HAVE_SCTP
		if(data) {
			JANUS_LOG(LOG_WARN, "[%"SCNu64"]   -- DataChannels have been negotiated, but support for them has not been compiled...\n", ice_handle->handle_id);
		}
#endif
		/* Are we still cleaning up from a previous media session? */
		if(janus_flags_is_set(&ice_handle->webrtc_flags, JANUS_ICE_HANDLE_WEBRTC_CLEANING)) {
			JANUS_LOG(LOG_VERB, "[%"SCNu64"] Still cleaning up from a previous media session, let's wait a bit...\n", ice_handle->handle_id);
			gint64 waited = 0;
			while(janus_flags_is_set(&ice_handle->webrtc_flags, JANUS_ICE_HANDLE_WEBRTC_CLEANING)) {
				JANUS_LOG(LOG_VERB, "[%"SCNu64"] Still cleaning up from a previous media session, let's wait a bit...\n", ice_handle->handle_id);
				g_usleep(100000);
				waited += 100000;
				if(waited >= 3*G_USEC_PER_SEC) {
					JANUS_LOG(LOG_VERB, "[%"SCNu64"]   -- Waited 3 seconds, that's enough!\n", ice_handle->handle_id);
					break;
				}
			}
		}
		if(ice_handle->agent == NULL) {
			/* Process SDP in order to setup ICE locally (this is going to result in an answer from the browser) */
			if(janus_ice_setup_local(ice_handle, 0, audio, video, data, bundle, rtcpmux, trickle) < 0) {
				JANUS_LOG(LOG_ERR, "[%"SCNu64"] Error setting ICE locally\n", ice_handle->handle_id);
				janus_sdp_free(parsed_sdp);
				return NULL;
			}
		} else {
			updating = TRUE;
			JANUS_LOG(LOG_INFO, "[%"SCNu64"] Updating existing session\n", ice_handle->handle_id);
		}
	}
	if(!updating) {
		/* Wait for candidates-done callback */
		while(ice_handle->cdone < ice_handle->streams_num) {
			if(ice_handle == NULL || janus_flags_is_set(&ice_handle->webrtc_flags, JANUS_ICE_HANDLE_WEBRTC_STOP)
					|| janus_flags_is_set(&ice_handle->webrtc_flags, JANUS_ICE_HANDLE_WEBRTC_ALERT)) {
				JANUS_LOG(LOG_WARN, "[%"SCNu64"] Handle detached or PC closed, giving up...!\n", ice_handle ? ice_handle->handle_id : 0);
				janus_sdp_free(parsed_sdp);
				return NULL;
			}
			JANUS_LOG(LOG_VERB, "[%"SCNu64"] Waiting for candidates-done callback...\n", ice_handle->handle_id);
			g_usleep(100000);
			if(ice_handle->cdone < 0) {
				JANUS_LOG(LOG_ERR, "[%"SCNu64"] Error gathering candidates!\n", ice_handle->handle_id);
				janus_sdp_free(parsed_sdp);
				return NULL;
			}
		}
	}
	/* Anonymize SDP */
	if(janus_sdp_anonymize(parsed_sdp) < 0) {
		/* Invalid SDP */
		JANUS_LOG(LOG_ERR, "[%"SCNu64"] Invalid SDP\n", ice_handle->handle_id);
		janus_sdp_free(parsed_sdp);
		return NULL;
	}
	/* Add our details */
	char *sdp_merged = janus_sdp_merge(ice_handle, parsed_sdp);
	if(sdp_merged == NULL) {
		/* Couldn't merge SDP */
		JANUS_LOG(LOG_ERR, "[%"SCNu64"] Error merging SDP\n", ice_handle->handle_id);
		janus_sdp_free(parsed_sdp);
		return NULL;
	}
	janus_sdp_free(parsed_sdp);
	janus_request_ice_disabled_m_line(ice_handle, audio, video, data, sdp_merged);

	if(!updating) {
		if(offer) {
			/* We set the flag to wait for an answer before handling trickle candidates */
			janus_flags_set(&ice_handle->webrtc_flags, JANUS_ICE_HANDLE_WEBRTC_PROCESSING_OFFER);
		} else {
			JANUS_LOG(LOG_VERB, "[%"SCNu64"] Done! Ready to setup remote candidates and send connectivity checks...\n", ice_handle->handle_id);
<<<<<<< HEAD
=======
			if(janus_flags_is_set(&ice_handle->webrtc_flags, JANUS_ICE_HANDLE_WEBRTC_BUNDLE)) {
				JANUS_LOG(LOG_VERB, "[%"SCNu64"]   -- bundle is supported by the browser, getting rid of one of the RTP/RTCP components, if any...\n", ice_handle->handle_id);
				if(audio) {
					/* Get rid of video and data, if present */
					if(ice_handle->streams && ice_handle->video_stream) {
						ice_handle->audio_stream->video_ssrc = ice_handle->video_stream->video_ssrc;
						ice_handle->audio_stream->video_ssrc_peer = ice_handle->video_stream->video_ssrc_peer;
						ice_handle->audio_stream->video_ssrc_peer_rtx = ice_handle->video_stream->video_ssrc_peer_rtx;
						nice_agent_attach_recv(ice_handle->agent, ice_handle->video_stream->stream_id, 1, g_main_loop_get_context (ice_handle->iceloop), NULL, NULL);
						if(!ice_handle->force_rtcp_mux && !janus_ice_is_rtcpmux_forced())
							nice_agent_attach_recv(ice_handle->agent, ice_handle->video_stream->stream_id, 2, g_main_loop_get_context (ice_handle->iceloop), NULL, NULL);
						nice_agent_remove_stream(ice_handle->agent, ice_handle->video_stream->stream_id);
						janus_ice_stream_free(ice_handle->streams, ice_handle->video_stream);
					}
					ice_handle->video_stream = NULL;
					ice_handle->video_id = 0;
					if(ice_handle->streams && ice_handle->data_stream) {
						nice_agent_attach_recv(ice_handle->agent, ice_handle->data_stream->stream_id, 1, g_main_loop_get_context (ice_handle->iceloop), NULL, NULL);
						nice_agent_remove_stream(ice_handle->agent, ice_handle->data_stream->stream_id);
						janus_ice_stream_free(ice_handle->streams, ice_handle->data_stream);
					}
					ice_handle->data_stream = NULL;
					ice_handle->data_id = 0;
					if(!video) {
						ice_handle->audio_stream->video_ssrc = 0;
						ice_handle->audio_stream->video_ssrc_peer = 0;
						g_free(ice_handle->audio_stream->video_rtcp_ctx);
						ice_handle->audio_stream->video_rtcp_ctx = NULL;
					}
				} else if(video) {
					/* Get rid of data, if present */
					if(ice_handle->streams && ice_handle->data_stream) {
						nice_agent_attach_recv(ice_handle->agent, ice_handle->data_stream->stream_id, 1, g_main_loop_get_context (ice_handle->iceloop), NULL, NULL);
						nice_agent_remove_stream(ice_handle->agent, ice_handle->data_stream->stream_id);
						janus_ice_stream_free(ice_handle->streams, ice_handle->data_stream);
					}
					ice_handle->data_stream = NULL;
					ice_handle->data_id = 0;
				}
			}
			if(janus_flags_is_set(&ice_handle->webrtc_flags, JANUS_ICE_HANDLE_WEBRTC_RTCPMUX) && !ice_handle->force_rtcp_mux && !janus_ice_is_rtcpmux_forced()) {
				JANUS_LOG(LOG_VERB, "[%"SCNu64"]   -- rtcp-mux is supported by the browser, getting rid of RTCP components, if any...\n", ice_handle->handle_id);
				if(ice_handle->audio_stream && ice_handle->audio_stream->rtcp_component && ice_handle->audio_stream->components != NULL) {
					nice_agent_attach_recv(ice_handle->agent, ice_handle->audio_id, 2, g_main_loop_get_context (ice_handle->iceloop), NULL, NULL);
					/* Free the component */
					janus_ice_component_free(ice_handle->audio_stream->components, ice_handle->audio_stream->rtcp_component);
					ice_handle->audio_stream->rtcp_component = NULL;
					/* Create a dummy candidate and enforce it as the one to use for this now unneeded component */
					NiceCandidate *c = nice_candidate_new(NICE_CANDIDATE_TYPE_HOST);
					c->component_id = 2;
					c->stream_id = ice_handle->audio_stream->stream_id;
#ifndef HAVE_LIBNICE_TCP
					c->transport = NICE_CANDIDATE_TRANSPORT_UDP;
#endif
					strncpy(c->foundation, "1", NICE_CANDIDATE_MAX_FOUNDATION);
					c->priority = 1;
					nice_address_set_from_string(&c->addr, "127.0.0.1");
					nice_address_set_port(&c->addr, janus_ice_get_rtcpmux_blackhole_port());
					c->username = g_strdup(ice_handle->audio_stream->ruser);
					c->password = g_strdup(ice_handle->audio_stream->rpass);
					if(!nice_agent_set_selected_remote_candidate(ice_handle->agent, ice_handle->audio_stream->stream_id, 2, c)) {
						JANUS_LOG(LOG_ERR, "[%"SCNu64"] Error forcing dummy candidate on RTCP component of stream %d\n", ice_handle->handle_id, ice_handle->audio_stream->stream_id);
						nice_candidate_free(c);
					}
				}
				if(ice_handle->video_stream && ice_handle->video_stream->rtcp_component && ice_handle->video_stream->components != NULL) {
					nice_agent_attach_recv(ice_handle->agent, ice_handle->video_id, 2, g_main_loop_get_context (ice_handle->iceloop), NULL, NULL);
					/* Free the component */
					janus_ice_component_free(ice_handle->video_stream->components, ice_handle->video_stream->rtcp_component);
					ice_handle->video_stream->rtcp_component = NULL;
					/* Create a dummy candidate and enforce it as the one to use for this now unneeded component */
					NiceCandidate *c = nice_candidate_new(NICE_CANDIDATE_TYPE_HOST);
					c->component_id = 2;
					c->stream_id = ice_handle->video_stream->stream_id;
#ifndef HAVE_LIBNICE_TCP
					c->transport = NICE_CANDIDATE_TRANSPORT_UDP;
#endif
					strncpy(c->foundation, "1", NICE_CANDIDATE_MAX_FOUNDATION);
					c->priority = 1;
					nice_address_set_from_string(&c->addr, "127.0.0.1");
					nice_address_set_port(&c->addr, janus_ice_get_rtcpmux_blackhole_port());
					c->username = g_strdup(ice_handle->video_stream->ruser);
					c->password = g_strdup(ice_handle->video_stream->rpass);
					if(!nice_agent_set_selected_remote_candidate(ice_handle->agent, ice_handle->video_stream->stream_id, 2, c)) {
						JANUS_LOG(LOG_ERR, "[%"SCNu64"] Error forcing dummy candidate on RTCP component of stream %d\n", ice_handle->handle_id, ice_handle->video_stream->stream_id);
						nice_candidate_free(c);
					}
				}
			}
>>>>>>> 58520fba
			janus_mutex_lock(&ice_handle->mutex);
			janus_request_ice_handle_answer(ice_handle, audio, video, data, NULL);
			janus_mutex_unlock(&ice_handle->mutex);
		}
	}

	/* Prepare JSON event */
	json_t *jsep = json_object();
	json_object_set_new(jsep, "type", json_string(sdp_type));
	json_object_set_new(jsep, "sdp", json_string(sdp_merged));
	ice_handle->local_sdp = sdp_merged;
	return jsep;
}

void janus_plugin_relay_rtp(janus_plugin_session *plugin_session, int video, char *buf, int len) {
	if((plugin_session < (janus_plugin_session *)0x1000) || g_atomic_int_get(&plugin_session->stopped) || buf == NULL || len < 1)
		return;
	janus_ice_handle *handle = (janus_ice_handle *)plugin_session->gateway_handle;
	if(!handle || janus_flags_is_set(&handle->webrtc_flags, JANUS_ICE_HANDLE_WEBRTC_STOP)
			|| janus_flags_is_set(&handle->webrtc_flags, JANUS_ICE_HANDLE_WEBRTC_ALERT))
		return;
	janus_ice_relay_rtp(handle, video, buf, len);
}

void janus_plugin_relay_rtcp(janus_plugin_session *plugin_session, int video, char *buf, int len) {
	if((plugin_session < (janus_plugin_session *)0x1000) || g_atomic_int_get(&plugin_session->stopped) || buf == NULL || len < 1)
		return;
	janus_ice_handle *handle = (janus_ice_handle *)plugin_session->gateway_handle;
	if(!handle || janus_flags_is_set(&handle->webrtc_flags, JANUS_ICE_HANDLE_WEBRTC_STOP)
			|| janus_flags_is_set(&handle->webrtc_flags, JANUS_ICE_HANDLE_WEBRTC_ALERT))
		return;
	janus_ice_relay_rtcp(handle, video, buf, len);
}

void janus_plugin_relay_data(janus_plugin_session *plugin_session, char *buf, int len) {
	if((plugin_session < (janus_plugin_session *)0x1000) || g_atomic_int_get(&plugin_session->stopped) || buf == NULL || len < 1)
		return;
	janus_ice_handle *handle = (janus_ice_handle *)plugin_session->gateway_handle;
	if(!handle || janus_flags_is_set(&handle->webrtc_flags, JANUS_ICE_HANDLE_WEBRTC_STOP)
			|| janus_flags_is_set(&handle->webrtc_flags, JANUS_ICE_HANDLE_WEBRTC_ALERT))
		return;
#ifdef HAVE_SCTP
	janus_ice_relay_data(handle, buf, len);
#else
	JANUS_LOG(LOG_WARN, "Asked to relay data, but Data Channels support has not been compiled...\n");
#endif
}

void janus_plugin_close_pc(janus_plugin_session *plugin_session) {
	/* A plugin asked to get rid of a PeerConnection */
	if((plugin_session < (janus_plugin_session *)0x1000) || !janus_plugin_session_is_alive(plugin_session) || g_atomic_int_get(&plugin_session->stopped))
		return;
	janus_ice_handle *ice_handle = (janus_ice_handle *)plugin_session->gateway_handle;
	if(!ice_handle)
		return;
	if(janus_flags_is_set(&ice_handle->webrtc_flags, JANUS_ICE_HANDLE_WEBRTC_STOP)
			|| janus_flags_is_set(&ice_handle->webrtc_flags, JANUS_ICE_HANDLE_WEBRTC_ALERT))
		return;
	janus_session *session = (janus_session *)ice_handle->session;
	if(!session)
		return;

	JANUS_LOG(LOG_VERB, "[%"SCNu64"] Plugin asked to hangup PeerConnection: sending alert\n", ice_handle->handle_id);
	/* Send an alert on all the DTLS connections */
	janus_ice_webrtc_hangup(ice_handle, "Close PC");
}

void janus_plugin_end_session(janus_plugin_session *plugin_session) {
	/* A plugin asked to get rid of a handle */
	if((plugin_session < (janus_plugin_session *)0x1000) || !janus_plugin_session_is_alive(plugin_session) || g_atomic_int_get(&plugin_session->stopped))
		return;
	janus_ice_handle *ice_handle = (janus_ice_handle *)plugin_session->gateway_handle;
	if(!ice_handle)
		return;
	janus_session *session = (janus_session *)ice_handle->session;
	if(!session)
		return;
	/* Destroy the handle */
	janus_session_handles_remove(session, ice_handle);
}

void janus_plugin_notify_event(janus_plugin *plugin, janus_plugin_session *plugin_session, json_t *event) {
	/* A plugin asked to notify an event to the handlers */
	if(!plugin || !event || !json_is_object(event))
		return;
	guint64 session_id = 0, handle_id = 0;
	if(plugin_session != NULL) {
		if((plugin_session < (janus_plugin_session *)0x1000) || !janus_plugin_session_is_alive(plugin_session) || plugin_session->stopped) {
			json_decref(event);
			return;
		}
		janus_ice_handle *ice_handle = (janus_ice_handle *)plugin_session->gateway_handle;
		if(!ice_handle) {
			json_decref(event);
			return;
		}
		handle_id = ice_handle->handle_id;
		janus_session *session = (janus_session *)ice_handle->session;
		if(!session) {
			json_decref(event);
			return;
		}
		session_id = session->session_id;
	}
	/* Notify event handlers */
	if(janus_events_is_enabled()) {
		janus_events_notify_handlers(JANUS_EVENT_TYPE_PLUGIN,
			session_id, handle_id, plugin->get_package(), event);
	} else {
		json_decref(event);
	}
}


/* Main */
gint main(int argc, char *argv[])
{
	/* Core dumps may be disallowed by parent of this process; change that */
	struct rlimit core_limits;
	core_limits.rlim_cur = core_limits.rlim_max = RLIM_INFINITY;
	setrlimit(RLIMIT_CORE, &core_limits);

	g_print("Janus commit: %s\n", janus_build_git_sha);
	g_print("Compiled on:  %s\n\n", janus_build_git_time);

	struct gengetopt_args_info args_info;
	/* Let's call our cmdline parser */
	if(cmdline_parser(argc, argv, &args_info) != 0)
		exit(1);

	/* Any configuration to open? */
	if(args_info.config_given) {
		config_file = g_strdup(args_info.config_arg);
	}
	if(args_info.configs_folder_given) {
		configs_folder = g_strdup(args_info.configs_folder_arg);
	} else {
		configs_folder = g_strdup (CONFDIR);
	}
	if(config_file == NULL) {
		char file[255];
		g_snprintf(file, 255, "%s/janus.cfg", configs_folder);
		config_file = g_strdup(file);
	}
	if((config = janus_config_parse(config_file)) == NULL) {
		if(args_info.config_given) {
			/* We only give up if the configuration file was explicitly provided */
			g_print("Error reading configuration from %s\n", configs_folder);
			exit(1);
		}
		g_print("Error reading/parsing the configuration file in %s, going on with the defaults and the command line arguments\n",
			configs_folder);
		config = janus_config_create("janus.cfg");
		if(config == NULL) {
			/* If we can't even create an empty configuration, something's definitely wrong */
			exit(1);
		}
	}

	/* Check if we need to log to console and/or file */
	gboolean use_stdout = TRUE;
	if(args_info.disable_stdout_given) {
		use_stdout = FALSE;
		janus_config_add_item(config, "general", "log_to_stdout", "no");
	} else {
		/* Check if the configuration file is saying anything about this */
		janus_config_item *item = janus_config_get_item_drilldown(config, "general", "log_to_stdout");
		if(item && item->value && !janus_is_true(item->value))
			use_stdout = FALSE;
	}
	const char *logfile = NULL;
	if(args_info.log_file_given) {
		logfile = args_info.log_file_arg;
		janus_config_add_item(config, "general", "log_to_file", "no");
	} else {
		/* Check if the configuration file is saying anything about this */
		janus_config_item *item = janus_config_get_item_drilldown(config, "general", "log_to_file");
		if(item && item->value)
			logfile = item->value;
	}

	/* Check if we're going to daemonize Janus */
	if(args_info.daemon_given) {
		daemonize = TRUE;
		janus_config_add_item(config, "general", "daemonize", "yes");
	} else {
		/* Check if the configuration file is saying anything about this */
		janus_config_item *item = janus_config_get_item_drilldown(config, "general", "daemonize");
		if(item && item->value && janus_is_true(item->value))
			daemonize = TRUE;
	}
	/* If we're going to daemonize, make sure logging to stdout is disabled and a log file has been specified */
	if(daemonize && use_stdout) {
		use_stdout = FALSE;
	}
	if(daemonize && logfile == NULL) {
		g_print("Running Janus as a daemon but no log file provided, giving up...\n");
		exit(1);
	}
	/* Daemonize now, if we need to */
	if(daemonize) {
		g_print("Running Janus as a daemon\n");

		/* Create a pipe for parent<->child communication during the startup phase */
		if(pipe(pipefd) == -1) {
			g_print("pipe error!\n");
			exit(1);
		}

		/* Fork off the parent process */
		pid_t pid = fork();
		if(pid < 0) {
			g_print("Fork error!\n");
			exit(1);
		}
		if(pid > 0) {
			/* Ok, we're the parent: let's wait for the child to tell us everything started fine */
			close(pipefd[1]);
			int code = -1;
			struct pollfd pollfds;

			while(code < 0) {
				pollfds.fd = pipefd[0];
				pollfds.events = POLLIN;
				int res = poll(&pollfds, 1, -1);
				if(res < 0)
					break;
				if(res == 0)
					continue;
				if(pollfds.revents & POLLERR || pollfds.revents & POLLHUP)
					break;
				if(pollfds.revents & POLLIN) {
					res = read(pipefd[0], &code, sizeof(int));
					break;
				}
			}
			if(code < 0)
				code = 1;

			/* Leave the parent and return the exit code we received from the child */
			if(code)
				g_print("Error launching Janus (error code %d), check the logs for more details\n", code);
			exit(code);
		}
		/* Child here */
		close(pipefd[0]);

		/* Change the file mode mask */
		umask(0);

		/* Create a new SID for the child process */
		pid_t sid = setsid();
		if(sid < 0) {
			g_print("Error setting SID!\n");
			exit(1);
		}
		/* Change the current working directory */
		if((chdir("/")) < 0) {
			g_print("Error changing the current working directory!\n");
			exit(1);
		}
		/* We close stdin/stdout/stderr when initializing the logger */
	}

	/* Initialize logger */
	if(janus_log_init(daemonize, use_stdout, logfile) < 0)
		exit(1);

	JANUS_PRINT("---------------------------------------------------\n");
	JANUS_PRINT("  Starting Meetecho Janus (WebRTC Gateway) v%s\n", JANUS_VERSION_STRING);
	JANUS_PRINT("---------------------------------------------------\n\n");

	/* Handle SIGINT (CTRL-C), SIGTERM (from service managers) */
	signal(SIGINT, janus_handle_signal);
	signal(SIGTERM, janus_handle_signal);
	atexit(janus_termination_handler);

	/* Setup Glib */
#if !GLIB_CHECK_VERSION(2, 36, 0)
	g_type_init();
#endif

	/* Logging level: default is info and no timestamps */
	janus_log_level = LOG_INFO;
	janus_log_timestamps = FALSE;
	janus_log_colors = TRUE;
	if(args_info.debug_level_given) {
		if(args_info.debug_level_arg < LOG_NONE)
			args_info.debug_level_arg = 0;
		else if(args_info.debug_level_arg > LOG_MAX)
			args_info.debug_level_arg = LOG_MAX;
		janus_log_level = args_info.debug_level_arg;
	}

	/* Any PID we need to create? */
	const char *pidfile = NULL;
	if(args_info.pid_file_given) {
		pidfile = args_info.pid_file_arg;
		janus_config_add_item(config, "general", "pid_file", pidfile);
	} else {
		/* Check if the configuration file is saying anything about this */
		janus_config_item *item = janus_config_get_item_drilldown(config, "general", "pid_file");
		if(item && item->value)
			pidfile = item->value;
	}
	if(janus_pidfile_create(pidfile) < 0)
		exit(1);

	/* Proceed with the rest of the configuration */
	janus_config_print(config);
	if(args_info.debug_level_given) {
		char debug[5];
		g_snprintf(debug, 5, "%d", args_info.debug_level_arg);
		janus_config_add_item(config, "general", "debug_level", debug);
	} else {
		/* No command line directive on logging, try the configuration file */
		janus_config_item *item = janus_config_get_item_drilldown(config, "general", "debug_level");
		if(item && item->value) {
			int temp_level = atoi(item->value);
			if(temp_level == 0 && strcmp(item->value, "0")) {
				JANUS_PRINT("Invalid debug level %s (configuration), using default (info=4)\n", item->value);
			} else {
				janus_log_level = temp_level;
				if(janus_log_level < LOG_NONE)
					janus_log_level = 0;
				else if(janus_log_level > LOG_MAX)
					janus_log_level = LOG_MAX;
			}
		}
	}
	/* Any command line argument that should overwrite the configuration? */
	JANUS_PRINT("Checking command line arguments...\n");
	if(args_info.debug_timestamps_given) {
		janus_config_add_item(config, "general", "debug_timestamps", "yes");
	}
	if(args_info.disable_colors_given) {
		janus_config_add_item(config, "general", "debug_colors", "no");
	}
	if(args_info.server_name_given) {
		janus_config_add_item(config, "general", "server_name", args_info.server_name_arg);
	}
	if(args_info.session_timeout_given) {
		char st[20];
		g_snprintf(st, 20, "%d", args_info.session_timeout_arg);
		janus_config_add_item(config, "general", "session_timeout", st);
	}
 	if(args_info.interface_given) {
		janus_config_add_item(config, "general", "interface", args_info.interface_arg);
	}
	if(args_info.configs_folder_given) {
		janus_config_add_item(config, "general", "configs_folder", args_info.configs_folder_arg);
	}
	if(args_info.plugins_folder_given) {
		janus_config_add_item(config, "general", "plugins_folder", args_info.plugins_folder_arg);
	}
	if(args_info.apisecret_given) {
		janus_config_add_item(config, "general", "api_secret", args_info.apisecret_arg);
	}
	if(args_info.token_auth_given) {
		janus_config_add_item(config, "general", "token_auth", "yes");
	}
	if(args_info.cert_pem_given) {
		janus_config_add_item(config, "certificates", "cert_pem", args_info.cert_pem_arg);
	}
	if(args_info.cert_key_given) {
		janus_config_add_item(config, "certificates", "cert_key", args_info.cert_key_arg);
	}
	if(args_info.stun_server_given) {
		/* Split in server and port (if port missing, use 3478 as default) */
		char *stunport = strrchr(args_info.stun_server_arg, ':');
		if(stunport != NULL) {
			*stunport = '\0';
			stunport++;
			janus_config_add_item(config, "nat", "stun_server", args_info.stun_server_arg);
			janus_config_add_item(config, "nat", "stun_port", stunport);
		} else {
			janus_config_add_item(config, "nat", "stun_server", args_info.stun_server_arg);
			janus_config_add_item(config, "nat", "stun_port", "3478");
		}
	}
	if(args_info.nat_1_1_given) {
		janus_config_add_item(config, "nat", "nat_1_1_mapping", args_info.nat_1_1_arg);
	}
	if(args_info.ice_enforce_list_given) {
		janus_config_add_item(config, "nat", "ice_enforce_list", args_info.ice_enforce_list_arg);
	}
	if(args_info.ice_ignore_list_given) {
		janus_config_add_item(config, "nat", "ice_ignore_list", args_info.ice_ignore_list_arg);
	}
	if(args_info.libnice_debug_given) {
		janus_config_add_item(config, "nat", "nice_debug", "true");
	}
	if(args_info.ice_lite_given) {
		janus_config_add_item(config, "nat", "ice_lite", "true");
	}
	if(args_info.ice_tcp_given) {
		janus_config_add_item(config, "nat", "ice_tcp", "true");
	}
	if(args_info.ipv6_candidates_given) {
		janus_config_add_item(config, "media", "ipv6", "true");
	}
	if(args_info.force_bundle_given) {
		janus_config_add_item(config, "media", "force-bundle", "true");
	}
	if(args_info.force_rtcp_mux_given) {
		janus_config_add_item(config, "media", "force-rtcp-mux", "true");
	}
	if(args_info.max_nack_queue_given) {
		char mnq[20];
		g_snprintf(mnq, 20, "%d", args_info.max_nack_queue_arg);
		janus_config_add_item(config, "media", "max_nack_queue", mnq);
	}
	if(args_info.no_media_timer_given) {
		char nmt[20];
		g_snprintf(nmt, 20, "%d", args_info.no_media_timer_arg);
		janus_config_add_item(config, "media", "no_media_timer", nmt);
	}
	if(args_info.rtp_port_range_given) {
		janus_config_add_item(config, "media", "rtp_port_range", args_info.rtp_port_range_arg);
	}
	if(args_info.event_handlers_given) {
		janus_config_add_item(config, "events", "broadcast", "yes");
	}
	janus_config_print(config);

	/* Logging/debugging */
	JANUS_PRINT("Debug/log level is %d\n", janus_log_level);
	janus_config_item *item = janus_config_get_item_drilldown(config, "general", "debug_timestamps");
	if(item && item->value)
		janus_log_timestamps = janus_is_true(item->value);
	JANUS_PRINT("Debug/log timestamps are %s\n", janus_log_timestamps ? "enabled" : "disabled");
	item = janus_config_get_item_drilldown(config, "general", "debug_colors");
	if(item && item->value)
		janus_log_colors = janus_is_true(item->value);
	JANUS_PRINT("Debug/log colors are %s\n", janus_log_colors ? "enabled" : "disabled");

	/* Any IP/interface to enforce/ignore? */
	item = janus_config_get_item_drilldown(config, "nat", "ice_enforce_list");
	if(item && item->value) {
		gchar **list = g_strsplit(item->value, ",", -1);
		gchar *index = list[0];
		if(index != NULL) {
			int i=0;
			while(index != NULL) {
				if(strlen(index) > 0) {
					JANUS_LOG(LOG_INFO, "Adding '%s' to the ICE enforce list...\n", index);
					janus_ice_enforce_interface(g_strdup(index));
				}
				i++;
				index = list[i];
			}
		}
		g_clear_pointer(&list, g_strfreev);
	}
	item = janus_config_get_item_drilldown(config, "nat", "ice_ignore_list");
	if(item && item->value) {
		gchar **list = g_strsplit(item->value, ",", -1);
		gchar *index = list[0];
		if(index != NULL) {
			int i=0;
			while(index != NULL) {
				if(strlen(index) > 0) {
					JANUS_LOG(LOG_INFO, "Adding '%s' to the ICE ignore list...\n", index);
					janus_ice_ignore_interface(g_strdup(index));
				}
				i++;
				index = list[i];
			}
		}
		g_clear_pointer(&list, g_strfreev);
	}
	/* What is the local IP? */
	JANUS_LOG(LOG_VERB, "Selecting local IP address...\n");
	item = janus_config_get_item_drilldown(config, "general", "interface");
	if(item && item->value) {
		JANUS_LOG(LOG_VERB, "  -- Will try to use %s\n", item->value);
		/* Verify that the address is valid */
		struct ifaddrs *ifas = NULL;
		janus_network_address iface;
		janus_network_address_string_buffer ibuf;
		if(getifaddrs(&ifas) || ifas == NULL) {
			JANUS_LOG(LOG_ERR, "Unable to acquire list of network devices/interfaces; some configurations may not work as expected...\n");
		} else {
			if(janus_network_lookup_interface(ifas, item->value, &iface) != 0) {
				JANUS_LOG(LOG_WARN, "Error setting local IP address to %s, falling back to detecting IP address...\n", item->value);
			} else {
				if(janus_network_address_to_string_buffer(&iface, &ibuf) != 0 || janus_network_address_string_buffer_is_null(&ibuf)) {
					JANUS_LOG(LOG_WARN, "Error getting local IP address from %s, falling back to detecting IP address...\n", item->value);
				} else {
					local_ip = g_strdup(janus_network_address_string_from_buffer(&ibuf));
				}
			}
		}
	}
	if(local_ip == NULL) {
		local_ip = janus_network_detect_local_ip_as_string(janus_network_query_options_any_ip);
		if(local_ip == NULL) {
			JANUS_LOG(LOG_WARN, "Couldn't find any address! using 127.0.0.1 as the local IP... (which is NOT going to work out of your machine)\n");
			local_ip = g_strdup("127.0.0.1");
		}
	}
	JANUS_LOG(LOG_INFO, "Using %s as local IP...\n", local_ip);

	/* Was a custom instance name provided? */
	item = janus_config_get_item_drilldown(config, "general", "server_name");
	if(item && item->value) {
		server_name = g_strdup(item->value);
	}

	/* Check if a custom session timeout value was specified */
	item = janus_config_get_item_drilldown(config, "general", "session_timeout");
	if(item && item->value) {
		int st = atoi(item->value);
		if(st < 0) {
			JANUS_LOG(LOG_WARN, "Ignoring session_timeout value as it's not a positive integer\n");
		} else {
			if(st == 0) {
				JANUS_LOG(LOG_WARN, "Session timeouts have been disabled (note, may result in orphaned sessions)\n");
			}
			session_timeout = st;
		}
	}

	/* Is there any API secret to consider? */
	api_secret = NULL;
	item = janus_config_get_item_drilldown(config, "general", "api_secret");
	if(item && item->value) {
		api_secret = g_strdup(item->value);
	}
	/* Is there any API secret to consider? */
	admin_api_secret = NULL;
	item = janus_config_get_item_drilldown(config, "general", "admin_secret");
	if(item && item->value) {
		admin_api_secret = g_strdup(item->value);
	}
	/* Also check if the token based authentication mechanism needs to be enabled */
	item = janus_config_get_item_drilldown(config, "general", "token_auth");
	janus_auth_init(item && item->value && janus_is_true(item->value));

	/* Initialize the recorder code */
	item = janus_config_get_item_drilldown(config, "general", "recordings_tmp_ext");
	if(item && item->value) {
		janus_recorder_init(TRUE, item->value);
	} else {
		janus_recorder_init(FALSE, NULL);
	}

	/* Setup ICE stuff (e.g., checking if the provided STUN server is correct) */
	char *stun_server = NULL, *turn_server = NULL;
	uint16_t stun_port = 0, turn_port = 0;
	char *turn_type = NULL, *turn_user = NULL, *turn_pwd = NULL;
	char *turn_rest_api = NULL, *turn_rest_api_key = NULL;
#ifdef HAVE_LIBCURL
	char *turn_rest_api_method = NULL;
#endif
	const char *nat_1_1_mapping = NULL;
	uint16_t rtp_min_port = 0, rtp_max_port = 0;
	gboolean ice_lite = FALSE, ice_tcp = FALSE, ipv6 = FALSE;
	item = janus_config_get_item_drilldown(config, "media", "ipv6");
	ipv6 = (item && item->value) ? janus_is_true(item->value) : FALSE;
	item = janus_config_get_item_drilldown(config, "media", "rtp_port_range");
	if(item && item->value) {
		/* Split in min and max port */
		char *maxport = strrchr(item->value, '-');
		if(maxport != NULL) {
			*maxport = '\0';
			maxport++;
			rtp_min_port = atoi(item->value);
			rtp_max_port = atoi(maxport);
			maxport--;
			*maxport = '-';
		}
		if(rtp_min_port > rtp_max_port) {
			int temp_port = rtp_min_port;
			rtp_min_port = rtp_max_port;
			rtp_max_port = temp_port;
		}
		if(rtp_max_port == 0)
			rtp_max_port = 65535;
		JANUS_LOG(LOG_INFO, "RTP port range: %u -- %u\n", rtp_min_port, rtp_max_port);
	}
	/* Check if we need to enable the ICE Lite mode */
	item = janus_config_get_item_drilldown(config, "nat", "ice_lite");
	ice_lite = (item && item->value) ? janus_is_true(item->value) : FALSE;
	/* Check if we need to enable ICE-TCP support (warning: still broken, for debugging only) */
	item = janus_config_get_item_drilldown(config, "nat", "ice_tcp");
	ice_tcp = (item && item->value) ? janus_is_true(item->value) : FALSE;
	/* Any STUN server to use in Janus? */
	item = janus_config_get_item_drilldown(config, "nat", "stun_server");
	if(item && item->value)
		stun_server = (char *)item->value;
	item = janus_config_get_item_drilldown(config, "nat", "stun_port");
	if(item && item->value)
		stun_port = atoi(item->value);
	/* Any 1:1 NAT mapping to take into account? */
	item = janus_config_get_item_drilldown(config, "nat", "nat_1_1_mapping");
	if(item && item->value) {
		JANUS_LOG(LOG_VERB, "Using nat_1_1_mapping for public ip - %s\n", item->value);
		if(!janus_network_string_is_valid_address(janus_network_query_options_any_ip, item->value)) {
			JANUS_LOG(LOG_WARN, "Invalid nat_1_1_mapping address %s, disabling...\n", item->value);
		} else {
			nat_1_1_mapping = item->value;
			janus_set_public_ip(item->value);
			janus_ice_enable_nat_1_1();
		}
	}
	/* Any TURN server to use in Janus? */
	item = janus_config_get_item_drilldown(config, "nat", "turn_server");
	if(item && item->value)
		turn_server = (char *)item->value;
	item = janus_config_get_item_drilldown(config, "nat", "turn_port");
	if(item && item->value)
		turn_port = atoi(item->value);
	item = janus_config_get_item_drilldown(config, "nat", "turn_type");
	if(item && item->value)
		turn_type = (char *)item->value;
	item = janus_config_get_item_drilldown(config, "nat", "turn_user");
	if(item && item->value)
		turn_user = (char *)item->value;
	item = janus_config_get_item_drilldown(config, "nat", "turn_pwd");
	if(item && item->value)
		turn_pwd = (char *)item->value;
	/* Check if there's any TURN REST API backend to use */
	item = janus_config_get_item_drilldown(config, "nat", "turn_rest_api");
	if(item && item->value)
		turn_rest_api = (char *)item->value;
	item = janus_config_get_item_drilldown(config, "nat", "turn_rest_api_key");
	if(item && item->value)
		turn_rest_api_key = (char *)item->value;
#ifdef HAVE_LIBCURL
	item = janus_config_get_item_drilldown(config, "nat", "turn_rest_api_method");
	if(item && item->value)
		turn_rest_api_method = (char *)item->value;
#endif
	/* Initialize the ICE stack now */
	janus_ice_init(ice_lite, ice_tcp, ipv6, rtp_min_port, rtp_max_port);
	if(janus_ice_set_stun_server(stun_server, stun_port) < 0) {
		JANUS_LOG(LOG_FATAL, "Invalid STUN address %s:%u\n", stun_server, stun_port);
		exit(1);
	}
	if(janus_ice_set_turn_server(turn_server, turn_port, turn_type, turn_user, turn_pwd) < 0) {
		JANUS_LOG(LOG_FATAL, "Invalid TURN address %s:%u\n", turn_server, turn_port);
		exit(1);
	}
#ifndef HAVE_LIBCURL
	if(turn_rest_api != NULL || turn_rest_api_key != NULL) {
		JANUS_LOG(LOG_WARN, "A TURN REST API backend specified in the settings, but libcurl support has not been built\n");
	}
#else
	if(janus_ice_set_turn_rest_api(turn_rest_api, turn_rest_api_key, turn_rest_api_method) < 0) {
		JANUS_LOG(LOG_FATAL, "Invalid TURN REST API configuration: %s (%s, %s)\n", turn_rest_api, turn_rest_api_key, turn_rest_api_method);
		exit(1);
	}
#endif
	item = janus_config_get_item_drilldown(config, "nat", "nice_debug");
	if(item && item->value && janus_is_true(item->value)) {
		/* Enable libnice debugging */
		janus_ice_debugging_enable();
	}
	if(stun_server == NULL && turn_server == NULL) {
		/* No STUN and TURN server provided for Janus: make sure it isn't on a private address */
		gboolean private_address = FALSE;
		const char *test_ip = nat_1_1_mapping ? nat_1_1_mapping : local_ip;
		janus_network_address addr;
		if(janus_network_string_to_address(janus_network_query_options_any_ip, test_ip, &addr) != 0) {
			JANUS_LOG(LOG_ERR, "Invalid address %s..?\n", test_ip);
		} else {
			if(addr.family == AF_INET) {
				unsigned short int ip[4];
				sscanf(test_ip, "%hu.%hu.%hu.%hu", &ip[0], &ip[1], &ip[2], &ip[3]);
				if(ip[0] == 10) {
					/* Class A private address */
					private_address = TRUE;
				} else if(ip[0] == 172 && (ip[1] >= 16 && ip[1] <= 31)) {
					/* Class B private address */
					private_address = TRUE;
				} else if(ip[0] == 192 && ip[1] == 168) {
					/* Class C private address */
					private_address = TRUE;
				}
			} else {
				/* TODO Similar check for IPv6... */
			}
		}
		if(private_address) {
			JANUS_LOG(LOG_WARN, "Janus is deployed on a private address (%s) but you didn't specify any STUN server!"
			                    " Expect trouble if this is supposed to work over the internet and not just in a LAN...\n", test_ip);
		}
	}
	/* Are we going to force BUNDLE and/or rtcp-mux? */
	gboolean force_bundle = FALSE, force_rtcpmux = FALSE;
	item = janus_config_get_item_drilldown(config, "media", "force-bundle");
	force_bundle = (item && item->value) ? janus_is_true(item->value) : FALSE;
	janus_ice_force_bundle(force_bundle);
	item = janus_config_get_item_drilldown(config, "media", "force-rtcp-mux");
	force_rtcpmux = (item && item->value) ? janus_is_true(item->value) : FALSE;
	janus_ice_force_rtcpmux(force_rtcpmux);
	/* NACK related stuff */
	item = janus_config_get_item_drilldown(config, "media", "max_nack_queue");
	if(item && item->value) {
		int mnq = atoi(item->value);
		if(mnq < 0) {
			JANUS_LOG(LOG_WARN, "Ignoring max_nack_queue value as it's not a positive integer\n");
		} else if(mnq > 0 && mnq < 200) {
			JANUS_LOG(LOG_WARN, "Ignoring max_nack_queue value as it's less than 200\n");
		} else {
			janus_set_max_nack_queue(mnq);
		}
	}
	/* no-media timer */
	item = janus_config_get_item_drilldown(config, "media", "no_media_timer");
	if(item && item->value) {
		int nmt = atoi(item->value);
		if(nmt < 0) {
			JANUS_LOG(LOG_WARN, "Ignoring no_media_timer value as it's not a positive integer\n");
		} else {
			janus_set_no_media_timer(nmt);
		}
	}

	/* Setup OpenSSL stuff */
	const char* server_pem;
	item = janus_config_get_item_drilldown(config, "certificates", "cert_pem");
	if(!item || !item->value) {
		server_pem = NULL;
	} else {
		server_pem = item->value;
	}

	const char* server_key;
	item = janus_config_get_item_drilldown(config, "certificates", "cert_key");
	if(!item || !item->value) {
		server_key = NULL;
	} else {
		server_key = item->value;
	}
	JANUS_LOG(LOG_VERB, "Using certificates:\n\t%s\n\t%s\n", server_pem, server_key);

	SSL_library_init();
	SSL_load_error_strings();
	OpenSSL_add_all_algorithms();
	/* ... and DTLS-SRTP in particular */
	if(janus_dtls_srtp_init(server_pem, server_key) < 0) {
		exit(1);
	}
	/* Check if there's any custom value for the starting MTU to use in the BIO filter */
	item = janus_config_get_item_drilldown(config, "media", "dtls_mtu");
	if(item && item->value)
		janus_dtls_bio_filter_set_mtu(atoi(item->value));

#ifdef HAVE_SCTP
	/* Initialize SCTP for DataChannels */
	if(janus_sctp_init() < 0) {
		exit(1);
	}
#else
	JANUS_LOG(LOG_WARN, "Data Channels support not compiled\n");
#endif

	/* Sessions */
	sessions = g_hash_table_new_full(g_int64_hash, g_int64_equal, (GDestroyNotify)g_free, NULL);
	janus_mutex_init(&sessions_mutex);
	/* Start the sessions timeout watchdog */
	sessions_watchdog_context = g_main_context_new();
	GMainLoop *watchdog_loop = g_main_loop_new(sessions_watchdog_context, FALSE);
	GError *error = NULL;
	GThread *watchdog = g_thread_try_new("timeout watchdog", &janus_sessions_watchdog, watchdog_loop, &error);
	if(error != NULL) {
		JANUS_LOG(LOG_FATAL, "Got error %d (%s) trying to start sessions timeout watchdog...\n", error->code, error->message ? error->message : "??");
		exit(1);
	}

	/* Load event handlers */
	const char *path = EVENTDIR;
	item = janus_config_get_item_drilldown(config, "general", "events_folder");
	if(item && item->value)
		path = (char *)item->value;
	JANUS_LOG(LOG_INFO, "Event handler plugins folder: %s\n", path);
	DIR *dir = opendir(path);
	if(!dir) {
		/* Not really fatal, we don't care and go on anyway: event handlers are not fundamental */
		JANUS_LOG(LOG_FATAL, "\tCouldn't access event handler plugins folder...\n");
	} else {
		/* Any event handlers to ignore? */
		gchar **disabled_eventhandlers = NULL;
		item = janus_config_get_item_drilldown(config, "events", "broadcast");
		/* Event handlers are disabled by default: they need to be enabled in the configuration */
		gboolean enable_events = FALSE;
		if(item && item->value)
			enable_events = janus_is_true(item->value);
		if(!enable_events) {
			JANUS_LOG(LOG_WARN, "Event handlers support disabled\n");
		} else {
			item = janus_config_get_item_drilldown(config, "events", "disable");
			if(item && item->value)
				disabled_eventhandlers = g_strsplit(item->value, ",", -1);
			/* Open the shared objects */
			struct dirent *eventent = NULL;
			char eventpath[1024];
			while((eventent = readdir(dir))) {
				int len = strlen(eventent->d_name);
				if (len < 4) {
					continue;
				}
				if (strcasecmp(eventent->d_name+len-strlen(SHLIB_EXT), SHLIB_EXT)) {
					continue;
				}
				/* Check if this event handler has been disabled in the configuration file */
				if(disabled_eventhandlers != NULL) {
					gchar *index = disabled_eventhandlers[0];
					if(index != NULL) {
						int i=0;
						gboolean skip = FALSE;
						while(index != NULL) {
							while(isspace(*index))
								index++;
							if(strlen(index) && !strcmp(index, eventent->d_name)) {
								JANUS_LOG(LOG_WARN, "Event handler plugin '%s' has been disabled, skipping...\n", eventent->d_name);
								skip = TRUE;
								break;
							}
							i++;
							index = disabled_eventhandlers[i];
						}
						if(skip)
							continue;
					}
				}
				JANUS_LOG(LOG_INFO, "Loading event handler plugin '%s'...\n", eventent->d_name);
				memset(eventpath, 0, 1024);
				g_snprintf(eventpath, 1024, "%s/%s", path, eventent->d_name);
				void *event = dlopen(eventpath, RTLD_LAZY);
				if (!event) {
					JANUS_LOG(LOG_ERR, "\tCouldn't load event handler plugin '%s': %s\n", eventent->d_name, dlerror());
				} else {
					create_e *create = (create_e*) dlsym(event, "create");
					const char *dlsym_error = dlerror();
					if (dlsym_error) {
						JANUS_LOG(LOG_ERR, "\tCouldn't load symbol 'create': %s\n", dlsym_error);
						continue;
					}
					janus_eventhandler *janus_eventhandler = create();
					if(!janus_eventhandler) {
						JANUS_LOG(LOG_ERR, "\tCouldn't use function 'create'...\n");
						continue;
					}
					/* Are all the mandatory methods and callbacks implemented? */
					if(!janus_eventhandler->init || !janus_eventhandler->destroy ||
							!janus_eventhandler->get_api_compatibility ||
							!janus_eventhandler->get_version ||
							!janus_eventhandler->get_version_string ||
							!janus_eventhandler->get_description ||
							!janus_eventhandler->get_package ||
							!janus_eventhandler->get_name ||
							!janus_eventhandler->incoming_event) {
						JANUS_LOG(LOG_ERR, "\tMissing some mandatory methods/callbacks, skipping this event handler plugin...\n");
						continue;
					}
					if(janus_eventhandler->get_api_compatibility() < JANUS_EVENTHANDLER_API_VERSION) {
						JANUS_LOG(LOG_ERR, "The '%s' event handler plugin was compiled against an older version of the API (%d < %d), skipping it: update it to enable it again\n",
							janus_eventhandler->get_package(), janus_eventhandler->get_api_compatibility(), JANUS_EVENTHANDLER_API_VERSION);
						continue;
					}
					janus_eventhandler->init(configs_folder);
					JANUS_LOG(LOG_VERB, "\tVersion: %d (%s)\n", janus_eventhandler->get_version(), janus_eventhandler->get_version_string());
					JANUS_LOG(LOG_VERB, "\t   [%s] %s\n", janus_eventhandler->get_package(), janus_eventhandler->get_name());
					JANUS_LOG(LOG_VERB, "\t   %s\n", janus_eventhandler->get_description());
					JANUS_LOG(LOG_VERB, "\t   Plugin API version: %d\n", janus_eventhandler->get_api_compatibility());
					JANUS_LOG(LOG_VERB, "\t   Subscriptions:");
					if(janus_eventhandler->events_mask == 0) {
						JANUS_LOG(LOG_VERB, " none");
					} else {
						if(janus_flags_is_set(&janus_eventhandler->events_mask, JANUS_EVENT_TYPE_SESSION))
							JANUS_LOG(LOG_VERB, " sessions");
						if(janus_flags_is_set(&janus_eventhandler->events_mask, JANUS_EVENT_TYPE_HANDLE))
							JANUS_LOG(LOG_VERB, " handles");
						if(janus_flags_is_set(&janus_eventhandler->events_mask, JANUS_EVENT_TYPE_JSEP))
							JANUS_LOG(LOG_VERB, " jsep");
						if(janus_flags_is_set(&janus_eventhandler->events_mask, JANUS_EVENT_TYPE_WEBRTC))
							JANUS_LOG(LOG_VERB, " webrtc");
						if(janus_flags_is_set(&janus_eventhandler->events_mask, JANUS_EVENT_TYPE_MEDIA))
							JANUS_LOG(LOG_VERB, " media");
						if(janus_flags_is_set(&janus_eventhandler->events_mask, JANUS_EVENT_TYPE_PLUGIN))
							JANUS_LOG(LOG_VERB, " plugins");
						if(janus_flags_is_set(&janus_eventhandler->events_mask, JANUS_EVENT_TYPE_TRANSPORT))
							JANUS_LOG(LOG_VERB, " transports");
					}
					JANUS_LOG(LOG_VERB, "\n");
					if(eventhandlers == NULL)
						eventhandlers = g_hash_table_new(g_str_hash, g_str_equal);
					g_hash_table_insert(eventhandlers, (gpointer)janus_eventhandler->get_package(), janus_eventhandler);
					if(eventhandlers_so == NULL)
						eventhandlers_so = g_hash_table_new(g_str_hash, g_str_equal);
					g_hash_table_insert(eventhandlers_so, (gpointer)janus_eventhandler->get_package(), event);
				}
			}
		}
		closedir(dir);
		if(disabled_eventhandlers != NULL)
			g_strfreev(disabled_eventhandlers);
		disabled_eventhandlers = NULL;
		/* Initialize the event broadcaster */
		if(janus_events_init(enable_events, eventhandlers) < 0) {
			JANUS_LOG(LOG_FATAL, "Error initializing the Event handlers mechanism...\n");
			exit(1);
		}
	}

	/* Load plugins */
	path = PLUGINDIR;
	item = janus_config_get_item_drilldown(config, "general", "plugins_folder");
	if(item && item->value)
		path = (char *)item->value;
	JANUS_LOG(LOG_INFO, "Plugins folder: %s\n", path);
	dir = opendir(path);
	if(!dir) {
		JANUS_LOG(LOG_FATAL, "\tCouldn't access plugins folder...\n");
		exit(1);
	}
	/* Any plugin to ignore? */
	gchar **disabled_plugins = NULL;
	item = janus_config_get_item_drilldown(config, "plugins", "disable");
	if(item && item->value)
		disabled_plugins = g_strsplit(item->value, ",", -1);
	/* Open the shared objects */
	struct dirent *pluginent = NULL;
	char pluginpath[1024];
	while((pluginent = readdir(dir))) {
		int len = strlen(pluginent->d_name);
		if (len < 4) {
			continue;
		}
		if (strcasecmp(pluginent->d_name+len-strlen(SHLIB_EXT), SHLIB_EXT)) {
			continue;
		}
		/* Check if this plugins has been disabled in the configuration file */
		if(disabled_plugins != NULL) {
			gchar *index = disabled_plugins[0];
			if(index != NULL) {
				int i=0;
				gboolean skip = FALSE;
				while(index != NULL) {
					while(isspace(*index))
						index++;
					if(strlen(index) && !strcmp(index, pluginent->d_name)) {
						JANUS_LOG(LOG_WARN, "Plugin '%s' has been disabled, skipping...\n", pluginent->d_name);
						skip = TRUE;
						break;
					}
					i++;
					index = disabled_plugins[i];
				}
				if(skip)
					continue;
			}
		}
		JANUS_LOG(LOG_INFO, "Loading plugin '%s'...\n", pluginent->d_name);
		memset(pluginpath, 0, 1024);
		g_snprintf(pluginpath, 1024, "%s/%s", path, pluginent->d_name);
		void *plugin = dlopen(pluginpath, RTLD_LOCAL | RTLD_LAZY);
		if (!plugin) {
			JANUS_LOG(LOG_ERR, "\tCouldn't load plugin '%s': %s\n", pluginent->d_name, dlerror());
		} else {
			create_p *create = (create_p*) dlsym(plugin, "create");
			const char *dlsym_error = dlerror();
			if (dlsym_error) {
				JANUS_LOG(LOG_ERR, "\tCouldn't load symbol 'create': %s\n", dlsym_error);
				continue;
			}
			janus_plugin *janus_plugin = create();
			if(!janus_plugin) {
				JANUS_LOG(LOG_ERR, "\tCouldn't use function 'create'...\n");
				continue;
			}
			/* Are all the mandatory methods and callbacks implemented? */
			if(!janus_plugin->init || !janus_plugin->destroy ||
					!janus_plugin->get_api_compatibility ||
					!janus_plugin->get_version ||
					!janus_plugin->get_version_string ||
					!janus_plugin->get_description ||
					!janus_plugin->get_package ||
					!janus_plugin->get_name ||
					!janus_plugin->create_session ||
					!janus_plugin->query_session ||
					!janus_plugin->destroy_session ||
					!janus_plugin->handle_message ||
					!janus_plugin->setup_media ||
					!janus_plugin->hangup_media) {
				JANUS_LOG(LOG_ERR, "\tMissing some mandatory methods/callbacks, skipping this plugin...\n");
				continue;
			}
			if(janus_plugin->get_api_compatibility() < JANUS_PLUGIN_API_VERSION) {
				JANUS_LOG(LOG_ERR, "The '%s' plugin was compiled against an older version of the API (%d < %d), skipping it: update it to enable it again\n",
					janus_plugin->get_package(), janus_plugin->get_api_compatibility(), JANUS_PLUGIN_API_VERSION);
				continue;
			}
			if(janus_plugin->init(&janus_handler_plugin, configs_folder) < 0) {
				JANUS_LOG(LOG_WARN, "The '%s' plugin could not be initialized\n", janus_plugin->get_package());
				dlclose(plugin);
				continue;
			}
			JANUS_LOG(LOG_VERB, "\tVersion: %d (%s)\n", janus_plugin->get_version(), janus_plugin->get_version_string());
			JANUS_LOG(LOG_VERB, "\t   [%s] %s\n", janus_plugin->get_package(), janus_plugin->get_name());
			JANUS_LOG(LOG_VERB, "\t   %s\n", janus_plugin->get_description());
			JANUS_LOG(LOG_VERB, "\t   Plugin API version: %d\n", janus_plugin->get_api_compatibility());
			if(!janus_plugin->incoming_rtp && !janus_plugin->incoming_rtcp && !janus_plugin->incoming_data) {
				JANUS_LOG(LOG_WARN, "The '%s' plugin doesn't implement any callback for RTP/RTCP/data... is this on purpose?\n",
					janus_plugin->get_package());
			}
			if(!janus_plugin->incoming_rtp && !janus_plugin->incoming_rtcp && janus_plugin->incoming_data) {
				JANUS_LOG(LOG_WARN, "The '%s' plugin will only handle data channels (no RTP/RTCP)... is this on purpose?\n",
					janus_plugin->get_package());
			}
			if(plugins == NULL)
				plugins = g_hash_table_new(g_str_hash, g_str_equal);
			g_hash_table_insert(plugins, (gpointer)janus_plugin->get_package(), janus_plugin);
			if(plugins_so == NULL)
				plugins_so = g_hash_table_new(g_str_hash, g_str_equal);
			g_hash_table_insert(plugins_so, (gpointer)janus_plugin->get_package(), plugin);
		}
	}
	closedir(dir);
	if(disabled_plugins != NULL)
		g_strfreev(disabled_plugins);
	disabled_plugins = NULL;

	/* Create a thread pool to handle incoming requests, no matter what the transport */
	error = NULL;
	tasks = g_thread_pool_new(janus_transport_task, NULL, -1, FALSE, &error);
	if(error != NULL) {
		/* Something went wrong... */
		JANUS_LOG(LOG_FATAL, "Got error %d (%s) trying to launch the request pool task thread...\n", error->code, error->message ? error->message : "??");
		exit(1);
	}
	/* Wait 120 seconds before stopping idle threads to avoid the creation of too many threads for AddressSanitizer. */
	g_thread_pool_set_max_idle_time(120 * 1000);

	/* Load transports */
	gboolean janus_api_enabled = FALSE, admin_api_enabled = FALSE;
	path = TRANSPORTDIR;
	item = janus_config_get_item_drilldown(config, "general", "transports_folder");
	if(item && item->value)
		path = (char *)item->value;
	JANUS_LOG(LOG_INFO, "Transport plugins folder: %s\n", path);
	dir = opendir(path);
	if(!dir) {
		JANUS_LOG(LOG_FATAL, "\tCouldn't access transport plugins folder...\n");
		exit(1);
	}
	/* Any transport to ignore? */
	gchar **disabled_transports = NULL;
	item = janus_config_get_item_drilldown(config, "transports", "disable");
	if(item && item->value)
		disabled_transports = g_strsplit(item->value, ",", -1);
	/* Open the shared objects */
	struct dirent *transportent = NULL;
	char transportpath[1024];
	while((transportent = readdir(dir))) {
		int len = strlen(transportent->d_name);
		if (len < 4) {
			continue;
		}
		if (strcasecmp(transportent->d_name+len-strlen(SHLIB_EXT), SHLIB_EXT)) {
			continue;
		}
		/* Check if this transports has been disabled in the configuration file */
		if(disabled_transports != NULL) {
			gchar *index = disabled_transports[0];
			if(index != NULL) {
				int i=0;
				gboolean skip = FALSE;
				while(index != NULL) {
					while(isspace(*index))
						index++;
					if(strlen(index) && !strcmp(index, transportent->d_name)) {
						JANUS_LOG(LOG_WARN, "Transport plugin '%s' has been disabled, skipping...\n", transportent->d_name);
						skip = TRUE;
						break;
					}
					i++;
					index = disabled_transports[i];
				}
				if(skip)
					continue;
			}
		}
		JANUS_LOG(LOG_INFO, "Loading transport plugin '%s'...\n", transportent->d_name);
		memset(transportpath, 0, 1024);
		g_snprintf(transportpath, 1024, "%s/%s", path, transportent->d_name);
		void *transport = dlopen(transportpath, RTLD_LOCAL | RTLD_LAZY);
		if (!transport) {
			JANUS_LOG(LOG_ERR, "\tCouldn't load transport plugin '%s': %s\n", transportent->d_name, dlerror());
		} else {
			create_t *create = (create_t*) dlsym(transport, "create");
			const char *dlsym_error = dlerror();
			if (dlsym_error) {
				JANUS_LOG(LOG_ERR, "\tCouldn't load symbol 'create': %s\n", dlsym_error);
				continue;
			}
			janus_transport *janus_transport = create();
			if(!janus_transport) {
				JANUS_LOG(LOG_ERR, "\tCouldn't use function 'create'...\n");
				continue;
			}
			/* Are all the mandatory methods and callbacks implemented? */
			if(!janus_transport->init || !janus_transport->destroy ||
					!janus_transport->get_api_compatibility ||
					!janus_transport->get_version ||
					!janus_transport->get_version_string ||
					!janus_transport->get_description ||
					!janus_transport->get_package ||
					!janus_transport->get_name ||
					!janus_transport->send_message ||
					!janus_transport->is_janus_api_enabled ||
					!janus_transport->is_admin_api_enabled ||
					!janus_transport->session_created ||
					!janus_transport->session_over) {
				JANUS_LOG(LOG_ERR, "\tMissing some mandatory methods/callbacks, skipping this transport plugin...\n");
				continue;
			}
			if(janus_transport->get_api_compatibility() < JANUS_TRANSPORT_API_VERSION) {
				JANUS_LOG(LOG_ERR, "The '%s' transport plugin was compiled against an older version of the API (%d < %d), skipping it: update it to enable it again\n",
					janus_transport->get_package(), janus_transport->get_api_compatibility(), JANUS_TRANSPORT_API_VERSION);
				continue;
			}
			if(janus_transport->init(&janus_handler_transport, configs_folder) < 0) {
				JANUS_LOG(LOG_WARN, "The '%s' plugin could not be initialized\n", janus_transport->get_package());
				dlclose(transport);
				continue;
			}
			JANUS_LOG(LOG_VERB, "\tVersion: %d (%s)\n", janus_transport->get_version(), janus_transport->get_version_string());
			JANUS_LOG(LOG_VERB, "\t   [%s] %s\n", janus_transport->get_package(), janus_transport->get_name());
			JANUS_LOG(LOG_VERB, "\t   %s\n", janus_transport->get_description());
			JANUS_LOG(LOG_VERB, "\t   Plugin API version: %d\n", janus_transport->get_api_compatibility());
			JANUS_LOG(LOG_VERB, "\t   Janus API: %s\n", janus_transport->is_janus_api_enabled() ? "enabled" : "disabled");
			JANUS_LOG(LOG_VERB, "\t   Admin API: %s\n", janus_transport->is_admin_api_enabled() ? "enabled" : "disabled");
			janus_api_enabled = janus_api_enabled || janus_transport->is_janus_api_enabled();
			admin_api_enabled = admin_api_enabled || janus_transport->is_admin_api_enabled();
			if(transports == NULL)
				transports = g_hash_table_new(g_str_hash, g_str_equal);
			g_hash_table_insert(transports, (gpointer)janus_transport->get_package(), janus_transport);
			if(transports_so == NULL)
				transports_so = g_hash_table_new(g_str_hash, g_str_equal);
			g_hash_table_insert(transports_so, (gpointer)janus_transport->get_package(), transport);
		}
	}
	closedir(dir);
	if(disabled_transports != NULL)
		g_strfreev(disabled_transports);
	disabled_transports = NULL;
	/* Make sure at least a Janus API transport is available */
	if(!janus_api_enabled) {
		JANUS_LOG(LOG_FATAL, "No Janus API transport is available... enable at least one and restart Janus\n");
		exit(1);	/* FIXME Should we really give up? */
	}
	/* Make sure at least an admin API transport is available, if the auth mechanism is enabled */
	if(!admin_api_enabled && janus_auth_is_enabled()) {
		JANUS_LOG(LOG_FATAL, "No Admin/monitor transport is available, but the token based authentication mechanism is enabled... this will cause all requests to fail, giving up! If you want to use tokens, enable the Admin/monitor API and restart Janus\n");
		exit(1);	/* FIXME Should we really give up? */
	}

	/* Ok, Janus has started! Let the parent now about this if we're daemonizing */
	if(daemonize) {
		int code = 0;
		ssize_t res = 0;
		do {
			res = write(pipefd[1], &code, sizeof(int));
		} while(res == -1 && errno == EINTR);
	}

	/* If the Event Handlers mechanism is enabled, notify handlers that Janus just started */
	if(janus_events_is_enabled()) {
		json_t *info = json_object();
		json_object_set_new(info, "status", json_string("started"));
		janus_events_notify_handlers(JANUS_EVENT_TYPE_CORE, 0, info);
	}

	while(!g_atomic_int_get(&stop)) {
		/* Loop until we have to stop */
		usleep(250000); /* A signal will cancel usleep() but not g_usleep() */
	}

	/* If the Event Handlers mechanism is enabled, notify handlers that Janus is hanging up */
	if(janus_events_is_enabled()) {
		json_t *info = json_object();
		json_object_set_new(info, "status", json_string("shutdown"));
		json_object_set_new(info, "signum", json_integer(stop_signal));
		janus_events_notify_handlers(JANUS_EVENT_TYPE_CORE, 0, info);
	}

	/* Done */
	JANUS_LOG(LOG_INFO, "Ending sessions timeout watchdog...\n");
	g_main_loop_quit(watchdog_loop);
	g_thread_join(watchdog);
	watchdog = NULL;
	g_main_loop_unref(watchdog_loop);
	g_main_context_unref(sessions_watchdog_context);

	if(config)
		janus_config_destroy(config);

	JANUS_LOG(LOG_INFO, "Closing transport plugins:\n");
	if(transports != NULL) {
		g_hash_table_foreach(transports, janus_transport_close, NULL);
		g_hash_table_destroy(transports);
	}
	if(transports_so != NULL) {
		g_hash_table_foreach(transports_so, janus_transportso_close, NULL);
		g_hash_table_destroy(transports_so);
	}
	g_thread_pool_free(tasks, FALSE, FALSE);

	JANUS_LOG(LOG_INFO, "Destroying sessions...\n");
	g_clear_pointer(&sessions, g_hash_table_destroy);
	janus_ice_deinit();
	JANUS_LOG(LOG_INFO, "Freeing crypto resources...\n");
	janus_dtls_srtp_cleanup();
	EVP_cleanup();
	ERR_free_strings();
#ifdef HAVE_SCTP
	JANUS_LOG(LOG_INFO, "De-initializing SCTP...\n");
	janus_sctp_deinit();
#endif
	janus_auth_deinit();

	JANUS_LOG(LOG_INFO, "Closing plugins:\n");
	if(plugins != NULL) {
		g_hash_table_foreach(plugins, janus_plugin_close, NULL);
		g_hash_table_destroy(plugins);
	}
	if(plugins_so != NULL) {
		g_hash_table_foreach(plugins_so, janus_pluginso_close, NULL);
		g_hash_table_destroy(plugins_so);
	}

	JANUS_LOG(LOG_INFO, "Closing event handlers:\n");
	janus_events_deinit();
	if(eventhandlers != NULL) {
		g_hash_table_foreach(eventhandlers, janus_eventhandler_close, NULL);
		g_hash_table_destroy(eventhandlers);
	}
	if(eventhandlers_so != NULL) {
		g_hash_table_foreach(eventhandlers_so, janus_eventhandlerso_close, NULL);
		g_hash_table_destroy(eventhandlers_so);
	}

	janus_recorder_deinit();
	g_free(local_ip);

#ifdef REFCOUNT_DEBUG
	/* Any reference counters that are still up while we're leaving? (debug-mode only) */
	janus_mutex_lock(&counters_mutex);
	JANUS_PRINT("Debugging reference counters: %d still allocated\n", g_hash_table_size(counters));
	GHashTableIter iter;
	gpointer value;
	g_hash_table_iter_init(&iter, counters);
	while(g_hash_table_iter_next(&iter, NULL, &value)) {
		JANUS_PRINT("  -- %p\n", value);
	}
	janus_mutex_unlock(&counters_mutex);
#endif

	JANUS_PRINT("Bye!\n");

	exit(0);
}<|MERGE_RESOLUTION|>--- conflicted
+++ resolved
@@ -775,7 +775,7 @@
 				handle->audio_stream->video_ssrc_peer = handle->video_stream->video_ssrc_peer;
 				handle->audio_stream->video_ssrc_peer_rtx = handle->video_stream->video_ssrc_peer_rtx;
 				nice_agent_attach_recv(handle->agent, handle->video_stream->stream_id, 1, g_main_loop_get_context (handle->iceloop), NULL, NULL);
-				if(!janus_ice_is_rtcpmux_forced())
+				if(!handle->force_rtcp_mux && !janus_ice_is_rtcpmux_forced())
 					nice_agent_attach_recv(handle->agent, handle->video_stream->stream_id, 2, g_main_loop_get_context (handle->iceloop), NULL, NULL);
 				nice_agent_remove_stream(handle->agent, handle->video_stream->stream_id);
 				janus_ice_stream_destroy(handle->streams, handle->video_stream);
@@ -806,7 +806,7 @@
 			handle->data_id = 0;
 		}
 	}
-	if(janus_flags_is_set(&handle->webrtc_flags, JANUS_ICE_HANDLE_WEBRTC_RTCPMUX) && !janus_ice_is_rtcpmux_forced()) {
+	if(janus_flags_is_set(&handle->webrtc_flags, JANUS_ICE_HANDLE_WEBRTC_RTCPMUX) && !handle->force_rtcp_mux && !janus_ice_is_rtcpmux_forced()) {
 		JANUS_LOG(LOG_HUGE, "[%"SCNu64"]   -- rtcp-mux is supported by the browser, getting rid of RTCP components, if any...\n", handle->handle_id);
 		janus_request_ice_remove_rtcp_component(handle, handle->audio_id, 2, handle->audio_stream);
 		janus_request_ice_remove_rtcp_component(handle, handle->video_id, 2, handle->video_stream);
@@ -1068,13 +1068,10 @@
 			goto jsondone;
 		}
 		handle_id = handle->handle_id;
-<<<<<<< HEAD
+		handle->force_bundle = force_bundle;
+		handle->force_rtcp_mux = force_rtcp_mux;
 		/* We increase the counter as this request is using the handle */
 		janus_refcount_increase(&handle->ref);
-=======
-		handle->force_bundle = force_bundle;
-		handle->force_rtcp_mux = force_rtcp_mux;
->>>>>>> 58520fba
 		/* Attach to the plugin */
 		int error = 0;
 		if((error = janus_ice_handle_attach_plugin(session, handle, plugin_t)) != 0) {
@@ -1323,211 +1320,7 @@
 					} else {
 						janus_flags_clear(&handle->webrtc_flags, JANUS_ICE_HANDLE_WEBRTC_TRICKLE);
 					}
-<<<<<<< HEAD
 					janus_request_ice_handle_answer(handle, audio, video, data, jsep_sdp);
-=======
-					if(janus_flags_is_set(&handle->webrtc_flags, JANUS_ICE_HANDLE_WEBRTC_BUNDLE)) {
-						JANUS_LOG(LOG_HUGE, "[%"SCNu64"]   -- bundle is supported by the browser, getting rid of one of the RTP/RTCP components, if any...\n", handle->handle_id);
-						if(audio) {
-							/* Get rid of video and data, if present */
-							if(handle->streams && handle->video_stream) {
-								handle->audio_stream->video_ssrc = handle->video_stream->video_ssrc;
-								handle->audio_stream->video_ssrc_peer = handle->video_stream->video_ssrc_peer;
-								handle->audio_stream->video_ssrc_peer_rtx = handle->video_stream->video_ssrc_peer_rtx;
-								nice_agent_attach_recv(handle->agent, handle->video_stream->stream_id, 1, g_main_loop_get_context (handle->iceloop), NULL, NULL);
-								if(!handle->force_rtcp_mux && !janus_ice_is_rtcpmux_forced())
-									nice_agent_attach_recv(handle->agent, handle->video_stream->stream_id, 2, g_main_loop_get_context (handle->iceloop), NULL, NULL);
-								nice_agent_remove_stream(handle->agent, handle->video_stream->stream_id);
-								janus_ice_stream_free(handle->streams, handle->video_stream);
-							}
-							handle->video_stream = NULL;
-							handle->video_id = 0;
-							if(handle->streams && handle->data_stream) {
-								nice_agent_attach_recv(handle->agent, handle->data_stream->stream_id, 1, g_main_loop_get_context (handle->iceloop), NULL, NULL);
-								nice_agent_remove_stream(handle->agent, handle->data_stream->stream_id);
-								janus_ice_stream_free(handle->streams, handle->data_stream);
-							}
-							handle->data_stream = NULL;
-							handle->data_id = 0;
-							if(!video) {
-								handle->audio_stream->video_ssrc = 0;
-								handle->audio_stream->video_ssrc_peer = 0;
-								g_free(handle->audio_stream->video_rtcp_ctx);
-								handle->audio_stream->video_rtcp_ctx = NULL;
-							}
-						} else if(video) {
-							/* Get rid of data, if present */
-							if(handle->streams && handle->data_stream) {
-								nice_agent_attach_recv(handle->agent, handle->data_stream->stream_id, 1, g_main_loop_get_context (handle->iceloop), NULL, NULL);
-								nice_agent_remove_stream(handle->agent, handle->data_stream->stream_id);
-								janus_ice_stream_free(handle->streams, handle->data_stream);
-							}
-							handle->data_stream = NULL;
-							handle->data_id = 0;
-						}
-					}
-					if(janus_flags_is_set(&handle->webrtc_flags, JANUS_ICE_HANDLE_WEBRTC_RTCPMUX) && !handle->force_rtcp_mux && !janus_ice_is_rtcpmux_forced()) {
-						JANUS_LOG(LOG_HUGE, "[%"SCNu64"]   -- rtcp-mux is supported by the browser, getting rid of RTCP components, if any...\n", handle->handle_id);
-						if(handle->audio_stream && handle->audio_stream->components != NULL) {
-							nice_agent_attach_recv(handle->agent, handle->audio_id, 2, g_main_loop_get_context (handle->iceloop), NULL, NULL);
-							/* Free the component */
-							janus_ice_component_free(handle->audio_stream->components, handle->audio_stream->rtcp_component);
-							handle->audio_stream->rtcp_component = NULL;
-							/* Create a dummy candidate and enforce it as the one to use for this now unneeded component */
-							NiceCandidate *c = nice_candidate_new(NICE_CANDIDATE_TYPE_HOST);
-							c->component_id = 2;
-							c->stream_id = handle->audio_stream->stream_id;
-#ifndef HAVE_LIBNICE_TCP
-							c->transport = NICE_CANDIDATE_TRANSPORT_UDP;
-#endif
-							strncpy(c->foundation, "1", NICE_CANDIDATE_MAX_FOUNDATION);
-							c->priority = 1;
-							nice_address_set_from_string(&c->addr, "127.0.0.1");
-							nice_address_set_port(&c->addr, janus_ice_get_rtcpmux_blackhole_port());
-							c->username = g_strdup(handle->audio_stream->ruser);
-							c->password = g_strdup(handle->audio_stream->rpass);
-							if(!nice_agent_set_selected_remote_candidate(handle->agent, handle->audio_stream->stream_id, 2, c)) {
-								JANUS_LOG(LOG_ERR, "[%"SCNu64"] Error forcing dummy candidate on RTCP component of stream %d\n", handle->handle_id, handle->audio_stream->stream_id);
-								nice_candidate_free(c);
-							}
-						}
-						if(handle->video_stream && handle->video_stream->components != NULL) {
-							nice_agent_attach_recv(handle->agent, handle->video_id, 2, g_main_loop_get_context (handle->iceloop), NULL, NULL);
-							/* Free the component */
-							janus_ice_component_free(handle->video_stream->components, handle->video_stream->rtcp_component);
-							handle->video_stream->rtcp_component = NULL;
-							/* Create a dummy candidate and enforce it as the one to use for this now unneeded component */
-							NiceCandidate *c = nice_candidate_new(NICE_CANDIDATE_TYPE_HOST);
-							c->component_id = 2;
-							c->stream_id = handle->video_stream->stream_id;
-#ifndef HAVE_LIBNICE_TCP
-							c->transport = NICE_CANDIDATE_TRANSPORT_UDP;
-#endif
-							strncpy(c->foundation, "1", NICE_CANDIDATE_MAX_FOUNDATION);
-							c->priority = 1;
-							nice_address_set_from_string(&c->addr, "127.0.0.1");
-							nice_address_set_port(&c->addr, janus_ice_get_rtcpmux_blackhole_port());
-							c->username = g_strdup(handle->video_stream->ruser);
-							c->password = g_strdup(handle->video_stream->rpass);
-							if(!nice_agent_set_selected_remote_candidate(handle->agent, handle->video_stream->stream_id, 2, c)) {
-								JANUS_LOG(LOG_ERR, "[%"SCNu64"] Error forcing dummy candidate on RTCP component of stream %d\n", handle->handle_id, handle->video_stream->stream_id);
-								nice_candidate_free(c);
-							}
-						}
-					}
-					/* FIXME Any disabled m-line? */
-					if(strstr(jsep_sdp, "m=audio 0")) {
-						JANUS_LOG(LOG_VERB, "[%"SCNu64"] Audio disabled via SDP\n", handle->handle_id);
-						if(!janus_flags_is_set(&handle->webrtc_flags, JANUS_ICE_HANDLE_WEBRTC_BUNDLE)
-								|| (!video && !data)) {
-							JANUS_LOG(LOG_HUGE, "  -- Marking audio stream as disabled\n");
-							janus_ice_stream *stream = g_hash_table_lookup(handle->streams, GUINT_TO_POINTER(handle->audio_id));
-							if(stream)
-								stream->disabled = TRUE;
-						}
-					}
-					if(strstr(jsep_sdp, "m=video 0")) {
-						JANUS_LOG(LOG_VERB, "[%"SCNu64"] Video disabled via SDP\n", handle->handle_id);
-						if(!janus_flags_is_set(&handle->webrtc_flags, JANUS_ICE_HANDLE_WEBRTC_BUNDLE)
-								|| (!audio && !data)) {
-							JANUS_LOG(LOG_HUGE, "  -- Marking video stream as disabled\n");
-							janus_ice_stream *stream = NULL;
-							if(!janus_flags_is_set(&handle->webrtc_flags, JANUS_ICE_HANDLE_WEBRTC_BUNDLE)) {
-								stream = g_hash_table_lookup(handle->streams, GUINT_TO_POINTER(handle->video_id));
-							} else {
-								gint id = handle->audio_id > 0 ? handle->audio_id : handle->video_id;
-								stream = g_hash_table_lookup(handle->streams, GUINT_TO_POINTER(id));
-							}
-							if(stream)
-								stream->disabled = TRUE;
-						}
-					}
-					if(strstr(jsep_sdp, "m=application 0 DTLS/SCTP")) {
-						JANUS_LOG(LOG_VERB, "[%"SCNu64"] Data Channel disabled via SDP\n", handle->handle_id);
-						if(!janus_flags_is_set(&handle->webrtc_flags, JANUS_ICE_HANDLE_WEBRTC_BUNDLE)
-								|| (!audio && !video)) {
-							JANUS_LOG(LOG_HUGE, "  -- Marking data channel stream as disabled\n");
-							janus_ice_stream *stream = NULL;
-							if(!janus_flags_is_set(&handle->webrtc_flags, JANUS_ICE_HANDLE_WEBRTC_BUNDLE)) {
-								stream = g_hash_table_lookup(handle->streams, GUINT_TO_POINTER(handle->data_id));
-							} else {
-								gint id = handle->audio_id > 0 ? handle->audio_id : (handle->video_id > 0 ? handle->video_id : handle->data_id);
-								stream = g_hash_table_lookup(handle->streams, GUINT_TO_POINTER(id));
-							}
-							if(stream)
-								stream->disabled = TRUE;
-						}
-					}
-					/* We got our answer */
-					janus_flags_clear(&handle->webrtc_flags, JANUS_ICE_HANDLE_WEBRTC_PROCESSING_OFFER);
-					/* Any pending trickles? */
-					if(handle->pending_trickles) {
-						JANUS_LOG(LOG_VERB, "[%"SCNu64"]   -- Processing %d pending trickle candidates\n", handle->handle_id, g_list_length(handle->pending_trickles));
-						GList *temp = NULL;
-						while(handle->pending_trickles) {
-							temp = g_list_first(handle->pending_trickles);
-							handle->pending_trickles = g_list_remove_link(handle->pending_trickles, temp);
-							janus_ice_trickle *trickle = (janus_ice_trickle *)temp->data;
-							g_list_free(temp);
-							if(trickle == NULL)
-								continue;
-							if((janus_get_monotonic_time() - trickle->received) > 45*G_USEC_PER_SEC) {
-								/* FIXME Candidate is too old, discard it */
-								janus_ice_trickle_destroy(trickle);
-								/* FIXME We should report that */
-								continue;
-							}
-							json_t *candidate = trickle->candidate;
-							if(candidate == NULL) {
-								janus_ice_trickle_destroy(trickle);
-								continue;
-							}
-							if(json_is_object(candidate)) {
-								/* We got a single candidate */
-								int error = 0;
-								const char *error_string = NULL;
-								if((error = janus_ice_trickle_parse(handle, candidate, &error_string)) != 0) {
-									/* FIXME We should report the error parsing the trickle candidate */
-								}
-							} else if(json_is_array(candidate)) {
-								/* We got multiple candidates in an array */
-								JANUS_LOG(LOG_VERB, "Got multiple candidates (%zu)\n", json_array_size(candidate));
-								if(json_array_size(candidate) > 0) {
-									/* Handle remote candidates */
-									size_t i = 0;
-									for(i=0; i<json_array_size(candidate); i++) {
-										json_t *c = json_array_get(candidate, i);
-										/* FIXME We don't care if any trickle fails to parse */
-										janus_ice_trickle_parse(handle, c, NULL);
-									}
-								}
-							}
-							/* Done, free candidate */
-							janus_ice_trickle_destroy(trickle);
-						}
-					}
-					/* This was an answer, check if it's time to start ICE */
-					if(janus_flags_is_set(&handle->webrtc_flags, JANUS_ICE_HANDLE_WEBRTC_TRICKLE) &&
-							!janus_flags_is_set(&handle->webrtc_flags, JANUS_ICE_HANDLE_WEBRTC_ALL_TRICKLES)) {
-						JANUS_LOG(LOG_VERB, "[%"SCNu64"]   -- ICE Trickling is supported by the browser, waiting for remote candidates...\n", handle->handle_id);
-						janus_flags_set(&handle->webrtc_flags, JANUS_ICE_HANDLE_WEBRTC_START);
-					} else {
-						JANUS_LOG(LOG_VERB, "[%"SCNu64"] Done! Sending connectivity checks...\n", handle->handle_id);
-						if(handle->audio_id > 0) {
-							janus_ice_setup_remote_candidates(handle, handle->audio_id, 1);
-							if(!janus_flags_is_set(&handle->webrtc_flags, JANUS_ICE_HANDLE_WEBRTC_RTCPMUX))	/* http://tools.ietf.org/html/rfc5761#section-5.1.3 */
-								janus_ice_setup_remote_candidates(handle, handle->audio_id, 2);
-						}
-						if(handle->video_id > 0) {
-							janus_ice_setup_remote_candidates(handle, handle->video_id, 1);
-							if(!janus_flags_is_set(&handle->webrtc_flags, JANUS_ICE_HANDLE_WEBRTC_RTCPMUX))	/* http://tools.ietf.org/html/rfc5761#section-5.1.3 */
-								janus_ice_setup_remote_candidates(handle, handle->video_id, 2);
-						}
-						if(handle->data_id > 0) {
-							janus_ice_setup_remote_candidates(handle, handle->data_id, 1);
-						}
-					}
->>>>>>> 58520fba
 				}
 			} else {
 				/* TODO Actually handle session updates: for now we ignore them, and just relay them to plugins */
@@ -2901,98 +2694,6 @@
 			janus_flags_set(&ice_handle->webrtc_flags, JANUS_ICE_HANDLE_WEBRTC_PROCESSING_OFFER);
 		} else {
 			JANUS_LOG(LOG_VERB, "[%"SCNu64"] Done! Ready to setup remote candidates and send connectivity checks...\n", ice_handle->handle_id);
-<<<<<<< HEAD
-=======
-			if(janus_flags_is_set(&ice_handle->webrtc_flags, JANUS_ICE_HANDLE_WEBRTC_BUNDLE)) {
-				JANUS_LOG(LOG_VERB, "[%"SCNu64"]   -- bundle is supported by the browser, getting rid of one of the RTP/RTCP components, if any...\n", ice_handle->handle_id);
-				if(audio) {
-					/* Get rid of video and data, if present */
-					if(ice_handle->streams && ice_handle->video_stream) {
-						ice_handle->audio_stream->video_ssrc = ice_handle->video_stream->video_ssrc;
-						ice_handle->audio_stream->video_ssrc_peer = ice_handle->video_stream->video_ssrc_peer;
-						ice_handle->audio_stream->video_ssrc_peer_rtx = ice_handle->video_stream->video_ssrc_peer_rtx;
-						nice_agent_attach_recv(ice_handle->agent, ice_handle->video_stream->stream_id, 1, g_main_loop_get_context (ice_handle->iceloop), NULL, NULL);
-						if(!ice_handle->force_rtcp_mux && !janus_ice_is_rtcpmux_forced())
-							nice_agent_attach_recv(ice_handle->agent, ice_handle->video_stream->stream_id, 2, g_main_loop_get_context (ice_handle->iceloop), NULL, NULL);
-						nice_agent_remove_stream(ice_handle->agent, ice_handle->video_stream->stream_id);
-						janus_ice_stream_free(ice_handle->streams, ice_handle->video_stream);
-					}
-					ice_handle->video_stream = NULL;
-					ice_handle->video_id = 0;
-					if(ice_handle->streams && ice_handle->data_stream) {
-						nice_agent_attach_recv(ice_handle->agent, ice_handle->data_stream->stream_id, 1, g_main_loop_get_context (ice_handle->iceloop), NULL, NULL);
-						nice_agent_remove_stream(ice_handle->agent, ice_handle->data_stream->stream_id);
-						janus_ice_stream_free(ice_handle->streams, ice_handle->data_stream);
-					}
-					ice_handle->data_stream = NULL;
-					ice_handle->data_id = 0;
-					if(!video) {
-						ice_handle->audio_stream->video_ssrc = 0;
-						ice_handle->audio_stream->video_ssrc_peer = 0;
-						g_free(ice_handle->audio_stream->video_rtcp_ctx);
-						ice_handle->audio_stream->video_rtcp_ctx = NULL;
-					}
-				} else if(video) {
-					/* Get rid of data, if present */
-					if(ice_handle->streams && ice_handle->data_stream) {
-						nice_agent_attach_recv(ice_handle->agent, ice_handle->data_stream->stream_id, 1, g_main_loop_get_context (ice_handle->iceloop), NULL, NULL);
-						nice_agent_remove_stream(ice_handle->agent, ice_handle->data_stream->stream_id);
-						janus_ice_stream_free(ice_handle->streams, ice_handle->data_stream);
-					}
-					ice_handle->data_stream = NULL;
-					ice_handle->data_id = 0;
-				}
-			}
-			if(janus_flags_is_set(&ice_handle->webrtc_flags, JANUS_ICE_HANDLE_WEBRTC_RTCPMUX) && !ice_handle->force_rtcp_mux && !janus_ice_is_rtcpmux_forced()) {
-				JANUS_LOG(LOG_VERB, "[%"SCNu64"]   -- rtcp-mux is supported by the browser, getting rid of RTCP components, if any...\n", ice_handle->handle_id);
-				if(ice_handle->audio_stream && ice_handle->audio_stream->rtcp_component && ice_handle->audio_stream->components != NULL) {
-					nice_agent_attach_recv(ice_handle->agent, ice_handle->audio_id, 2, g_main_loop_get_context (ice_handle->iceloop), NULL, NULL);
-					/* Free the component */
-					janus_ice_component_free(ice_handle->audio_stream->components, ice_handle->audio_stream->rtcp_component);
-					ice_handle->audio_stream->rtcp_component = NULL;
-					/* Create a dummy candidate and enforce it as the one to use for this now unneeded component */
-					NiceCandidate *c = nice_candidate_new(NICE_CANDIDATE_TYPE_HOST);
-					c->component_id = 2;
-					c->stream_id = ice_handle->audio_stream->stream_id;
-#ifndef HAVE_LIBNICE_TCP
-					c->transport = NICE_CANDIDATE_TRANSPORT_UDP;
-#endif
-					strncpy(c->foundation, "1", NICE_CANDIDATE_MAX_FOUNDATION);
-					c->priority = 1;
-					nice_address_set_from_string(&c->addr, "127.0.0.1");
-					nice_address_set_port(&c->addr, janus_ice_get_rtcpmux_blackhole_port());
-					c->username = g_strdup(ice_handle->audio_stream->ruser);
-					c->password = g_strdup(ice_handle->audio_stream->rpass);
-					if(!nice_agent_set_selected_remote_candidate(ice_handle->agent, ice_handle->audio_stream->stream_id, 2, c)) {
-						JANUS_LOG(LOG_ERR, "[%"SCNu64"] Error forcing dummy candidate on RTCP component of stream %d\n", ice_handle->handle_id, ice_handle->audio_stream->stream_id);
-						nice_candidate_free(c);
-					}
-				}
-				if(ice_handle->video_stream && ice_handle->video_stream->rtcp_component && ice_handle->video_stream->components != NULL) {
-					nice_agent_attach_recv(ice_handle->agent, ice_handle->video_id, 2, g_main_loop_get_context (ice_handle->iceloop), NULL, NULL);
-					/* Free the component */
-					janus_ice_component_free(ice_handle->video_stream->components, ice_handle->video_stream->rtcp_component);
-					ice_handle->video_stream->rtcp_component = NULL;
-					/* Create a dummy candidate and enforce it as the one to use for this now unneeded component */
-					NiceCandidate *c = nice_candidate_new(NICE_CANDIDATE_TYPE_HOST);
-					c->component_id = 2;
-					c->stream_id = ice_handle->video_stream->stream_id;
-#ifndef HAVE_LIBNICE_TCP
-					c->transport = NICE_CANDIDATE_TRANSPORT_UDP;
-#endif
-					strncpy(c->foundation, "1", NICE_CANDIDATE_MAX_FOUNDATION);
-					c->priority = 1;
-					nice_address_set_from_string(&c->addr, "127.0.0.1");
-					nice_address_set_port(&c->addr, janus_ice_get_rtcpmux_blackhole_port());
-					c->username = g_strdup(ice_handle->video_stream->ruser);
-					c->password = g_strdup(ice_handle->video_stream->rpass);
-					if(!nice_agent_set_selected_remote_candidate(ice_handle->agent, ice_handle->video_stream->stream_id, 2, c)) {
-						JANUS_LOG(LOG_ERR, "[%"SCNu64"] Error forcing dummy candidate on RTCP component of stream %d\n", ice_handle->handle_id, ice_handle->video_stream->stream_id);
-						nice_candidate_free(c);
-					}
-				}
-			}
->>>>>>> 58520fba
 			janus_mutex_lock(&ice_handle->mutex);
 			janus_request_ice_handle_answer(ice_handle, audio, video, data, NULL);
 			janus_mutex_unlock(&ice_handle->mutex);
