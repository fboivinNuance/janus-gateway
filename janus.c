/*! \file   janus.c
 * \author Lorenzo Miniero <lorenzo@meetecho.com>
 * \copyright GNU General Public License v3
 * \brief  Janus core
 * \details Implementation of the Janus core. This code takes care of
 * the server initialization (command line/configuration) and setup,
 * and makes use of the available transport plugins (by default HTTP,
 * WebSockets, RabbitMQ, if compiled) and Janus protocol (a JSON-based
 * protocol) to interact with the applications, whether they're web based
 * or not. The core also takes care of bridging peers and plugins
 * accordingly, in terms of both messaging and real-time media transfer
 * via WebRTC.
 *
 * \ingroup core
 * \ref core
 */

#include <dlfcn.h>
#include <dirent.h>
#include <net/if.h>
#include <netdb.h>
#include <signal.h>
#include <getopt.h>
#include <sys/resource.h>
#include <sys/stat.h>
#include <fcntl.h>
#include <poll.h>
#ifdef HAVE_TURNRESTAPI
#include <curl/curl.h>
#endif

#include "janus.h"
#include "version.h"
#include "cmdline.h"
#include "config.h"
#include "apierror.h"
#include "debug.h"
#include "ip-utils.h"
#include "rtcp.h"
#include "auth.h"
#include "record.h"
#include "events.h"


#define JANUS_NAME				"Janus WebRTC Server"
#define JANUS_AUTHOR			"Meetecho s.r.l."
#define JANUS_SERVER_NAME		"MyJanusInstance"

#ifdef __MACH__
#define SHLIB_EXT "0.dylib"
#else
#define SHLIB_EXT ".so"
#endif


static janus_config *config = NULL;
static char *config_file = NULL;
static char *configs_folder = NULL;

static GHashTable *transports = NULL;
static GHashTable *transports_so = NULL;

static GHashTable *eventhandlers = NULL;
static GHashTable *eventhandlers_so = NULL;

static GHashTable *plugins = NULL;
static GHashTable *plugins_so = NULL;


/* Daemonization */
static gboolean daemonize = FALSE;
static int pipefd[2];


#ifdef REFCOUNT_DEBUG
/* Reference counters debugging */
GHashTable *counters = NULL;
janus_mutex counters_mutex;
#endif


/* API secrets */
static char *api_secret = NULL, *admin_api_secret = NULL;

/* JSON parameters */
static int janus_process_error_string(janus_request *request, uint64_t session_id, const char *transaction, gint error, gchar *error_string);

static struct janus_json_parameter incoming_request_parameters[] = {
	{"transaction", JANUS_JSON_STRING, JANUS_JSON_PARAM_REQUIRED},
	{"janus", JANUS_JSON_STRING, JANUS_JSON_PARAM_REQUIRED},
	{"id", JANUS_JSON_INTEGER, JANUS_JSON_PARAM_POSITIVE}
};
static struct janus_json_parameter attach_parameters[] = {
	{"plugin", JANUS_JSON_STRING, JANUS_JSON_PARAM_REQUIRED},
	{"opaque_id", JANUS_JSON_STRING, 0},
};
static struct janus_json_parameter body_parameters[] = {
	{"body", JSON_OBJECT, JANUS_JSON_PARAM_REQUIRED}
};
static struct janus_json_parameter jsep_parameters[] = {
	{"type", JANUS_JSON_STRING, JANUS_JSON_PARAM_REQUIRED},
	{"trickle", JANUS_JSON_BOOL, 0},
	{"sdp", JANUS_JSON_STRING, JANUS_JSON_PARAM_REQUIRED}
};
static struct janus_json_parameter add_token_parameters[] = {
	{"token", JANUS_JSON_STRING, JANUS_JSON_PARAM_REQUIRED},
	{"plugins", JANUS_JSON_ARRAY, 0}
};
static struct janus_json_parameter token_parameters[] = {
	{"token", JANUS_JSON_STRING, JANUS_JSON_PARAM_REQUIRED}
};
static struct janus_json_parameter admin_parameters[] = {
	{"transaction", JANUS_JSON_STRING, JANUS_JSON_PARAM_REQUIRED},
	{"janus", JANUS_JSON_STRING, JANUS_JSON_PARAM_REQUIRED}
};
static struct janus_json_parameter debug_parameters[] = {
	{"debug", JANUS_JSON_BOOL, JANUS_JSON_PARAM_REQUIRED}
};
static struct janus_json_parameter timeout_parameters[] = {
	{"timeout", JANUS_JSON_INTEGER, JANUS_JSON_PARAM_REQUIRED | JANUS_JSON_PARAM_POSITIVE}
};
static struct janus_json_parameter level_parameters[] = {
	{"level", JANUS_JSON_INTEGER, JANUS_JSON_PARAM_REQUIRED | JANUS_JSON_PARAM_POSITIVE}
};
static struct janus_json_parameter timestamps_parameters[] = {
	{"timestamps", JANUS_JSON_BOOL, JANUS_JSON_PARAM_REQUIRED}
};
static struct janus_json_parameter colors_parameters[] = {
	{"colors", JANUS_JSON_BOOL, JANUS_JSON_PARAM_REQUIRED}
};
static struct janus_json_parameter mnq_parameters[] = {
	{"max_nack_queue", JANUS_JSON_INTEGER, JANUS_JSON_PARAM_REQUIRED | JANUS_JSON_PARAM_POSITIVE}
};
static struct janus_json_parameter nmt_parameters[] = {
	{"no_media_timer", JANUS_JSON_INTEGER, JANUS_JSON_PARAM_REQUIRED | JANUS_JSON_PARAM_POSITIVE}
};
static struct janus_json_parameter ans_parameters[] = {
	{"accept", JANUS_JSON_BOOL, JANUS_JSON_PARAM_REQUIRED}
};
static struct janus_json_parameter queryhandler_parameters[] = {
	{"handler", JANUS_JSON_STRING, JANUS_JSON_PARAM_REQUIRED},
	{"request", JSON_OBJECT, 0}
};
static struct janus_json_parameter messageplugin_parameters[] = {
	{"plugin", JSON_STRING, JANUS_JSON_PARAM_REQUIRED},
	{"request", JSON_OBJECT, 0}
};
static struct janus_json_parameter customevent_parameters[] = {
	{"schema", JANUS_JSON_STRING, JANUS_JSON_PARAM_REQUIRED},
	{"data", JSON_OBJECT, JANUS_JSON_PARAM_REQUIRED}
};
static struct janus_json_parameter text2pcap_parameters[] = {
	{"folder", JANUS_JSON_STRING, 0},
	{"filename", JANUS_JSON_STRING, 0},
	{"truncate", JANUS_JSON_INTEGER, JANUS_JSON_PARAM_POSITIVE}
};
static struct janus_json_parameter resaddr_parameters[] = {
	{"address", JSON_STRING, JANUS_JSON_PARAM_REQUIRED}
};
static struct janus_json_parameter teststun_parameters[] = {
	{"address", JSON_STRING, JANUS_JSON_PARAM_REQUIRED},
	{"port", JSON_INTEGER, JANUS_JSON_PARAM_REQUIRED | JANUS_JSON_PARAM_POSITIVE}
};

/* Admin/Monitor helpers */
json_t *janus_admin_webrtc_summary(janus_handle_webrtc *pc);
json_t *janus_admin_webrtc_medium_summary(janus_handle_webrtc_medium *medium);


/* IP addresses */
static gchar *local_ip = NULL;
gchar *janus_get_local_ip(void) {
	return local_ip;
}
static gchar *public_ip = NULL;
gchar *janus_get_public_ip(void) {
	/* Fallback to the local IP, if we have no public one */
	return public_ip ? public_ip : local_ip;
}
void janus_set_public_ip(const char *ip) {
	/* once set do not override */
	if(ip == NULL || public_ip != NULL)
		return;
	public_ip = g_strdup(ip);
}
static volatile gint stop = 0;
static gint stop_signal = 0;
gint janus_is_stopping(void) {
	return g_atomic_int_get(&stop);
}


/* Public instance name */
static gchar *server_name = NULL;

static json_t *janus_create_message(const char *status, uint64_t session_id, const char *transaction) {
	json_t *msg = json_object();
	json_object_set_new(msg, "janus", json_string(status));
	if(session_id > 0)
		json_object_set_new(msg, "session_id", json_integer(session_id));
	if(transaction != NULL)
		json_object_set_new(msg, "transaction", json_string(transaction));
	return msg;
}

/* The default timeout for sessions is 60 seconds: this means that, if
 * we don't get any activity (i.e., no request) on this session for more
 * than 60 seconds, then it's considered expired and we destroy it. That's
 * why we have a keep-alive method in the API. This can be overridden in
 * either janus.cfg/.jcfg or from the command line. Setting this to 0 will
 * disable the timeout mechanism, which is NOT suggested as it may risk
 * having orphaned sessions (sessions not controlled by any transport
 * and never freed). Besides, notice that if you make this shorter than
 * 30s, you'll have to update the timers in janus.js when the long
 * polling mechanism is used and shorten them as well, or you'll risk
 * incurring in unexpected timeouts (when HTTP is used in janus.js, the
 * long poll is used as a keepalive mechanism). */
#define DEFAULT_SESSION_TIMEOUT		60
static uint session_timeout = DEFAULT_SESSION_TIMEOUT;

#define DEFAULT_RECLAIM_SESSION_TIMEOUT		0
static uint reclaim_session_timeout = DEFAULT_RECLAIM_SESSION_TIMEOUT;

/* We can programmatically change whether we want to accept new sessions
 * or not: the default is of course TRUE, but we may want to temporarily
 * change that in some cases, e.g., if we don't want the load on this
 * server to grow too much, or because we're draining the server. */
static gboolean accept_new_sessions = TRUE;

/* We don't hold (trickle) candidates indefinitely either: by default, we
 * only store them for 45 seconds. After that, they're discarded, in order
 * to avoid leaks or orphaned media details. This means that, if for instance
 * you're trying to set up a call with someone, and that someone only answers
 * a minute later, the candidates you sent initially will be discarded and
 * the call will fail. You can modify the default value in janus.jcfg */
#define DEFAULT_CANDIDATES_TIMEOUT		45
static uint candidates_timeout = DEFAULT_CANDIDATES_TIMEOUT;

/* By default we list dependencies details, but some may prefer not to */
static gboolean hide_dependencies = FALSE;

/* WebRTC encryption is obviously enabled by default. In the rare cases
 * you want to disable it for debugging purposes, though, you can do
 * that either via command line (-w) or in the main configuration file */
static gboolean webrtc_encryption = TRUE;
gboolean janus_is_webrtc_encryption_enabled(void) {
	return webrtc_encryption;
}

/* Information */
static json_t *janus_info(const char *transaction) {
	/* Prepare a summary on the Janus instance */
	json_t *info = janus_create_message("server_info", 0, transaction);
	json_object_set_new(info, "name", json_string(JANUS_NAME));
	json_object_set_new(info, "version", json_integer(janus_version));
	json_object_set_new(info, "version_string", json_string(janus_version_string));
	json_object_set_new(info, "author", json_string(JANUS_AUTHOR));
	json_object_set_new(info, "commit-hash", json_string(janus_build_git_sha));
	json_object_set_new(info, "compile-time", json_string(janus_build_git_time));
	json_object_set_new(info, "log-to-stdout", janus_log_is_stdout_enabled() ? json_true() : json_false());
	json_object_set_new(info, "log-to-file", janus_log_is_logfile_enabled() ? json_true() : json_false());
	if(janus_log_is_logfile_enabled())
		json_object_set_new(info, "log-path", json_string(janus_log_get_logfile_path()));
#ifdef HAVE_SCTP
	json_object_set_new(info, "data_channels", json_true());
#else
	json_object_set_new(info, "data_channels", json_false());
#endif
	json_object_set_new(info, "accepting-new-sessions", accept_new_sessions ? json_true() : json_false());
	json_object_set_new(info, "session-timeout", json_integer(session_timeout));
	json_object_set_new(info, "reclaim-session-timeout", json_integer(reclaim_session_timeout));
	json_object_set_new(info, "candidates-timeout", json_integer(candidates_timeout));
	json_object_set_new(info, "server-name", json_string(server_name ? server_name : JANUS_SERVER_NAME));
	json_object_set_new(info, "local-ip", json_string(local_ip));
	if(public_ip != NULL)
		json_object_set_new(info, "public-ip", json_string(public_ip));
	json_object_set_new(info, "ipv6", janus_ice_is_ipv6_enabled() ? json_true() : json_false());
	json_object_set_new(info, "ice-lite", janus_ice_is_ice_lite_enabled() ? json_true() : json_false());
	json_object_set_new(info, "ice-tcp", janus_ice_is_ice_tcp_enabled() ? json_true() : json_false());
	json_object_set_new(info, "full-trickle", janus_ice_is_full_trickle_enabled() ? json_true() : json_false());
	json_object_set_new(info, "rfc-4588", janus_is_rfc4588_enabled() ? json_true() : json_false());
	json_object_set_new(info, "twcc-period", json_integer(janus_get_twcc_period()));
	if(janus_ice_get_stun_server() != NULL) {
		char server[255];
		g_snprintf(server, 255, "%s:%"SCNu16, janus_ice_get_stun_server(), janus_ice_get_stun_port());
		json_object_set_new(info, "stun-server", json_string(server));
	}
	if(janus_ice_get_turn_server() != NULL) {
		char server[255];
		g_snprintf(server, 255, "%s:%"SCNu16, janus_ice_get_turn_server(), janus_ice_get_turn_port());
		json_object_set_new(info, "turn-server", json_string(server));
	}
	json_object_set_new(info, "static-event-loops", json_integer(janus_ice_get_static_event_loops()));
	json_object_set_new(info, "api_secret", api_secret ? json_true() : json_false());
	json_object_set_new(info, "auth_token", janus_auth_is_enabled() ? json_true() : json_false());
	json_object_set_new(info, "event_handlers", janus_events_is_enabled() ? json_true() : json_false());
	json_object_set_new(info, "opaqueid_in_api", janus_is_opaqueid_in_api_enabled() ? json_true() : json_false());
	if(!webrtc_encryption)
		json_object_set_new(info, "webrtc_encryption", json_false());
	/* Dependencies */
	if(!hide_dependencies) {
		json_t *deps = json_object();
		char glib2_version[20];
		g_snprintf(glib2_version, sizeof(glib2_version), "%d.%d.%d", glib_major_version, glib_minor_version, glib_micro_version);
		json_object_set_new(deps, "glib2", json_string(glib2_version));
		json_object_set_new(deps, "jansson", json_string(JANSSON_VERSION));
		json_object_set_new(deps, "libnice", json_string(libnice_version_string));
		json_object_set_new(deps, "libsrtp", json_string(srtp_get_version_string()));
	#ifdef HAVE_TURNRESTAPI
		curl_version_info_data *curl_version = curl_version_info(CURLVERSION_NOW);
		if(curl_version && curl_version->version)
			json_object_set_new(deps, "libcurl", json_string(curl_version->version));
	#endif
		json_object_set_new(deps, "crypto", json_string(janus_get_ssl_version()));
		json_object_set_new(info, "dependencies", deps);
	}
	/* Available transports */
	json_t *t_data = json_object();
	if(transports && g_hash_table_size(transports) > 0) {
		GHashTableIter iter;
		gpointer value;
		g_hash_table_iter_init(&iter, transports);
		while (g_hash_table_iter_next(&iter, NULL, &value)) {
			janus_transport *t = value;
			if(t == NULL) {
				continue;
			}
			json_t *transport = json_object();
			json_object_set_new(transport, "name", json_string(t->get_name()));
			json_object_set_new(transport, "author", json_string(t->get_author()));
			json_object_set_new(transport, "description", json_string(t->get_description()));
			json_object_set_new(transport, "version_string", json_string(t->get_version_string()));
			json_object_set_new(transport, "version", json_integer(t->get_version()));
			json_object_set_new(t_data, t->get_package(), transport);
		}
	}
	json_object_set_new(info, "transports", t_data);
	/* Available event handlers */
	json_t *e_data = json_object();
	if(eventhandlers && g_hash_table_size(eventhandlers) > 0) {
		GHashTableIter iter;
		gpointer value;
		g_hash_table_iter_init(&iter, eventhandlers);
		while (g_hash_table_iter_next(&iter, NULL, &value)) {
			janus_eventhandler *e = value;
			if(e == NULL) {
				continue;
			}
			json_t *eventhandler = json_object();
			json_object_set_new(eventhandler, "name", json_string(e->get_name()));
			json_object_set_new(eventhandler, "author", json_string(e->get_author()));
			json_object_set_new(eventhandler, "description", json_string(e->get_description()));
			json_object_set_new(eventhandler, "version_string", json_string(e->get_version_string()));
			json_object_set_new(eventhandler, "version", json_integer(e->get_version()));
			json_object_set_new(e_data, e->get_package(), eventhandler);
		}
	}
	json_object_set_new(info, "events", e_data);
	/* Available plugins */
	json_t *p_data = json_object();
	if(plugins && g_hash_table_size(plugins) > 0) {
		GHashTableIter iter;
		gpointer value;
		g_hash_table_iter_init(&iter, plugins);
		while (g_hash_table_iter_next(&iter, NULL, &value)) {
			janus_plugin *p = value;
			if(p == NULL) {
				continue;
			}
			json_t *plugin = json_object();
			json_object_set_new(plugin, "name", json_string(p->get_name()));
			json_object_set_new(plugin, "author", json_string(p->get_author()));
			json_object_set_new(plugin, "description", json_string(p->get_description()));
			json_object_set_new(plugin, "version_string", json_string(p->get_version_string()));
			json_object_set_new(plugin, "version", json_integer(p->get_version()));
			json_object_set_new(p_data, p->get_package(), plugin);
		}
	}
	json_object_set_new(info, "plugins", p_data);

	return info;
}


/* Logging */
int janus_log_level = LOG_INFO;
gboolean janus_log_timestamps = FALSE;
gboolean janus_log_colors = FALSE;
int lock_debug = 0;
#ifdef REFCOUNT_DEBUG
int refcount_debug = 1;
#else
int refcount_debug = 0;
#endif


/*! \brief Signal handler (just used to intercept CTRL+C and SIGTERM) */
static void janus_handle_signal(int signum) {
	stop_signal = signum;
	switch(g_atomic_int_get(&stop)) {
		case 0:
			JANUS_PRINT("Stopping server, please wait...\n");
			break;
		case 1:
			JANUS_PRINT("In a hurry? I'm trying to free resources cleanly, here!\n");
			break;
		default:
			JANUS_PRINT("Ok, leaving immediately...\n");
			break;
	}
	g_atomic_int_inc(&stop);
	if(g_atomic_int_get(&stop) > 2)
		exit(1);
}

/*! \brief Termination handler (atexit) */
static void janus_termination_handler(void) {
	/* Free the instance name, if provided */
	g_free(server_name);
	/* Remove the PID file if we created it */
	janus_pidfile_remove();
	/* Close the logger */
	janus_log_destroy();
	/* If we're daemonizing, we send an error code to the parent */
	if(daemonize) {
		int code = 1;
		ssize_t res = 0;
		do {
			res = write(pipefd[1], &code, sizeof(int));
		} while(res == -1 && errno == EINTR);
	}
}


/** @name Transport plugin callback interface
 * These are the callbacks implemented by the Janus core, as part of
 * the janus_transport_callbacks interface. Everything the transport
 * plugins send the core is handled here.
 */
///@{
void janus_transport_incoming_request(janus_transport *plugin, janus_transport_session *transport, void *request_id, gboolean admin, json_t *message, json_error_t *error);
void janus_transport_gone(janus_transport *plugin, janus_transport_session *transport);
gboolean janus_transport_is_api_secret_needed(janus_transport *plugin);
gboolean janus_transport_is_api_secret_valid(janus_transport *plugin, const char *apisecret);
gboolean janus_transport_is_auth_token_needed(janus_transport *plugin);
gboolean janus_transport_is_auth_token_valid(janus_transport *plugin, const char *token);
void janus_transport_notify_event(janus_transport *plugin, void *transport, json_t *event);

static janus_transport_callbacks janus_handler_transport =
	{
		.incoming_request = janus_transport_incoming_request,
		.transport_gone = janus_transport_gone,
		.is_api_secret_needed = janus_transport_is_api_secret_needed,
		.is_api_secret_valid = janus_transport_is_api_secret_valid,
		.is_auth_token_needed = janus_transport_is_auth_token_needed,
		.is_auth_token_valid = janus_transport_is_auth_token_valid,
		.events_is_enabled = janus_events_is_enabled,
		.notify_event = janus_transport_notify_event,
	};
static GAsyncQueue *requests = NULL;
static janus_request exit_message;
static GThreadPool *tasks = NULL;
void janus_transport_task(gpointer data, gpointer user_data);
///@}


/** @name Plugin callback interface
 * These are the callbacks implemented by the Janus core, as part of
 * the janus_callbacks interface. Everything the plugins send the
 * core is handled here.
 */
///@{
int janus_plugin_push_event(janus_plugin_session *plugin_session, janus_plugin *plugin, const char *transaction, json_t *message, json_t *jsep);
json_t *janus_plugin_handle_sdp(janus_plugin_session *plugin_session, janus_plugin *plugin, const char *sdp_type, const char *sdp, gboolean restart);
void janus_plugin_relay_rtp(janus_plugin_session *plugin_session, int mindex, gboolean video, char *buf, int len);
void janus_plugin_relay_rtcp(janus_plugin_session *plugin_session, int mindex, gboolean video, char *buf, int len);
void janus_plugin_relay_data(janus_plugin_session *plugin_session, char *label, char *buf, int len);
void janus_plugin_close_pc(janus_plugin_session *plugin_session);
void janus_plugin_end_session(janus_plugin_session *plugin_session);
void janus_plugin_notify_event(janus_plugin *plugin, janus_plugin_session *plugin_session, json_t *event);
gboolean janus_plugin_auth_is_signature_valid(janus_plugin *plugin, const char *token);
gboolean janus_plugin_auth_signature_contains(janus_plugin *plugin, const char *token, const char *desc);
static janus_callbacks janus_handler_plugin =
	{
		.push_event = janus_plugin_push_event,
		.relay_rtp = janus_plugin_relay_rtp,
		.relay_rtcp = janus_plugin_relay_rtcp,
		.relay_data = janus_plugin_relay_data,
		.close_pc = janus_plugin_close_pc,
		.end_session = janus_plugin_end_session,
		.events_is_enabled = janus_events_is_enabled,
		.notify_event = janus_plugin_notify_event,
		.auth_is_signature_valid = janus_plugin_auth_is_signature_valid,
		.auth_signature_contains = janus_plugin_auth_signature_contains,
	};
///@}


/* Core Sessions */
static janus_mutex sessions_mutex;
static GHashTable *sessions = NULL;
static GMainContext *sessions_watchdog_context = NULL;


static void janus_handle_dereference(janus_handle *handle) {
	if(handle)
		janus_refcount_decrease(&handle->ref);
}

static void janus_session_free(const janus_refcount *session_ref) {
	janus_session *session = janus_refcount_containerof(session_ref, janus_session, ref);
	/* This session can be destroyed, free all the resources */
	if(session->handles != NULL) {
		g_hash_table_destroy(session->handles);
		session->handles = NULL;
	}
	if(session->source != NULL) {
		janus_request_destroy(session->source);
		session->source = NULL;
	}
	g_free(session);
}

static gboolean janus_check_sessions(gpointer user_data) {
	if(session_timeout < 1)		/* Session timeouts are disabled */
		return G_SOURCE_CONTINUE;
	janus_mutex_lock(&sessions_mutex);
	if(sessions && g_hash_table_size(sessions) > 0) {
		GHashTableIter iter;
		gpointer value;
		g_hash_table_iter_init(&iter, sessions);
		while (g_hash_table_iter_next(&iter, NULL, &value)) {
			janus_session *session = (janus_session *) value;
			if (!session || g_atomic_int_get(&session->destroyed)) {
				continue;
			}
			gint64 now = janus_get_monotonic_time();
			if ((now - session->last_activity >= (gint64)session_timeout * G_USEC_PER_SEC &&
					!g_atomic_int_compare_and_exchange(&session->timeout, 0, 1)) ||
					((g_atomic_int_get(&session->transport_gone) && now - session->last_activity >= (gint64)reclaim_session_timeout * G_USEC_PER_SEC) &&
							!g_atomic_int_compare_and_exchange(&session->timeout, 0, 1))) {
				JANUS_LOG(LOG_INFO, "Timeout expired for session %"SCNu64"...\n", session->session_id);
				/* Mark the session as over, we'll deal with it later */
				janus_session_handles_clear(session);
				/* Notify the transport */
				if(session->source) {
					json_t *event = janus_create_message("timeout", session->session_id, NULL);
					/* Send this to the transport client and notify the session's over */
					session->source->transport->send_message(session->source->instance, NULL, FALSE, event);
					session->source->transport->session_over(session->source->instance, session->session_id, TRUE, FALSE);
				}
				/* Notify event handlers as well */
				if(janus_events_is_enabled())
					janus_events_notify_handlers(JANUS_EVENT_TYPE_SESSION, session->session_id, "timeout", NULL);

				/* FIXME Is this safe? apparently it causes hash table errors on the console */
				g_hash_table_iter_remove(&iter);

				janus_session_destroy(session);
			}
		}
	}
	janus_mutex_unlock(&sessions_mutex);

	return G_SOURCE_CONTINUE;
}

static gpointer janus_sessions_watchdog(gpointer user_data) {
	GMainLoop *loop = (GMainLoop *) user_data;
	GMainContext *watchdog_context = g_main_loop_get_context(loop);
	GSource *timeout_source;

	timeout_source = g_timeout_source_new_seconds(2);
	g_source_set_callback(timeout_source, janus_check_sessions, watchdog_context, NULL);
	g_source_attach(timeout_source, watchdog_context);
	g_source_unref(timeout_source);

	JANUS_LOG(LOG_INFO, "Sessions watchdog started\n");

	g_main_loop_run(loop);

	JANUS_LOG(LOG_INFO, "Sessions watchdog stopped\n");

	return NULL;
}


janus_session *janus_session_create(guint64 session_id) {
	janus_session *session = NULL;
	if(session_id == 0) {
		while(session_id == 0) {
			session_id = janus_random_uint64();
			session = janus_session_find(session_id);
			if(session != NULL) {
				/* Session ID already taken, try another one */
				janus_refcount_decrease(&session->ref);
				session_id = 0;
			}
		}
	}
	session = (janus_session *)g_malloc(sizeof(janus_session));
	JANUS_LOG(LOG_INFO, "Creating new session: %"SCNu64"; %p\n", session_id, session);
	session->session_id = session_id;
	janus_refcount_init(&session->ref, janus_session_free);
	session->source = NULL;
	g_atomic_int_set(&session->destroyed, 0);
	g_atomic_int_set(&session->timeout, 0);
	g_atomic_int_set(&session->transport_gone, 0);
	session->last_activity = janus_get_monotonic_time();
	session->handles = NULL;
	janus_mutex_init(&session->mutex);
	janus_mutex_lock(&sessions_mutex);
	g_hash_table_insert(sessions, janus_uint64_dup(session->session_id), session);
	janus_mutex_unlock(&sessions_mutex);
	return session;
}

janus_session *janus_session_find(guint64 session_id) {
	janus_mutex_lock(&sessions_mutex);
	janus_session *session = g_hash_table_lookup(sessions, &session_id);
	if(session != NULL) {
		/* A successful find automatically increases the reference counter:
		 * it's up to the caller to decrease it again when done */
		janus_refcount_increase(&session->ref);
	}
	janus_mutex_unlock(&sessions_mutex);
	return session;
}

void janus_session_notify_event(janus_session *session, json_t *event) {
	if(session != NULL && !g_atomic_int_get(&session->destroyed) && session->source != NULL && session->source->transport != NULL) {
		/* Send this to the transport client */
		JANUS_LOG(LOG_HUGE, "Sending event to %s (%p)\n", session->source->transport->get_package(), session->source->instance);
		session->source->transport->send_message(session->source->instance, NULL, FALSE, event);
	} else {
		/* No transport, free the event */
		json_decref(event);
	}
}


/* Destroys a session but does not remove it from the sessions hash table. */
gint janus_session_destroy(janus_session *session) {
	guint64 session_id = session->session_id;
	JANUS_LOG(LOG_INFO, "Destroying session %"SCNu64"; %p\n", session_id, session);
	if(!g_atomic_int_compare_and_exchange(&session->destroyed, 0, 1))
		return 0;
	janus_session_handles_clear(session);
	/* The session will actually be destroyed when the counter gets to 0 */
	janus_refcount_decrease(&session->ref);

	return 0;
}

janus_handle *janus_session_handles_find(janus_session *session, guint64 handle_id) {
	if(session == NULL)
		return NULL;
	janus_mutex_lock(&session->mutex);
	janus_handle *handle = session->handles ? g_hash_table_lookup(session->handles, &handle_id) : NULL;
	if(handle != NULL) {
		/* A successful find automatically increases the reference counter:
		 * it's up to the caller to decrease it again when done */
		janus_refcount_increase(&handle->ref);
	}
	janus_mutex_unlock(&session->mutex);
	return handle;
}

void janus_session_handles_insert(janus_session *session, janus_handle *handle) {
	janus_mutex_lock(&session->mutex);
	if(session->handles == NULL)
		session->handles = g_hash_table_new_full(g_int64_hash, g_int64_equal, (GDestroyNotify)g_free, (GDestroyNotify)janus_handle_dereference);
	janus_refcount_increase(&handle->ref);
	g_hash_table_insert(session->handles, janus_uint64_dup(handle->handle_id), handle);
	janus_mutex_unlock(&session->mutex);
}

gint janus_session_handles_remove(janus_session *session, janus_handle *handle) {
	janus_mutex_lock(&session->mutex);
	gint error = janus_handle_destroy(session, handle);
	g_hash_table_remove(session->handles, &handle->handle_id);
	janus_mutex_unlock(&session->mutex);
	return error;
}

void janus_session_handles_clear(janus_session *session) {
	janus_mutex_lock(&session->mutex);
	if(session->handles != NULL && g_hash_table_size(session->handles) > 0) {
		GHashTableIter iter;
		gpointer value;
		/* Remove all handles */
		g_hash_table_iter_init(&iter, session->handles);
		while (g_hash_table_iter_next(&iter, NULL, &value)) {
			janus_handle *handle = value;
			if(!handle)
				continue;
			janus_handle_destroy(session, handle);
			g_hash_table_iter_remove(&iter);
		}
	}
	janus_mutex_unlock(&session->mutex);
}

json_t *janus_session_handles_list_json(janus_session *session) {
	json_t *list = json_array();
	janus_mutex_lock(&session->mutex);
	if(session->handles != NULL && g_hash_table_size(session->handles) > 0) {
		GHashTableIter iter;
		gpointer value;
		g_hash_table_iter_init(&iter, session->handles);
		while (g_hash_table_iter_next(&iter, NULL, &value)) {
			janus_handle *handle = value;
			if(!handle)
				continue;
			json_array_append_new(list, json_integer(handle->handle_id));
		}
	}
	janus_mutex_unlock(&session->mutex);
	return list;
}

/* Requests management */
janus_request *janus_request_new(janus_transport *transport, janus_transport_session *instance, void *request_id, gboolean admin, json_t *message) {
	janus_request *request = g_malloc(sizeof(janus_request));
	request->transport = transport;
	request->instance = instance;
	janus_refcount_increase(&instance->ref);
	request->request_id = request_id;
	request->admin = admin;
	request->message = message;
	return request;
}

void janus_request_destroy(janus_request *request) {
	if(request == NULL || request == &exit_message)
		return;
	request->transport = NULL;
	janus_refcount_decrease(&request->instance->ref);
	request->instance = NULL;
	request->request_id = NULL;
	if(request->message)
		json_decref(request->message);
	request->message = NULL;
	g_free(request);
}

static int janus_request_check_secret(janus_request *request, guint64 session_id, const gchar *transaction_text) {
	gboolean secret_authorized = FALSE, token_authorized = FALSE;
	if(api_secret == NULL && !janus_auth_is_enabled()) {
		/* Nothing to check */
		secret_authorized = TRUE;
		token_authorized = TRUE;
	} else {
		json_t *root = request->message;
		if(api_secret != NULL) {
			/* There's an API secret, check that the client provided it */
			json_t *secret = json_object_get(root, "apisecret");
			if(secret && json_is_string(secret) && janus_strcmp_const_time(json_string_value(secret), api_secret)) {
				secret_authorized = TRUE;
			}
		}
		if(janus_auth_is_enabled()) {
			/* The token based authentication mechanism is enabled, check that the client provided it */
			json_t *token = json_object_get(root, "token");
			if(token && json_is_string(token) && janus_auth_check_token(json_string_value(token))) {
				token_authorized = TRUE;
			}
		}
		/* We consider a request authorized if either the proper API secret or a valid token has been provided */
		if(!secret_authorized && !token_authorized)
			return JANUS_ERROR_UNAUTHORIZED;
	}
	return 0;
}

static void janus_request_handle_answer(janus_handle *handle, char *jsep_sdp) {
	/* We got our answer */
	janus_flags_clear(&handle->webrtc_flags, JANUS_HANDLE_WEBRTC_PROCESSING_OFFER);
	/* Any pending trickles? */
	if(handle->pending_trickles) {
		JANUS_LOG(LOG_VERB, "[%"SCNu64"]   -- Processing %d pending trickle candidates\n", handle->handle_id, g_list_length(handle->pending_trickles));
		GList *temp = NULL;
		while(handle->pending_trickles) {
			temp = g_list_first(handle->pending_trickles);
			handle->pending_trickles = g_list_remove_link(handle->pending_trickles, temp);
			janus_trickle *trickle = (janus_trickle *)temp->data;
			g_list_free(temp);
			if(trickle == NULL)
				continue;
			if((janus_get_monotonic_time() - trickle->received) > candidates_timeout*G_USEC_PER_SEC) {
				/* FIXME Candidate is too old, discard it */
				JANUS_LOG(LOG_WARN, "[%"SCNu64"] Discarding candidate (too old)\n", handle->handle_id);
				janus_trickle_destroy(trickle);
				/* FIXME We should report that */
				continue;
			}
			json_t *candidate = trickle->candidate;
			if(candidate == NULL) {
				janus_trickle_destroy(trickle);
				continue;
			}
			if(json_is_object(candidate)) {
				/* We got a single candidate */
				int error = 0;
				const char *error_string = NULL;
				if((error = janus_trickle_parse(handle, candidate, &error_string)) != 0) {
					/* FIXME We should report the error parsing the trickle candidate */
				}
			} else if(json_is_array(candidate)) {
				/* We got multiple candidates in an array */
				JANUS_LOG(LOG_VERB, "[%"SCNu64"] Got multiple candidates (%zu)\n", handle->handle_id, json_array_size(candidate));
				if(json_array_size(candidate) > 0) {
					/* Handle remote candidates */
					size_t i = 0;
					for(i=0; i<json_array_size(candidate); i++) {
						json_t *c = json_array_get(candidate, i);
						/* FIXME We don't care if any trickle fails to parse */
						janus_trickle_parse(handle, c, NULL);
					}
				}
			}
			/* Done, free candidate */
			janus_trickle_destroy(trickle);
		}
	}

	gboolean candidates_found = (handle->stream && handle->stream->component && g_slist_length(handle->stream->component->candidates) > 0);
	/* This was an answer, check if it's time to start ICE */
<<<<<<< HEAD
	if(janus_flags_is_set(&handle->webrtc_flags, JANUS_HANDLE_WEBRTC_TRICKLE) &&
		!janus_flags_is_set(&handle->webrtc_flags, JANUS_HANDLE_WEBRTC_ALL_TRICKLES)) {
=======
	if(janus_flags_is_set(&handle->webrtc_flags, JANUS_ICE_HANDLE_WEBRTC_TRICKLE) && !candidates_found) {
>>>>>>> b9ca4644
		JANUS_LOG(LOG_VERB, "[%"SCNu64"]   -- ICE Trickling is supported by the browser, waiting for remote candidates...\n", handle->handle_id);
		janus_flags_set(&handle->webrtc_flags, JANUS_HANDLE_WEBRTC_START);
	} else {
		JANUS_LOG(LOG_VERB, "[%"SCNu64"] Done! Sending connectivity checks...\n", handle->handle_id);
		janus_handle_setup_remote_candidates(handle, handle->stream_id, 1);
	}
}

int janus_process_incoming_request(janus_request *request) {
	int ret = -1;
	if(request == NULL) {
		JANUS_LOG(LOG_ERR, "Missing request or payload to process, giving up...\n");
		return ret;
	}
	int error_code = 0;
	char error_cause[100];
	json_t *root = request->message;
	/* Ok, let's start with the ids */
	guint64 session_id = 0, handle_id = 0;
	json_t *s = json_object_get(root, "session_id");
	if(s && json_is_integer(s))
		session_id = json_integer_value(s);
	json_t *h = json_object_get(root, "handle_id");
	if(h && json_is_integer(h))
		handle_id = json_integer_value(h);

	janus_session *session = NULL;
	janus_handle *handle = NULL;

	/* Get transaction and message request */
	JANUS_VALIDATE_JSON_OBJECT(root, incoming_request_parameters,
		error_code, error_cause, FALSE,
		JANUS_ERROR_MISSING_MANDATORY_ELEMENT, JANUS_ERROR_INVALID_ELEMENT_TYPE);
	if(error_code != 0) {
		ret = janus_process_error_string(request, session_id, NULL, error_code, error_cause);
		goto jsondone;
	}
	json_t *transaction = json_object_get(root, "transaction");
	const gchar *transaction_text = json_string_value(transaction);
	json_t *message = json_object_get(root, "janus");
	const gchar *message_text = json_string_value(message);

	if(session_id == 0 && handle_id == 0) {
		/* Can only be a 'Create new session', a 'Get info' or a 'Ping/Pong' request */
		if(!strcasecmp(message_text, "info")) {
			ret = janus_process_success(request, janus_info(transaction_text));
			goto jsondone;
		}
		if(!strcasecmp(message_text, "ping")) {
			/* Prepare JSON reply */
			json_t *reply = janus_create_message("pong", 0, transaction_text);
			ret = janus_process_success(request, reply);
			goto jsondone;
		}
		if(strcasecmp(message_text, "create")) {
			ret = janus_process_error(request, session_id, transaction_text, JANUS_ERROR_INVALID_REQUEST_PATH, "Unhandled request '%s' at this path", message_text);
			goto jsondone;
		}
		/* Make sure we're accepting new sessions */
		if(!accept_new_sessions) {
			ret = janus_process_error(request, session_id, transaction_text, JANUS_ERROR_NOT_ACCEPTING_SESSIONS, NULL);
			goto jsondone;
		}
		/* Any secret/token to check? */
		ret = janus_request_check_secret(request, session_id, transaction_text);
		if(ret != 0) {
			ret = janus_process_error(request, session_id, transaction_text, JANUS_ERROR_UNAUTHORIZED, NULL);
			goto jsondone;
		}
		session_id = 0;
		json_t *id = json_object_get(root, "id");
		if(id != NULL) {
			/* The application provided the session ID to use */
			session_id = json_integer_value(id);
			if(session_id > 0 && (session = janus_session_find(session_id)) != NULL) {
				/* Session ID already taken */
				ret = janus_process_error(request, session_id, transaction_text, JANUS_ERROR_SESSION_CONFLICT, "Session ID already in use");
				goto jsondone;
			}
		}
		/* Handle it */
		session = janus_session_create(session_id);
		if(session == NULL) {
			ret = janus_process_error(request, session_id, transaction_text, JANUS_ERROR_UNKNOWN, "Memory error");
			goto jsondone;
		}
		session_id = session->session_id;
		/* We increase the counter as this request is using the session */
		janus_refcount_increase(&session->ref);
		/* Take note of the request source that originated this session (HTTP, WebSockets, RabbitMQ?) */
		session->source = janus_request_new(request->transport, request->instance, NULL, FALSE, NULL);
		/* Notify the source that a new session has been created */
		request->transport->session_created(request->instance, session->session_id);
		/* Notify event handlers */
		if(janus_events_is_enabled()) {
			/* Session created, add info on the transport that originated it */
			json_t *transport = json_object();
			json_object_set_new(transport, "transport", json_string(session->source->transport->get_package()));
			char id[32];
			memset(id, 0, sizeof(id));
			g_snprintf(id, sizeof(id), "%p", session->source->instance);
			json_object_set_new(transport, "id", json_string(id));
			janus_events_notify_handlers(JANUS_EVENT_TYPE_SESSION, session_id, "created", transport);
		}
		/* Prepare JSON reply */
		json_t *reply = janus_create_message("success", 0, transaction_text);
		json_t *data = json_object();
		json_object_set_new(data, "id", json_integer(session_id));
		json_object_set_new(reply, "data", data);
		/* Send the success reply */
		ret = janus_process_success(request, reply);
		goto jsondone;
	}
	if(session_id < 1) {
		JANUS_LOG(LOG_ERR, "Invalid session\n");
		ret = janus_process_error(request, session_id, transaction_text, JANUS_ERROR_SESSION_NOT_FOUND, NULL);
		goto jsondone;
	}
	if(h && handle_id < 1) {
		JANUS_LOG(LOG_ERR, "Invalid handle\n");
		ret = janus_process_error(request, session_id, transaction_text, JANUS_ERROR_SESSION_NOT_FOUND, NULL);
		goto jsondone;
	}

	/* Go on with the processing */
	ret = janus_request_check_secret(request, session_id, transaction_text);
	if(ret != 0) {
		ret = janus_process_error(request, session_id, transaction_text, JANUS_ERROR_UNAUTHORIZED, NULL);
		goto jsondone;
	}

	/* If we got here, make sure we have a session (and/or a handle) */
	session = janus_session_find(session_id);
	if(!session) {
		JANUS_LOG(LOG_ERR, "Couldn't find any session %"SCNu64"...\n", session_id);
		ret = janus_process_error(request, session_id, transaction_text, JANUS_ERROR_SESSION_NOT_FOUND, "No such session %"SCNu64"", session_id);
		goto jsondone;
	}
	/* Update the last activity timer */
	session->last_activity = janus_get_monotonic_time();
	handle = NULL;
	if(handle_id > 0) {
		handle = janus_session_handles_find(session, handle_id);
		if(!handle) {
			JANUS_LOG(LOG_ERR, "Couldn't find any handle %"SCNu64" in session %"SCNu64"...\n", handle_id, session_id);
			ret = janus_process_error(request, session_id, transaction_text, JANUS_ERROR_HANDLE_NOT_FOUND, "No such handle %"SCNu64" in session %"SCNu64"", handle_id, session_id);
			goto jsondone;
		}
	}

	/* What is this? */
	if(!strcasecmp(message_text, "keepalive")) {
		/* Just a keep-alive message, reply with an ack */
		JANUS_LOG(LOG_VERB, "Got a keep-alive on session %"SCNu64"\n", session_id);
		json_t *reply = janus_create_message("ack", session_id, transaction_text);
		/* Send the success reply */
		ret = janus_process_success(request, reply);
	} else if(!strcasecmp(message_text, "attach")) {
		if(handle != NULL) {
			/* Attach is a session-level command */
			ret = janus_process_error(request, session_id, transaction_text, JANUS_ERROR_INVALID_REQUEST_PATH, "Unhandled request '%s' at this path", message_text);
			goto jsondone;
		}
		JANUS_VALIDATE_JSON_OBJECT(root, attach_parameters,
			error_code, error_cause, FALSE,
			JANUS_ERROR_MISSING_MANDATORY_ELEMENT, JANUS_ERROR_INVALID_ELEMENT_TYPE);
		if(error_code != 0) {
			ret = janus_process_error_string(request, session_id, transaction_text, error_code, error_cause);
			goto jsondone;
		}
		json_t *plugin = json_object_get(root, "plugin");
		const gchar *plugin_text = json_string_value(plugin);
		janus_plugin *plugin_t = janus_plugin_find(plugin_text);
		if(plugin_t == NULL) {
			ret = janus_process_error(request, session_id, transaction_text, JANUS_ERROR_PLUGIN_NOT_FOUND, "No such plugin '%s'", plugin_text);
			goto jsondone;
		}
		/* If the auth token mechanism is enabled, we should check if this token can access this plugin */
		if(janus_auth_is_enabled()) {
			json_t *token = json_object_get(root, "token");
			if(token != NULL) {
				const char *token_value = json_string_value(token);
				if(token_value && !janus_auth_check_plugin(token_value, plugin_t)) {
					JANUS_LOG(LOG_ERR, "Token '%s' can't access plugin '%s'\n", token_value, plugin_text);
					ret = janus_process_error(request, session_id, transaction_text, JANUS_ERROR_UNAUTHORIZED_PLUGIN, "Provided token can't access plugin '%s'", plugin_text);
					goto jsondone;
				}
			}
		}
		json_t *opaque = json_object_get(root, "opaque_id");
		const char *opaque_id = opaque ? json_string_value(opaque) : NULL;
		/* Create handle */
		handle = janus_handle_create(session, opaque_id);
		if(handle == NULL) {
			ret = janus_process_error(request, session_id, transaction_text, JANUS_ERROR_UNKNOWN, "Memory error");
			goto jsondone;
		}
		handle_id = handle->handle_id;
		/* We increase the counter as this request is using the handle */
		janus_refcount_increase(&handle->ref);
		/* Attach to the plugin */
		int error = 0;
		if((error = janus_handle_attach_plugin(session, handle, plugin_t)) != 0) {
			/* TODO Make error struct to pass verbose information */
			janus_session_handles_remove(session, handle);
			JANUS_LOG(LOG_ERR, "Couldn't attach to plugin '%s', error '%d'\n", plugin_text, error);
			ret = janus_process_error(request, session_id, transaction_text, JANUS_ERROR_PLUGIN_ATTACH, "Couldn't attach to plugin: error '%d'", error);
			goto jsondone;
		}
		/* Prepare JSON reply */
		json_t *reply = janus_create_message("success", session_id, transaction_text);
		json_t *data = json_object();
		json_object_set_new(data, "id", json_integer(handle_id));
		json_object_set_new(reply, "data", data);
		/* Send the success reply */
		ret = janus_process_success(request, reply);
	} else if(!strcasecmp(message_text, "destroy")) {
		if(handle != NULL) {
			/* Query is a session-level command */
			ret = janus_process_error(request, session_id, transaction_text, JANUS_ERROR_INVALID_REQUEST_PATH, "Unhandled request '%s' at this path", message_text);
			goto jsondone;
		}
		janus_mutex_lock(&sessions_mutex);
		g_hash_table_remove(sessions, &session->session_id);
		janus_mutex_unlock(&sessions_mutex);
		/* Notify the source that the session has been destroyed */
		if(session->source && session->source->transport) {
			session->source->transport->session_over(session->source->instance, session->session_id, FALSE, FALSE);
		}
		/* Schedule the session for deletion */
		janus_session_destroy(session);

		/* Prepare JSON reply */
		json_t *reply = janus_create_message("success", session_id, transaction_text);
		/* Send the success reply */
		ret = janus_process_success(request, reply);
		/* Notify event handlers as well */
		if(janus_events_is_enabled())
			janus_events_notify_handlers(JANUS_EVENT_TYPE_SESSION, session_id, "destroyed", NULL);
	} else if(!strcasecmp(message_text, "detach")) {
		if(handle == NULL) {
			/* Query is an handle-level command */
			ret = janus_process_error(request, session_id, transaction_text, JANUS_ERROR_INVALID_REQUEST_PATH, "Unhandled request '%s' at this path", message_text);
			goto jsondone;
		}
		if(handle->app == NULL || handle->app_handle == NULL) {
			ret = janus_process_error(request, session_id, transaction_text, JANUS_ERROR_PLUGIN_DETACH, "No plugin to detach from");
			goto jsondone;
		}
		int error = janus_session_handles_remove(session, handle);
		if(error != 0) {
			/* TODO Make error struct to pass verbose information */
			ret = janus_process_error(request, session_id, transaction_text, JANUS_ERROR_PLUGIN_DETACH, "Couldn't detach from plugin: error '%d'", error);
			/* TODO Delete handle instance */
			goto jsondone;
		}
		/* Prepare JSON reply */
		json_t *reply = janus_create_message("success", session_id, transaction_text);
		/* Send the success reply */
		ret = janus_process_success(request, reply);
	} else if(!strcasecmp(message_text, "hangup")) {
		if(handle == NULL) {
			/* Query is an handle-level command */
			ret = janus_process_error(request, session_id, transaction_text, JANUS_ERROR_INVALID_REQUEST_PATH, "Unhandled request '%s' at this path", message_text);
			goto jsondone;
		}
		if(handle->app == NULL || handle->app_handle == NULL) {
			ret = janus_process_error(request, session_id, transaction_text, JANUS_ERROR_PLUGIN_DETACH, "No plugin attached");
			goto jsondone;
		}
		janus_handle_webrtc_hangup(handle, "Janus API");
		/* Prepare JSON reply */
		json_t *reply = janus_create_message("success", session_id, transaction_text);
		/* Send the success reply */
		ret = janus_process_success(request, reply);
	} else if(!strcasecmp(message_text, "claim")) {
		janus_mutex_lock(&session->mutex);
		if(session->source != NULL) {
			/* Notify the old transport that this session is over for them, but has been reclaimed */
			session->source->transport->session_over(session->source->instance, session->session_id, FALSE, TRUE);
			janus_request_destroy(session->source);
			session->source = NULL;
		}
		session->source = janus_request_new(request->transport, request->instance, NULL, FALSE, NULL);
		/* Notify the new transport that it has claimed a session */
		session->source->transport->session_claimed(session->source->instance, session->session_id);
		/* Previous transport may be gone, clear flag. */
		g_atomic_int_set(&session->transport_gone, 0);
		janus_mutex_unlock(&session->mutex);
		/* Prepare JSON reply */
		json_t *reply = json_object();
		json_object_set_new(reply, "janus", json_string("success"));
		json_object_set_new(reply, "session_id", json_integer(session_id));
		json_object_set_new(reply, "transaction", json_string(transaction_text));
		/* Send the success reply */
		ret = janus_process_success(request, reply);
	} else if(!strcasecmp(message_text, "message")) {
		if(handle == NULL) {
			/* Query is an handle-level command */
			ret = janus_process_error(request, session_id, transaction_text, JANUS_ERROR_INVALID_REQUEST_PATH, "Unhandled request '%s' at this path", message_text);
			goto jsondone;
		}
		if(handle->app == NULL || handle->app_handle == NULL) {
			ret = janus_process_error(request, session_id, transaction_text, JANUS_ERROR_PLUGIN_MESSAGE, "No plugin to handle this message");
			goto jsondone;
		}
		janus_plugin *plugin_t = (janus_plugin *)handle->app;
		JANUS_LOG(LOG_VERB, "[%"SCNu64"] There's a message for %s\n", handle->handle_id, plugin_t->get_name());
		JANUS_VALIDATE_JSON_OBJECT(root, body_parameters,
			error_code, error_cause, FALSE,
			JANUS_ERROR_MISSING_MANDATORY_ELEMENT, JANUS_ERROR_INVALID_ELEMENT_TYPE);
		if(error_code != 0) {
			ret = janus_process_error_string(request, session_id, transaction_text, error_code, error_cause);
			goto jsondone;
		}
		json_t *body = json_object_get(root, "body");
		/* Is there an SDP attached? */
		json_t *jsep = json_object_get(root, "jsep");
		char *jsep_type = NULL;
		char *jsep_sdp = NULL, *jsep_sdp_stripped = NULL;
		gboolean renegotiation = FALSE;
		if(jsep != NULL) {
			if(!json_is_object(jsep)) {
				ret = janus_process_error(request, session_id, transaction_text, JANUS_ERROR_INVALID_JSON_OBJECT, "Invalid jsep object");
				goto jsondone;
			}
			JANUS_VALIDATE_JSON_OBJECT_FORMAT("JSEP error: missing mandatory element (%s)",
				"JSEP error: invalid element type (%s should be %s)",
				jsep, jsep_parameters, error_code, error_cause, FALSE,
				JANUS_ERROR_MISSING_MANDATORY_ELEMENT, JANUS_ERROR_INVALID_ELEMENT_TYPE);
			if(error_code != 0) {
				ret = janus_process_error_string(request, session_id, transaction_text, error_code, error_cause);
				goto jsondone;
			}
			json_t *type = json_object_get(jsep, "type");
			jsep_type = g_strdup(json_string_value(type));
			type = NULL;
			gboolean do_trickle = TRUE;
			json_t *jsep_trickle = json_object_get(jsep, "trickle");
			do_trickle = jsep_trickle ? json_is_true(jsep_trickle) : TRUE;
			/* Are we still cleaning up from a previous media session? */
			if(janus_flags_is_set(&handle->webrtc_flags, JANUS_HANDLE_WEBRTC_CLEANING)) {
				JANUS_LOG(LOG_VERB, "[%"SCNu64"] Still cleaning up from a previous media session, let's wait a bit...\n", handle->handle_id);
				gint64 waited = 0;
				while(janus_flags_is_set(&handle->webrtc_flags, JANUS_HANDLE_WEBRTC_CLEANING)) {
					g_usleep(100000);
					waited += 100000;
					if(waited >= 3*G_USEC_PER_SEC) {
						JANUS_LOG(LOG_VERB, "[%"SCNu64"]   -- Waited 3 seconds, that's enough!\n", handle->handle_id);
						ret = janus_process_error(request, session_id, transaction_text, JANUS_ERROR_WEBRTC_STATE, "Still cleaning a previous session");
						goto jsondone;
					}
				}
			}
			/* Check if we're renegotiating (if we have an answer, we did an offer/answer round already) */
			renegotiation = janus_flags_is_set(&handle->webrtc_flags, JANUS_HANDLE_WEBRTC_NEGOTIATED);
			/* Check the JSEP type */
			janus_mutex_lock(&handle->mutex);
			gboolean offer = FALSE;
			if(!strcasecmp(jsep_type, "offer")) {
				offer = TRUE;
				janus_flags_set(&handle->webrtc_flags, JANUS_HANDLE_WEBRTC_PROCESSING_OFFER);
				janus_flags_set(&handle->webrtc_flags, JANUS_HANDLE_WEBRTC_GOT_OFFER);
				janus_flags_clear(&handle->webrtc_flags, JANUS_HANDLE_WEBRTC_GOT_ANSWER);
			} else if(!strcasecmp(jsep_type, "answer")) {
				janus_flags_set(&handle->webrtc_flags, JANUS_HANDLE_WEBRTC_GOT_ANSWER);
				offer = FALSE;
				if(janus_flags_is_set(&handle->webrtc_flags, JANUS_HANDLE_WEBRTC_GOT_OFFER))
					janus_flags_set(&handle->webrtc_flags, JANUS_HANDLE_WEBRTC_NEGOTIATED);
			} else {
				/* TODO Handle other message types as well */
				ret = janus_process_error(request, session_id, transaction_text, JANUS_ERROR_JSEP_UNKNOWN_TYPE, "JSEP error: unknown message type '%s'", jsep_type);
				g_free(jsep_type);
				janus_flags_clear(&handle->webrtc_flags, JANUS_HANDLE_WEBRTC_PROCESSING_OFFER);
				janus_mutex_unlock(&handle->mutex);
				goto jsondone;
			}
			json_t *sdp = json_object_get(jsep, "sdp");
			jsep_sdp = (char *)json_string_value(sdp);
			JANUS_LOG(LOG_VERB, "[%"SCNu64"] Remote SDP:\n%s", handle->handle_id, jsep_sdp);
			/* Is this valid SDP? */
			char error_str[512];
			int audio = 0, video = 0, data = 0;
			janus_sdp *parsed_sdp = janus_sdp_preparse(handle, jsep_sdp, &audio, &video, &data, error_str, sizeof(error_str));
			if(parsed_sdp == NULL) {
				/* Invalid SDP */
				ret = janus_process_error_string(request, session_id, transaction_text, JANUS_ERROR_JSEP_INVALID_SDP, error_str);
				g_free(jsep_type);
				janus_flags_clear(&handle->webrtc_flags, JANUS_HANDLE_WEBRTC_PROCESSING_OFFER);
				janus_mutex_unlock(&handle->mutex);
				goto jsondone;
			}
			/* Notify event handlers */
			if(janus_events_is_enabled()) {
				janus_events_notify_handlers(JANUS_EVENT_TYPE_JSEP,
					session_id, handle_id, handle->opaque_id, "remote", jsep_type, jsep_sdp);
			}
			JANUS_LOG(LOG_VERB, "[%"SCNu64"] There are %d audio, %d video and %d data m-lines\n",
				handle->handle_id, audio, video, data);
			/* We behave differently if it's a new session or an update... */
			if(!renegotiation) {
				/* New session */
				if(offer) {
					/* Setup ICE locally (we received an offer) */
					if(janus_handle_setup_local(handle, offer, do_trickle) < 0) {
						JANUS_LOG(LOG_ERR, "Error setting ICE locally\n");
						janus_sdp_destroy(parsed_sdp);
						g_free(jsep_type);
						janus_flags_clear(&handle->webrtc_flags, JANUS_HANDLE_WEBRTC_PROCESSING_OFFER);
						ret = janus_process_error(request, session_id, transaction_text, JANUS_ERROR_UNKNOWN, "Error setting ICE locally");
						janus_mutex_unlock(&handle->mutex);
						goto jsondone;
					}
				} else {
					/* Make sure we're waiting for an ANSWER in the first place */
					if(!handle->agent) {
						JANUS_LOG(LOG_ERR, "Unexpected ANSWER (did we offer?)\n");
						janus_sdp_destroy(parsed_sdp);
						g_free(jsep_type);
						janus_flags_clear(&handle->webrtc_flags, JANUS_HANDLE_WEBRTC_PROCESSING_OFFER);
						ret = janus_process_error(request, session_id, transaction_text, JANUS_ERROR_UNEXPECTED_ANSWER, "Unexpected ANSWER (did we offer?)");
						janus_mutex_unlock(&handle->mutex);
						goto jsondone;
					}
				}
				if(janus_sdp_process_remote(handle, parsed_sdp, FALSE) < 0) {
					JANUS_LOG(LOG_ERR, "Error processing SDP\n");
					janus_sdp_destroy(parsed_sdp);
					g_free(jsep_type);
					janus_flags_clear(&handle->webrtc_flags, JANUS_HANDLE_WEBRTC_PROCESSING_OFFER);
					ret = janus_process_error(request, session_id, transaction_text, JANUS_ERROR_JSEP_INVALID_SDP, "Error processing SDP");
					janus_mutex_unlock(&handle->mutex);
					goto jsondone;
				}
				if(!offer) {
					/* Set remote candidates now (we received an answer) */
					if(do_trickle) {
						janus_flags_set(&handle->webrtc_flags, JANUS_HANDLE_WEBRTC_TRICKLE);
					} else {
						janus_flags_clear(&handle->webrtc_flags, JANUS_HANDLE_WEBRTC_TRICKLE);
					}
					janus_request_handle_answer(handle, jsep_sdp);
				} else {
					/* Check if the mid RTP extension is being negotiated */
					handle->pc->mid_ext_id = janus_rtp_header_extension_get_id(jsep_sdp, JANUS_RTP_EXTMAP_MID);
					/* Check if the RTP Stream ID extension is being negotiated */
					handle->pc->rid_ext_id = janus_rtp_header_extension_get_id(jsep_sdp, JANUS_RTP_EXTMAP_RID);
					handle->pc->ridrtx_ext_id = janus_rtp_header_extension_get_id(jsep_sdp, JANUS_RTP_EXTMAP_REPAIRED_RID);
					/* Check if the frame marking ID extension is being negotiated */
					handle->pc->framemarking_ext_id = janus_rtp_header_extension_get_id(jsep_sdp, JANUS_RTP_EXTMAP_FRAME_MARKING);
					/* Check if transport wide CC is supported */
					int transport_wide_cc_ext_id = janus_rtp_header_extension_get_id(jsep_sdp, JANUS_RTP_EXTMAP_TRANSPORT_WIDE_CC);
					handle->pc->do_transport_wide_cc = transport_wide_cc_ext_id > 0 ? TRUE : FALSE;
					handle->pc->transport_wide_cc_ext_id = transport_wide_cc_ext_id;
				}
			} else {
				/* FIXME This is a renegotiation: we can currently only handle simple changes in media
				 * direction and ICE restarts: anything more complex than that will result in an error */
				JANUS_LOG(LOG_INFO, "[%"SCNu64"] Negotiation update, checking what changed...\n", handle->handle_id);
				if(janus_sdp_process_remote(handle, parsed_sdp, TRUE) < 0) {
					JANUS_LOG(LOG_ERR, "Error processing SDP\n");
					janus_sdp_destroy(parsed_sdp);
					g_free(jsep_type);
					janus_flags_clear(&handle->webrtc_flags, JANUS_HANDLE_WEBRTC_PROCESSING_OFFER);
					ret = janus_process_error(request, session_id, transaction_text, JANUS_ERROR_UNEXPECTED_ANSWER, "Error processing SDP");
					janus_mutex_unlock(&handle->mutex);
					goto jsondone;
				}
				if(janus_flags_is_set(&handle->webrtc_flags, JANUS_HANDLE_WEBRTC_ICE_RESTART)) {
					JANUS_LOG(LOG_INFO, "[%"SCNu64"] Restarting ICE...\n", handle->handle_id);
					/* Update remote credentials for ICE */
					if(handle->pc) {
						nice_agent_set_remote_credentials(handle->agent, handle->pc->stream_id,
							handle->pc->ruser, handle->pc->rpass);
					}
					/* FIXME We only need to do that for offers: if it's an answer, we did that already */
					if(offer) {
						janus_handle_ice_restart(handle);
					} else {
						janus_flags_clear(&handle->webrtc_flags, JANUS_HANDLE_WEBRTC_ICE_RESTART);
					}
					/* If we're full-trickling, we'll need to resend the candidates later */
					if(janus_ice_is_full_trickle_enabled()) {
						janus_flags_set(&handle->webrtc_flags, JANUS_HANDLE_WEBRTC_RESEND_TRICKLES);
					}
				}
#ifdef HAVE_SCTP
				if(!offer) {
					/* Were datachannels just added? */
					if(janus_flags_is_set(&handle->webrtc_flags, JANUS_HANDLE_WEBRTC_DATA_CHANNELS)) {
						janus_handle_webrtc *pc = handle->pc;
						if(pc->dtls != NULL && pc->dtls->sctp == NULL) {
							/* Create SCTP association as well */
							JANUS_LOG(LOG_WARN, "[%"SCNu64"] Creating datachannels...\n", handle->handle_id);
							janus_dtls_srtp_create_sctp(pc->dtls);
						}
					}
				}
#endif
			}
			char *tmp = handle->remote_sdp;
			handle->remote_sdp = g_strdup(jsep_sdp);
			g_free(tmp);
			janus_mutex_unlock(&handle->mutex);
			/* Anonymize SDP */
			if(janus_sdp_anonymize(parsed_sdp) < 0) {
				/* Invalid SDP */
				ret = janus_process_error(request, session_id, transaction_text, JANUS_ERROR_JSEP_INVALID_SDP, "JSEP error: invalid SDP");
				janus_sdp_destroy(parsed_sdp);
				g_free(jsep_type);
				janus_flags_clear(&handle->webrtc_flags, JANUS_HANDLE_WEBRTC_PROCESSING_OFFER);
				goto jsondone;
			}
			jsep_sdp_stripped = janus_sdp_write(parsed_sdp);
			janus_sdp_destroy(parsed_sdp);
			sdp = NULL;
			janus_flags_clear(&handle->webrtc_flags, JANUS_HANDLE_WEBRTC_PROCESSING_OFFER);
		}

		/* Make sure the app handle is still valid */
		if(handle->app == NULL || !janus_plugin_session_is_alive(handle->app_handle)) {
			ret = janus_process_error(request, session_id, transaction_text, JANUS_ERROR_PLUGIN_MESSAGE, "No plugin to handle this message");
			g_free(jsep_type);
			g_free(jsep_sdp_stripped);
			janus_flags_clear(&handle->webrtc_flags, JANUS_HANDLE_WEBRTC_PROCESSING_OFFER);
			goto jsondone;
		}

		/* Send the message to the plugin (which must eventually free transaction_text and unref the two objects, body and jsep) */
		json_incref(body);
		json_t *body_jsep = NULL;
		if(jsep_sdp_stripped) {
			body_jsep = json_pack("{ssss}", "type", jsep_type, "sdp", jsep_sdp_stripped);
			/* Check if simulcasting is enabled in one of the media streams */
			json_t *simulcast = NULL;
			janus_handle_webrtc_medium *medium = NULL;
			uint mi=0;
			for(mi=0; mi<g_hash_table_size(handle->pc->media); mi++) {
				medium = g_hash_table_lookup(handle->pc->media, GUINT_TO_POINTER(mi));
				if(medium && (medium->ssrc_peer[1] || medium->rid[0])) {
					if(simulcast == NULL)
						simulcast = json_array();
					json_t *msc = json_object();
					/* If we have rids, pass those, otherwise pass the SSRCs */
					if(medium->rid[0] && medium->pc->rid_ext_id > 0) {
						json_t *rids = json_array();
						json_array_append_new(rids, json_string(medium->rid[0]));
						if(medium->rid[1])
							json_array_append_new(rids, json_string(medium->rid[1]));
						if(medium->rid[2])
							json_array_append_new(rids, json_string(medium->rid[2]));
						json_object_set_new(msc, "rids", rids);
						json_object_set_new(msc, "rid-ext", json_integer(handle->pc->rid_ext_id));
					} else {
						json_t *ssrcs = json_array();
						json_array_append_new(ssrcs, json_integer(medium->ssrc_peer[0]));
						if(medium->ssrc_peer[1])
							json_array_append_new(ssrcs, json_integer(medium->ssrc_peer[1]));
						if(medium->ssrc_peer[2])
							json_array_append_new(ssrcs, json_integer(medium->ssrc_peer[2]));
						json_object_set_new(msc, "ssrcs", ssrcs);
					}
					if(handle->pc->framemarking_ext_id > 0)
						json_object_set_new(simulcast, "framemarking-ext", json_integer(handle->pc->framemarking_ext_id));
					json_array_append_new(simulcast, msc);
				}
			}
			if(simulcast)
				json_object_set_new(body_jsep, "simulcast", simulcast);
			/* Check if this is a renegotiation or update */
			if(renegotiation)
				json_object_set_new(body_jsep, "update", json_true());
		}
		janus_plugin_result *result = plugin_t->handle_message(handle->app_handle,
			g_strdup((char *)transaction_text), body, body_jsep);
		g_free(jsep_type);
		g_free(jsep_sdp_stripped);
		if(result == NULL) {
			/* Something went horribly wrong! */
			ret = janus_process_error(request, session_id, transaction_text, JANUS_ERROR_PLUGIN_MESSAGE, "Plugin didn't give a result");
			goto jsondone;
		}
		if(result->type == JANUS_PLUGIN_OK) {
			/* The plugin gave a result already (synchronous request/response) */
			if(result->content == NULL || !json_is_object(result->content)) {
				/* Missing content, or not a JSON object */
				ret = janus_process_error(request, session_id, transaction_text, JANUS_ERROR_PLUGIN_MESSAGE,
					result->content == NULL ?
						"Plugin didn't provide any content for this synchronous response" :
						"Plugin returned an invalid JSON response");
				janus_plugin_result_destroy(result);
				goto jsondone;
			}
			/* Reference the content, as destroying the result instance will decref it */
			json_incref(result->content);
			/* Prepare JSON response */
			json_t *reply = janus_create_message("success", session->session_id, transaction_text);
			json_object_set_new(reply, "sender", json_integer(handle->handle_id));
			if(janus_is_opaqueid_in_api_enabled() && handle->opaque_id != NULL)
				json_object_set_new(reply, "opaque_id", json_string(handle->opaque_id));
			json_t *plugin_data = json_object();
			json_object_set_new(plugin_data, "plugin", json_string(plugin_t->get_package()));
			json_object_set_new(plugin_data, "data", result->content);
			json_object_set_new(reply, "plugindata", plugin_data);
			/* Send the success reply */
			ret = janus_process_success(request, reply);
		} else if(result->type == JANUS_PLUGIN_OK_WAIT) {
			/* The plugin received the request but didn't process it yet, send an ack (asynchronous notifications may follow) */
			json_t *reply = janus_create_message("ack", session_id, transaction_text);
			if(result->text)
				json_object_set_new(reply, "hint", json_string(result->text));
			/* Send the success reply */
			ret = janus_process_success(request, reply);
		} else {
			/* Something went horribly wrong! */
			ret = janus_process_error_string(request, session_id, transaction_text, JANUS_ERROR_PLUGIN_MESSAGE,
				(char *)(result->text ? result->text : "Plugin returned a severe (unknown) error"));
			janus_plugin_result_destroy(result);
			goto jsondone;
		}
		janus_plugin_result_destroy(result);
	} else if(!strcasecmp(message_text, "trickle")) {
		if(handle == NULL) {
			/* Trickle is an handle-level command */
			ret = janus_process_error(request, session_id, transaction_text, JANUS_ERROR_INVALID_REQUEST_PATH, "Unhandled request '%s' at this path", message_text);
			goto jsondone;
		}
		if(handle->app == NULL || !janus_plugin_session_is_alive(handle->app_handle)) {
			ret = janus_process_error(request, session_id, transaction_text, JANUS_ERROR_PLUGIN_MESSAGE, "No plugin to handle this trickle candidate");
			goto jsondone;
		}
		json_t *candidate = json_object_get(root, "candidate");
		json_t *candidates = json_object_get(root, "candidates");
		if(candidate == NULL && candidates == NULL) {
			ret = janus_process_error(request, session_id, transaction_text, JANUS_ERROR_MISSING_MANDATORY_ELEMENT, "Missing mandatory element (candidate|candidates)");
			goto jsondone;
		}
		if(candidate != NULL && candidates != NULL) {
			ret = janus_process_error(request, session_id, transaction_text, JANUS_ERROR_INVALID_JSON, "Can't have both candidate and candidates");
			goto jsondone;
		}
		if(janus_flags_is_set(&handle->webrtc_flags, JANUS_HANDLE_WEBRTC_CLEANING)) {
			JANUS_LOG(LOG_ERR, "[%"SCNu64"] Received a trickle, but still cleaning a previous session\n", handle->handle_id);
			ret = janus_process_error(request, session_id, transaction_text, JANUS_ERROR_WEBRTC_STATE, "Still cleaning a previous session");
			goto jsondone;
		}
		janus_mutex_lock(&handle->mutex);
		if(!janus_flags_is_set(&handle->webrtc_flags, JANUS_HANDLE_WEBRTC_TRICKLE)) {
			/* It looks like this peer supports Trickle, after all */
			JANUS_LOG(LOG_VERB, "Handle %"SCNu64" supports trickle even if it didn't negotiate it...\n", handle->handle_id);
			janus_flags_set(&handle->webrtc_flags, JANUS_HANDLE_WEBRTC_TRICKLE);
		}
		/* Is there any stream ready? this trickle may get here before the SDP it relates to */
		if(handle->pc == NULL) {
			JANUS_LOG(LOG_WARN, "[%"SCNu64"] No stream, queueing this trickle as it got here before the SDP...\n", handle->handle_id);
			/* Enqueue this trickle candidate(s), we'll process this later */
			janus_trickle *early_trickle = janus_trickle_new(transaction_text, candidate ? candidate : candidates);
			handle->pending_trickles = g_list_append(handle->pending_trickles, early_trickle);
			/* Send the ack right away, an event will tell the application if the candidate(s) failed */
			goto trickledone;
		}
		/* Is the ICE stack ready already? */
		if(janus_flags_is_set(&handle->webrtc_flags, JANUS_HANDLE_WEBRTC_PROCESSING_OFFER) ||
				!janus_flags_is_set(&handle->webrtc_flags, JANUS_HANDLE_WEBRTC_GOT_OFFER) ||
				!janus_flags_is_set(&handle->webrtc_flags, JANUS_HANDLE_WEBRTC_GOT_ANSWER)) {
			const char *cause = NULL;
			if(janus_flags_is_set(&handle->webrtc_flags, JANUS_HANDLE_WEBRTC_PROCESSING_OFFER))
				cause = "processing the offer";
			else if(!janus_flags_is_set(&handle->webrtc_flags, JANUS_HANDLE_WEBRTC_GOT_ANSWER))
				cause = "waiting for the answer";
			else if(!janus_flags_is_set(&handle->webrtc_flags, JANUS_HANDLE_WEBRTC_GOT_OFFER))
				cause = "waiting for the offer";
			JANUS_LOG(LOG_VERB, "[%"SCNu64"] Still %s, queueing this trickle to wait until we're done there...\n",
				handle->handle_id, cause);
			/* Enqueue this trickle candidate(s), we'll process this later */
			janus_trickle *early_trickle = janus_trickle_new(transaction_text, candidate ? candidate : candidates);
			handle->pending_trickles = g_list_append(handle->pending_trickles, early_trickle);
			/* Send the ack right away, an event will tell the application if the candidate(s) failed */
			goto trickledone;
		}
		if(candidate != NULL) {
			/* We got a single candidate */
			int error = 0;
			const char *error_string = NULL;
			if((error = janus_trickle_parse(handle, candidate, &error_string)) != 0) {
				ret = janus_process_error(request, session_id, transaction_text, error, "%s", error_string);
				janus_mutex_unlock(&handle->mutex);
				goto jsondone;
			}
		} else {
			/* We got multiple candidates in an array */
			if(!json_is_array(candidates)) {
				ret = janus_process_error(request, session_id, transaction_text, JANUS_ERROR_INVALID_ELEMENT_TYPE, "candidates is not an array");
				janus_mutex_unlock(&handle->mutex);
				goto jsondone;
			}
			JANUS_LOG(LOG_VERB, "Got multiple candidates (%zu)\n", json_array_size(candidates));
			if(json_array_size(candidates) > 0) {
				/* Handle remote candidates */
				size_t i = 0;
				for(i=0; i<json_array_size(candidates); i++) {
					json_t *c = json_array_get(candidates, i);
					/* FIXME We don't care if any trickle fails to parse */
					janus_trickle_parse(handle, c, NULL);
				}
			}
		}

trickledone:
		janus_mutex_unlock(&handle->mutex);
		/* We reply right away, not to block the web server... */
		json_t *reply = janus_create_message("ack", session_id, transaction_text);
		/* Send the success reply */
		ret = janus_process_success(request, reply);
	} else {
		ret = janus_process_error(request, session_id, transaction_text, JANUS_ERROR_UNKNOWN_REQUEST, "Unknown request '%s'", message_text);
	}

jsondone:
	/* Done processing */
	if(handle != NULL)
		janus_refcount_decrease(&handle->ref);
	if(session != NULL)
		janus_refcount_decrease(&session->ref);
	return ret;
}

static json_t *janus_json_token_plugin_array(const char *token_value) {
	json_t *plugins_list = json_array();
	GList *plugins = janus_auth_list_plugins(token_value);
	if(plugins != NULL) {
		GList *tmp = plugins;
		while(tmp) {
			janus_plugin *p = (janus_plugin *)tmp->data;
			if(p != NULL)
				json_array_append_new(plugins_list, json_string(p->get_package()));
			tmp = tmp->next;
		}
		g_list_free(plugins);
		plugins = NULL;
	}
	return plugins_list;
}

static json_t *janus_json_list_token_plugins(const char *token_value, const gchar *transaction_text) {
	json_t *plugins_list = janus_json_token_plugin_array(token_value);
	/* Prepare JSON reply */
	json_t *reply = janus_create_message("success", 0, transaction_text);
	json_t *data = json_object();
	json_object_set_new(data, "plugins", plugins_list);
	json_object_set_new(reply, "data", data);
	return reply;
}

static int janus_request_allow_token(janus_request *request, guint64 session_id, const gchar *transaction_text, gboolean allow, gboolean add) {
	/* Allow/disallow a valid token valid to access a plugin */
	int ret = -1;
	int error_code = 0;
	char error_cause[100];
	json_t *root = request->message;
	if(!janus_auth_is_stored_mode()) {
		ret = janus_process_error(request, session_id, transaction_text, JANUS_ERROR_UNKNOWN, "Stored-Token based authentication disabled");
		goto jsondone;
	}
	JANUS_VALIDATE_JSON_OBJECT(root, add_token_parameters,
		error_code, error_cause, FALSE,
		JANUS_ERROR_MISSING_MANDATORY_ELEMENT, JANUS_ERROR_INVALID_ELEMENT_TYPE);
	/* Any plugin this token should be limited to? */
	json_t *allowed = json_object_get(root, "plugins");
	if(error_code == 0 && !add && (!allowed || json_array_size(allowed) == 0)) {
		error_code = JANUS_ERROR_INVALID_ELEMENT_TYPE;
		g_strlcpy(error_cause, "Invalid element type (plugins should be a non-empty array)", sizeof(error_cause));
	}
	if(error_code != 0) {
		ret = janus_process_error_string(request, session_id, transaction_text, error_code, error_cause);
		goto jsondone;
	}
	json_t *token = json_object_get(root, "token");
	const char *token_value = json_string_value(token);
	if(add) {
		/* First of all, add the new token */
		if(!janus_auth_add_token(token_value)) {
			ret = janus_process_error(request, session_id, transaction_text, JANUS_ERROR_UNKNOWN, "Error adding token");
			goto jsondone;
		}
	} else {
		/* Check if the token is valid, first */
		if(!janus_auth_check_token(token_value)) {
			ret = janus_process_error(request, session_id, transaction_text, JANUS_ERROR_TOKEN_NOT_FOUND, "Token %s not found", token_value);
			goto jsondone;
		}
	}
	if(allowed && json_array_size(allowed) > 0) {
		/* Specify which plugins this token has access to */
		size_t i = 0;
		gboolean ok = TRUE;
		for(i=0; i<json_array_size(allowed); i++) {
			json_t *p = json_array_get(allowed, i);
			if(!p || !json_is_string(p)) {
				/* FIXME Should we fail here? */
				if(add){
					JANUS_LOG(LOG_WARN, "Invalid plugin passed to the new token request, skipping...\n");
					continue;
				} else {
					JANUS_LOG(LOG_ERR, "Invalid plugin passed to the new token request...\n");
					ok = FALSE;
					break;
				}
			}
			const gchar *plugin_text = json_string_value(p);
			janus_plugin *plugin_t = janus_plugin_find(plugin_text);
			if(plugin_t == NULL) {
				/* FIXME Should we fail here? */
				if(add) {
					JANUS_LOG(LOG_WARN, "No such plugin '%s' passed to the new token request, skipping...\n", plugin_text);
					continue;
				} else {
					JANUS_LOG(LOG_ERR, "No such plugin '%s' passed to the new token request...\n", plugin_text);
					ok = FALSE;
				}
				break;
			}
		}
		if(!ok) {
			ret = janus_process_error(request, session_id, transaction_text, JANUS_ERROR_INVALID_ELEMENT_TYPE, "Invalid element type (some of the provided plugins are invalid)");
			goto jsondone;
		}
		/* Take care of the plugins access limitations */
		i = 0;
		for(i=0; i<json_array_size(allowed); i++) {
			json_t *p = json_array_get(allowed, i);
			const gchar *plugin_text = json_string_value(p);
			janus_plugin *plugin_t = janus_plugin_find(plugin_text);
			if(!(allow ? janus_auth_allow_plugin(token_value, plugin_t) : janus_auth_disallow_plugin(token_value, plugin_t))) {
				/* FIXME Should we notify individual failures? */
				JANUS_LOG(LOG_WARN, "Error allowing access to '%s' to the new token, bad things may happen...\n", plugin_text);
			}
		}
	} else {
		/* No plugin limitation specified, allow all plugins */
		if(plugins && g_hash_table_size(plugins) > 0) {
			GHashTableIter iter;
			gpointer value;
			g_hash_table_iter_init(&iter, plugins);
			while (g_hash_table_iter_next(&iter, NULL, &value)) {
				janus_plugin *plugin_t = value;
				if(plugin_t == NULL)
					continue;
				if(!janus_auth_allow_plugin(token_value, plugin_t)) {
					JANUS_LOG(LOG_WARN, "Error allowing access to '%s' to the new token, bad things may happen...\n", plugin_t->get_package());
				}
			}
		}
	}
	/* Get the list of plugins this new token can now access */
	json_t *reply = janus_json_list_token_plugins(token_value, transaction_text);
	/* Send the success reply */
	ret = janus_process_success(request, reply);
jsondone:
	return ret;
}

/* Admin/monitor WebServer requests handler */
int janus_process_incoming_admin_request(janus_request *request) {
	int ret = -1;
	int error_code = 0;
	char error_cause[100];
	if(request == NULL) {
		JANUS_LOG(LOG_ERR, "Missing request or payload to process, giving up...\n");
		return ret;
	}
	json_t *root = request->message;
	/* Ok, let's start with the ids */
	guint64 session_id = 0, handle_id = 0;
	json_t *s = json_object_get(root, "session_id");
	if(s && json_is_integer(s))
		session_id = json_integer_value(s);
	json_t *h = json_object_get(root, "handle_id");
	if(h && json_is_integer(h))
		handle_id = json_integer_value(h);

	janus_session *session = NULL;
	janus_handle *handle = NULL;

	/* Get transaction and message request */
	JANUS_VALIDATE_JSON_OBJECT(root, admin_parameters,
		error_code, error_cause, FALSE,
		JANUS_ERROR_MISSING_MANDATORY_ELEMENT, JANUS_ERROR_INVALID_ELEMENT_TYPE);
	if(error_code != 0) {
		ret = janus_process_error_string(request, session_id, NULL, error_code, error_cause);
		goto jsondone;
	}
	json_t *transaction = json_object_get(root, "transaction");
	const gchar *transaction_text = json_string_value(transaction);
	json_t *message = json_object_get(root, "janus");
	const gchar *message_text = json_string_value(message);

	if(session_id == 0 && handle_id == 0) {
		/* Can only be a 'Get all sessions' or some general setting manipulation request */
		if(!strcasecmp(message_text, "info")) {
			/* The generic info request */
			ret = janus_process_success(request, janus_info(transaction_text));
			goto jsondone;
		}
		if(!strcasecmp(message_text, "ping")) {
			/* Prepare JSON reply */
			json_t *reply = janus_create_message("pong", 0, transaction_text);
			ret = janus_process_success(request, reply);
			goto jsondone;
		}
		if(admin_api_secret != NULL) {
			/* There's an admin/monitor secret, check that the client provided it */
			json_t *secret = json_object_get(root, "admin_secret");
			if(!secret || !json_is_string(secret) || !janus_strcmp_const_time(json_string_value(secret), admin_api_secret)) {
				ret = janus_process_error(request, session_id, transaction_text, JANUS_ERROR_UNAUTHORIZED, NULL);
				goto jsondone;
			}
		}
		if(!strcasecmp(message_text, "get_status")) {
			/* Return some info on the settings (mostly debug-related, at the moment) */
			json_t *reply = janus_create_message("success", 0, transaction_text);
			json_t *status = json_object();
			json_object_set_new(status, "token_auth", janus_auth_is_enabled() ? json_true() : json_false());
			json_object_set_new(status, "session_timeout", json_integer(session_timeout));
			json_object_set_new(status, "reclaim_session_timeout", json_integer(reclaim_session_timeout));
			json_object_set_new(status, "candidates_timeout", json_integer(candidates_timeout));
			json_object_set_new(status, "log_level", json_integer(janus_log_level));
			json_object_set_new(status, "log_timestamps", janus_log_timestamps ? json_true() : json_false());
			json_object_set_new(status, "log_colors", janus_log_colors ? json_true() : json_false());
			json_object_set_new(status, "locking_debug", lock_debug ? json_true() : json_false());
			json_object_set_new(status, "refcount_debug", refcount_debug ? json_true() : json_false());
			json_object_set_new(status, "libnice_debug", janus_ice_is_ice_debugging_enabled() ? json_true() : json_false());
			json_object_set_new(status, "max_nack_queue", json_integer(janus_get_max_nack_queue()));
			json_object_set_new(status, "no_media_timer", json_integer(janus_get_no_media_timer()));
			json_object_set_new(reply, "status", status);
			/* Send the success reply */
			ret = janus_process_success(request, reply);
			goto jsondone;
		} else if(!strcasecmp(message_text, "set_session_timeout")) {
			/* Change the session timeout value */
			JANUS_VALIDATE_JSON_OBJECT(root, timeout_parameters,
				error_code, error_cause, FALSE,
				JANUS_ERROR_MISSING_MANDATORY_ELEMENT, JANUS_ERROR_INVALID_ELEMENT_TYPE);
			if(error_code != 0) {
				ret = janus_process_error_string(request, session_id, transaction_text, error_code, error_cause);
				goto jsondone;
			}
			json_t *timeout = json_object_get(root, "timeout");
			int timeout_num = json_integer_value(timeout);
			if(timeout_num < 0) {
				ret = janus_process_error(request, session_id, transaction_text, JANUS_ERROR_INVALID_ELEMENT_TYPE, "Invalid element type (timeout should be a positive integer)");
				goto jsondone;
			}
			session_timeout = timeout_num;
			/* Prepare JSON reply */
			json_t *reply = json_object();
			json_object_set_new(reply, "janus", json_string("success"));
			json_object_set_new(reply, "transaction", json_string(transaction_text));
			json_object_set_new(reply, "timeout", json_integer(session_timeout));
			/* Send the success reply */
			ret = janus_process_success(request, reply);
			goto jsondone;
		} else if(!strcasecmp(message_text, "set_log_level")) {
			/* Change the debug logging level */
			JANUS_VALIDATE_JSON_OBJECT(root, level_parameters,
				error_code, error_cause, FALSE,
				JANUS_ERROR_MISSING_MANDATORY_ELEMENT, JANUS_ERROR_INVALID_ELEMENT_TYPE);
			if(error_code != 0) {
				ret = janus_process_error_string(request, session_id, transaction_text, error_code, error_cause);
				goto jsondone;
			}
			json_t *level = json_object_get(root, "level");
			int level_num = json_integer_value(level);
			if(level_num < LOG_NONE || level_num > LOG_MAX) {
				ret = janus_process_error(request, session_id, transaction_text, JANUS_ERROR_INVALID_ELEMENT_TYPE, "Invalid element type (level should be between %d and %d)", LOG_NONE, LOG_MAX);
				goto jsondone;
			}
			janus_log_level = level_num;
			/* Prepare JSON reply */
			json_t *reply = janus_create_message("success", 0, transaction_text);
			json_object_set_new(reply, "level", json_integer(janus_log_level));
			/* Send the success reply */
			ret = janus_process_success(request, reply);
			goto jsondone;
		} else if(!strcasecmp(message_text, "set_locking_debug")) {
			/* Enable/disable the locking debug (would show a message on the console for every lock attempt) */
			JANUS_VALIDATE_JSON_OBJECT(root, debug_parameters,
				error_code, error_cause, FALSE,
				JANUS_ERROR_MISSING_MANDATORY_ELEMENT, JANUS_ERROR_INVALID_ELEMENT_TYPE);
			if(error_code != 0) {
				ret = janus_process_error_string(request, session_id, transaction_text, error_code, error_cause);
				goto jsondone;
			}
			json_t *debug = json_object_get(root, "debug");
			lock_debug = json_is_true(debug);
			/* Prepare JSON reply */
			json_t *reply = janus_create_message("success", 0, transaction_text);
			json_object_set_new(reply, "locking_debug", lock_debug ? json_true() : json_false());
			/* Send the success reply */
			ret = janus_process_success(request, reply);
			goto jsondone;
		} else if(!strcasecmp(message_text, "set_refcount_debug")) {
			/* Enable/disable the reference counter debug (would show a message on the console for every increase/decrease) */
			JANUS_VALIDATE_JSON_OBJECT(root, debug_parameters,
				error_code, error_cause, FALSE,
				JANUS_ERROR_MISSING_MANDATORY_ELEMENT, JANUS_ERROR_INVALID_ELEMENT_TYPE);
			if(error_code != 0) {
				ret = janus_process_error_string(request, session_id, transaction_text, error_code, error_cause);
				goto jsondone;
			}
			json_t *debug = json_object_get(root, "debug");
			if(json_is_true(debug)) {
				refcount_debug = TRUE;
			} else {
				refcount_debug = FALSE;
			}
			/* Prepare JSON reply */
			json_t *reply = janus_create_message("success", 0, transaction_text);
			json_object_set_new(reply, "refcount_debug", refcount_debug ? json_true() : json_false());
			/* Send the success reply */
			ret = janus_process_success(request, reply);
			goto jsondone;
		} else if(!strcasecmp(message_text, "set_log_timestamps")) {
			/* Enable/disable the log timestamps */
			JANUS_VALIDATE_JSON_OBJECT(root, timestamps_parameters,
				error_code, error_cause, FALSE,
				JANUS_ERROR_MISSING_MANDATORY_ELEMENT, JANUS_ERROR_INVALID_ELEMENT_TYPE);
			if(error_code != 0) {
				ret = janus_process_error_string(request, session_id, transaction_text, error_code, error_cause);
				goto jsondone;
			}
			json_t *timestamps = json_object_get(root, "timestamps");
			janus_log_timestamps = json_is_true(timestamps);
			/* Prepare JSON reply */
			json_t *reply = janus_create_message("success", 0, transaction_text);
			json_object_set_new(reply, "log_timestamps", janus_log_timestamps ? json_true() : json_false());
			/* Send the success reply */
			ret = janus_process_success(request, reply);
			goto jsondone;
		} else if(!strcasecmp(message_text, "set_log_colors")) {
			/* Enable/disable the log colors */
			JANUS_VALIDATE_JSON_OBJECT(root, colors_parameters,
				error_code, error_cause, FALSE,
				JANUS_ERROR_MISSING_MANDATORY_ELEMENT, JANUS_ERROR_INVALID_ELEMENT_TYPE);
			if(error_code != 0) {
				ret = janus_process_error_string(request, session_id, transaction_text, error_code, error_cause);
				goto jsondone;
			}
			json_t *colors = json_object_get(root, "colors");
			janus_log_colors = json_is_true(colors);
			/* Prepare JSON reply */
			json_t *reply = janus_create_message("success", 0, transaction_text);
			json_object_set_new(reply, "log_colors", janus_log_colors ? json_true() : json_false());
			/* Send the success reply */
			ret = janus_process_success(request, reply);
			goto jsondone;
		} else if(!strcasecmp(message_text, "set_libnice_debug")) {
			/* Enable/disable the libnice debugging (http://nice.freedesktop.org/libnice/libnice-Debug-messages.html) */
			JANUS_VALIDATE_JSON_OBJECT(root, debug_parameters,
				error_code, error_cause, FALSE,
				JANUS_ERROR_MISSING_MANDATORY_ELEMENT, JANUS_ERROR_INVALID_ELEMENT_TYPE);
			if(error_code != 0) {
				ret = janus_process_error_string(request, session_id, transaction_text, error_code, error_cause);
				goto jsondone;
			}
			json_t *debug = json_object_get(root, "debug");
			if(json_is_true(debug)) {
				janus_ice_debugging_enable();
			} else {
				janus_ice_debugging_disable();
			}
			/* Prepare JSON reply */
			json_t *reply = janus_create_message("success", 0, transaction_text);
			json_object_set_new(reply, "libnice_debug", janus_ice_is_ice_debugging_enabled() ? json_true() : json_false());
			/* Send the success reply */
			ret = janus_process_success(request, reply);
			goto jsondone;
		} else if(!strcasecmp(message_text, "set_max_nack_queue")) {
			/* Change the current value for the max NACK queue */
			JANUS_VALIDATE_JSON_OBJECT(root, mnq_parameters,
				error_code, error_cause, FALSE,
				JANUS_ERROR_MISSING_MANDATORY_ELEMENT, JANUS_ERROR_INVALID_ELEMENT_TYPE);
			if(error_code != 0) {
				ret = janus_process_error_string(request, session_id, transaction_text, error_code, error_cause);
				goto jsondone;
			}
			json_t *mnq = json_object_get(root, "max_nack_queue");
			int mnq_num = json_integer_value(mnq);
			if(mnq_num < 0 || (mnq_num > 0 && mnq_num < 200)) {
				ret = janus_process_error(request, session_id, transaction_text, JANUS_ERROR_INVALID_ELEMENT_TYPE, "Invalid element type (max_nack_queue, if provided, should be greater than 200)");
				goto jsondone;
			}
			janus_set_max_nack_queue(mnq_num);
			/* Prepare JSON reply */
			json_t *reply = janus_create_message("success", 0, transaction_text);
			json_object_set_new(reply, "max_nack_queue", json_integer(janus_get_max_nack_queue()));
			/* Send the success reply */
			ret = janus_process_success(request, reply);
			goto jsondone;
		} else if(!strcasecmp(message_text, "set_no_media_timer")) {
			/* Change the current value for the no-media timer */
			JANUS_VALIDATE_JSON_OBJECT(root, nmt_parameters,
				error_code, error_cause, FALSE,
				JANUS_ERROR_MISSING_MANDATORY_ELEMENT, JANUS_ERROR_INVALID_ELEMENT_TYPE);
			if(error_code != 0) {
				ret = janus_process_error_string(request, session_id, transaction_text, error_code, error_cause);
				goto jsondone;
			}
			json_t *nmt = json_object_get(root, "no_media_timer");
			int nmt_num = json_integer_value(nmt);
			janus_set_no_media_timer(nmt_num);
			/* Prepare JSON reply */
			json_t *reply = json_object();
			json_object_set_new(reply, "janus", json_string("success"));
			json_object_set_new(reply, "transaction", json_string(transaction_text));
			json_object_set_new(reply, "no_media_timer", json_integer(janus_get_no_media_timer()));
			/* Send the success reply */
			ret = janus_process_success(request, reply);
			goto jsondone;
		} else if(!strcasecmp(message_text, "accept_new_sessions")) {
			/* Configure whether we should accept new incoming sessions or not:
			 * this can be particularly useful whenever, e.g., we want to stop
			 * accepting new sessions because we're draining this server */
			JANUS_VALIDATE_JSON_OBJECT(root, ans_parameters,
				error_code, error_cause, FALSE,
				JANUS_ERROR_MISSING_MANDATORY_ELEMENT, JANUS_ERROR_INVALID_ELEMENT_TYPE);
			if(error_code != 0) {
				ret = janus_process_error_string(request, session_id, transaction_text, error_code, error_cause);
				goto jsondone;
			}
			json_t *accept = json_object_get(root, "accept");
			accept_new_sessions = json_is_true(accept);
			/* Prepare JSON reply */
			json_t *reply = janus_create_message("success", 0, transaction_text);
			json_object_set_new(reply, "accept", accept_new_sessions ? json_true() : json_false());
			/* Send the success reply */
			ret = janus_process_success(request, reply);
			goto jsondone;
		} else if(!strcasecmp(message_text, "message_plugin")) {
			/* Contact a plugin and expect a response */
			JANUS_VALIDATE_JSON_OBJECT(root, messageplugin_parameters,
				error_code, error_cause, FALSE,
				JANUS_ERROR_MISSING_MANDATORY_ELEMENT, JANUS_ERROR_INVALID_ELEMENT_TYPE);
			if(error_code != 0) {
				ret = janus_process_error_string(request, session_id, transaction_text, error_code, error_cause);
				goto jsondone;
			}
			json_t *plugin = json_object_get(root, "plugin");
			const char *plugin_value = json_string_value(plugin);
			janus_plugin *p = janus_plugin_find(plugin_value);
			if(p == NULL) {
				/* No such handler... */
				g_snprintf(error_cause, sizeof(error_cause), "%s", "Invalid plugin");
				ret = janus_process_error_string(request, session_id, transaction_text, JANUS_ERROR_PLUGIN_NOT_FOUND, error_cause);
				goto jsondone;
			}
			if(p->handle_admin_message == NULL) {
				/* Handler doesn't implement the hook... */
				g_snprintf(error_cause, sizeof(error_cause), "%s", "Plugin doesn't support Admin API messages");
				ret = janus_process_error_string(request, session_id, transaction_text, JANUS_ERROR_UNKNOWN, error_cause);
				goto jsondone;
			}
			json_t *query = json_object_get(root, "request");
			json_t *response = p->handle_admin_message(query);
			/* Prepare JSON reply */
			json_t *reply = json_object();
			json_object_set_new(reply, "janus", json_string("success"));
			json_object_set_new(reply, "transaction", json_string(transaction_text));
			json_object_set_new(reply, "response", response ? response : json_object());
			/* Send the success reply */
			ret = janus_process_success(request, reply);
			goto jsondone;
		} else if(!strcasecmp(message_text, "query_eventhandler")) {
			/* Contact an event handler and expect a response */
			JANUS_VALIDATE_JSON_OBJECT(root, queryhandler_parameters,
				error_code, error_cause, FALSE,
				JANUS_ERROR_MISSING_MANDATORY_ELEMENT, JANUS_ERROR_INVALID_ELEMENT_TYPE);
			if(error_code != 0) {
				ret = janus_process_error_string(request, session_id, transaction_text, error_code, error_cause);
				goto jsondone;
			}
			json_t *handler = json_object_get(root, "handler");
			const char *handler_value = json_string_value(handler);
			janus_eventhandler *evh = g_hash_table_lookup(eventhandlers, handler_value);
			if(evh == NULL) {
				/* No such handler... */
				g_snprintf(error_cause, sizeof(error_cause), "%s", "Invalid event handler");
				ret = janus_process_error_string(request, session_id, transaction_text, JANUS_ERROR_PLUGIN_NOT_FOUND, error_cause);
				goto jsondone;
			}
			if(evh->handle_request == NULL) {
				/* Handler doesn't implement the hook... */
				g_snprintf(error_cause, sizeof(error_cause), "%s", "Event handler doesn't support queries");
				ret = janus_process_error_string(request, session_id, transaction_text, JANUS_ERROR_UNKNOWN, error_cause);
				goto jsondone;
			}
			json_t *query = json_object_get(root, "request");
			json_t *response = evh->handle_request(query);
			/* Prepare JSON reply */
			json_t *reply = json_object();
			json_object_set_new(reply, "janus", json_string("success"));
			json_object_set_new(reply, "transaction", json_string(transaction_text));
			json_object_set_new(reply, "response", response ? response : json_object());
			/* Send the success reply */
			ret = janus_process_success(request, reply);
			goto jsondone;
		} else if(!strcasecmp(message_text, "custom_event")) {
			/* Enqueue a custom "external" event to notify via event handlers */
			JANUS_VALIDATE_JSON_OBJECT(root, customevent_parameters,
				error_code, error_cause, FALSE,
				JANUS_ERROR_MISSING_MANDATORY_ELEMENT, JANUS_ERROR_INVALID_ELEMENT_TYPE);
			if(error_code != 0) {
				ret = janus_process_error_string(request, session_id, transaction_text, error_code, error_cause);
				goto jsondone;
			}
			json_t *schema = json_object_get(root, "schema");
			const char *schema_value = json_string_value(schema);
			json_t *data = json_object_get(root, "data");
			if(janus_events_is_enabled()) {
				json_incref(data);
				janus_events_notify_handlers(JANUS_EVENT_TYPE_EXTERNAL, 0, schema_value, data);
			}
			/* Prepare JSON reply */
			json_t *reply = json_object();
			json_object_set_new(reply, "janus", json_string("success"));
			json_object_set_new(reply, "transaction", json_string(transaction_text));
			/* Send the success reply */
			ret = janus_process_success(request, reply);
			goto jsondone;
		} else if(!strcasecmp(message_text, "list_sessions")) {
			/* List sessions */
			session_id = 0;
			json_t *list = json_array();
			if(sessions != NULL && g_hash_table_size(sessions) > 0) {
				janus_mutex_lock(&sessions_mutex);
				GHashTableIter iter;
				gpointer value;
				g_hash_table_iter_init(&iter, sessions);
				while (g_hash_table_iter_next(&iter, NULL, &value)) {
					janus_session *session = value;
					if(session == NULL) {
						continue;
					}
					json_array_append_new(list, json_integer(session->session_id));
				}
				janus_mutex_unlock(&sessions_mutex);
			}
			/* Prepare JSON reply */
			json_t *reply = janus_create_message("success", 0, transaction_text);
			json_object_set_new(reply, "sessions", list);
			/* Send the success reply */
			ret = janus_process_success(request, reply);
			goto jsondone;
		} else if(!strcasecmp(message_text, "add_token")) {
			/* Add a token valid for authentication */
			ret = janus_request_allow_token(request, session_id, transaction_text, TRUE, TRUE);
			goto jsondone;
		} else if(!strcasecmp(message_text, "list_tokens")) {
			/* List all the valid tokens */
			if(!janus_auth_is_stored_mode()) {
				ret = janus_process_error(request, session_id, transaction_text, JANUS_ERROR_UNKNOWN, "Stored-Token based authentication disabled");
				goto jsondone;
			}
			json_t *tokens_list = json_array();
			GList *list = janus_auth_list_tokens();
			if(list != NULL) {
				GList *tmp = list;
				while(tmp) {
					char *token = (char *)tmp->data;
					if(token != NULL) {
						json_t *plugins_list = janus_json_token_plugin_array(token);
						if(json_array_size(plugins_list) > 0) {
							json_t *t = json_object();
							json_object_set_new(t, "token", json_string(token));
							json_object_set_new(t, "allowed_plugins", plugins_list);
							json_array_append_new(tokens_list, t);
						}
						else
							json_decref(plugins_list);
						tmp->data = NULL;
						g_free(token);
					}
					tmp = tmp->next;
				}
				g_list_free(list);
			}
			/* Prepare JSON reply */
			json_t *reply = janus_create_message("success", 0, transaction_text);
			json_t *data = json_object();
			json_object_set_new(data, "tokens", tokens_list);
			json_object_set_new(reply, "data", data);
			/* Send the success reply */
			ret = janus_process_success(request, reply);
			goto jsondone;
		} else if(!strcasecmp(message_text, "allow_token")) {
			/* Allow a valid token valid to access a plugin */
			ret = janus_request_allow_token(request, session_id, transaction_text, TRUE, FALSE);
			goto jsondone;
		} else if(!strcasecmp(message_text, "disallow_token")) {
			/* Disallow a valid token valid from accessing a plugin */
			ret = janus_request_allow_token(request, session_id, transaction_text, FALSE, FALSE);
			goto jsondone;
		} else if(!strcasecmp(message_text, "remove_token")) {
			/* Invalidate a token for authentication purposes */
			if(!janus_auth_is_stored_mode()) {
				ret = janus_process_error(request, session_id, transaction_text, JANUS_ERROR_UNKNOWN, "Stored-Token based authentication disabled");
				goto jsondone;
			}
			JANUS_VALIDATE_JSON_OBJECT(root, token_parameters,
				error_code, error_cause, FALSE,
				JANUS_ERROR_MISSING_MANDATORY_ELEMENT, JANUS_ERROR_INVALID_ELEMENT_TYPE);
			if(error_code != 0) {
				ret = janus_process_error_string(request, session_id, transaction_text, error_code, error_cause);
				goto jsondone;
			}
			json_t *token = json_object_get(root, "token");
			const char *token_value = json_string_value(token);
			if(!janus_auth_remove_token(token_value)) {
				ret = janus_process_error(request, session_id, transaction_text, JANUS_ERROR_UNKNOWN, "Error removing token");
				goto jsondone;
			}
			/* Prepare JSON reply */
			json_t *reply = janus_create_message("success", 0, transaction_text);
			/* Send the success reply */
			ret = janus_process_success(request, reply);
			goto jsondone;
		} else if(!strcasecmp(message_text, "resolve_address")) {
			/* Helper method to evaluate whether this instance can resolve an address, and how soon */
			JANUS_VALIDATE_JSON_OBJECT(root, resaddr_parameters,
				error_code, error_cause, FALSE,
				JANUS_ERROR_MISSING_MANDATORY_ELEMENT, JANUS_ERROR_INVALID_ELEMENT_TYPE);
			if(error_code != 0) {
				ret = janus_process_error_string(request, session_id, transaction_text, error_code, error_cause);
				goto jsondone;
			}
			const char *address = json_string_value(json_object_get(root, "address"));
			/* Resolve the address */
			gint64 start = janus_get_monotonic_time();
			struct addrinfo *res = NULL;
			janus_network_address addr;
			janus_network_address_string_buffer addr_buf;
			if(getaddrinfo(address, NULL, NULL, &res) != 0 ||
					janus_network_address_from_sockaddr(res->ai_addr, &addr) != 0 ||
					janus_network_address_to_string_buffer(&addr, &addr_buf) != 0) {
				JANUS_LOG(LOG_ERR, "Could not resolve %s...\n", address);
				if(res)
					freeaddrinfo(res);
				ret = janus_process_error_string(request, session_id, transaction_text,
					JANUS_ERROR_UNKNOWN, (char *)"Could not resolve address");
				goto jsondone;
			}
			gint64 end = janus_get_monotonic_time();
			freeaddrinfo(res);
			/* Prepare JSON reply */
			json_t *reply = janus_create_message("success", 0, transaction_text);
			json_object_set_new(reply, "ip", json_string(janus_network_address_string_from_buffer(&addr_buf)));
			json_object_set_new(reply, "elapsed", json_integer(end-start));
			/* Send the success reply */
			ret = janus_process_success(request, reply);
			goto jsondone;
		} else if(!strcasecmp(message_text, "test_stun")) {
			/* Helper method to evaluate whether this instance can use STUN with a specific server */
			JANUS_VALIDATE_JSON_OBJECT(root, teststun_parameters,
				error_code, error_cause, FALSE,
				JANUS_ERROR_MISSING_MANDATORY_ELEMENT, JANUS_ERROR_INVALID_ELEMENT_TYPE);
			if(error_code != 0) {
				ret = janus_process_error_string(request, session_id, transaction_text, error_code, error_cause);
				goto jsondone;
			}
			const char *address = json_string_value(json_object_get(root, "address"));
			uint16_t port = json_integer_value(json_object_get(root, "port"));
			/* Resolve the address */
			gint64 start = janus_get_monotonic_time();
			struct addrinfo *res = NULL;
			janus_network_address addr;
			janus_network_address_string_buffer addr_buf;
			if(getaddrinfo(address, NULL, NULL, &res) != 0 ||
					janus_network_address_from_sockaddr(res->ai_addr, &addr) != 0 ||
					janus_network_address_to_string_buffer(&addr, &addr_buf) != 0) {
				JANUS_LOG(LOG_ERR, "Could not resolve %s...\n", address);
				if(res)
					freeaddrinfo(res);
				ret = janus_process_error_string(request, session_id, transaction_text,
					JANUS_ERROR_UNKNOWN, (char *)"Could not resolve address");
				goto jsondone;
			}
			freeaddrinfo(res);
			/* Test the STUN server */
			janus_network_address public_addr;
			if(janus_ice_test_stun_server(&addr, port, &public_addr) < 0) {
				ret = janus_process_error_string(request, session_id, transaction_text,
					JANUS_ERROR_UNKNOWN, (char *)"STUN request failed");
				goto jsondone;
			}
			if(janus_network_address_to_string_buffer(&public_addr, &addr_buf) != 0) {
				ret = janus_process_error_string(request, session_id, transaction_text,
					JANUS_ERROR_UNKNOWN, (char *)"Could not resolve public address");
				goto jsondone;
			}
			const char *public_ip = janus_network_address_string_from_buffer(&addr_buf);
			gint64 end = janus_get_monotonic_time();
			/* Prepare JSON reply */
			json_t *reply = janus_create_message("success", 0, transaction_text);
			json_object_set_new(reply, "public_ip", json_string(public_ip));
			json_object_set_new(reply, "elapsed", json_integer(end-start));
			/* Send the success reply */
			ret = janus_process_success(request, reply);
			goto jsondone;
		} else {
			/* No message we know of */
			ret = janus_process_error(request, session_id, transaction_text, JANUS_ERROR_INVALID_REQUEST_PATH, "Unhandled request '%s' at this path", message_text);
			goto jsondone;
		}
	}
	if(session_id < 1) {
		JANUS_LOG(LOG_ERR, "Invalid session\n");
		ret = janus_process_error(request, session_id, transaction_text, JANUS_ERROR_SESSION_NOT_FOUND, NULL);
		goto jsondone;
	}
	if(h && handle_id < 1) {
		JANUS_LOG(LOG_ERR, "Invalid handle\n");
		ret = janus_process_error(request, session_id, transaction_text, JANUS_ERROR_SESSION_NOT_FOUND, NULL);
		goto jsondone;
	}

	/* Go on with the processing */
	if(admin_api_secret != NULL) {
		/* There's an API secret, check that the client provided it */
		json_t *secret = json_object_get(root, "admin_secret");
		if(!secret || !json_is_string(secret) || !janus_strcmp_const_time(json_string_value(secret), admin_api_secret)) {
			ret = janus_process_error(request, session_id, transaction_text, JANUS_ERROR_UNAUTHORIZED, NULL);
			goto jsondone;
		}
	}

	/* If we got here, make sure we have a session (and/or a handle) */
	session = janus_session_find(session_id);
	if(!session) {
		JANUS_LOG(LOG_ERR, "Couldn't find any session %"SCNu64"...\n", session_id);
		ret = janus_process_error(request, session_id, transaction_text, JANUS_ERROR_SESSION_NOT_FOUND, "No such session %"SCNu64"", session_id);
		goto jsondone;
	}
	handle = NULL;
	if(handle_id > 0) {
		handle = janus_session_handles_find(session, handle_id);
		if(!handle) {
			JANUS_LOG(LOG_ERR, "Couldn't find any handle %"SCNu64" in session %"SCNu64"...\n", handle_id, session_id);
			ret = janus_process_error(request, session_id, transaction_text, JANUS_ERROR_HANDLE_NOT_FOUND, "No such handle %"SCNu64" in session %"SCNu64"", handle_id, session_id);
			goto jsondone;
		}
	}

	/* What is this? */
	if(handle == NULL) {
		/* Session-related */
		if(!strcasecmp(message_text, "destroy_session")) {
			janus_mutex_lock(&sessions_mutex);
			g_hash_table_remove(sessions, &session->session_id);
			janus_mutex_unlock(&sessions_mutex);
			/* Notify the source that the session has been destroyed */
			if(session->source && session->source->transport) {
				session->source->transport->session_over(session->source->instance, session->session_id, FALSE, FALSE);
			}
			/* Schedule the session for deletion */
			janus_session_destroy(session);

			/* Prepare JSON reply */
			json_t *reply = janus_create_message("success", session_id, transaction_text);
			/* Send the success reply */
			ret = janus_process_success(request, reply);
			/* Notify event handlers as well */
			if(janus_events_is_enabled())
				janus_events_notify_handlers(JANUS_EVENT_TYPE_SESSION, session_id, "destroyed", NULL);
			goto jsondone;
		}
		/* If this is not a request to destroy a session, it must be a request to list the handles */
		if(strcasecmp(message_text, "list_handles")) {
			ret = janus_process_error(request, session_id, transaction_text, JANUS_ERROR_INVALID_REQUEST_PATH, "Unhandled request '%s' at this path", message_text);
			goto jsondone;
		}
		/* List handles */
		json_t *list = janus_session_handles_list_json(session);
		/* Prepare JSON reply */
		json_t *reply = janus_create_message("success", session_id, transaction_text);
		json_object_set_new(reply, "handles", list);
		/* Send the success reply */
		ret = janus_process_success(request, reply);
		goto jsondone;
	} else {
		/* Handle-related */
		if(!strcasecmp(message_text, "detach_handle")) {
			if(handle->app == NULL || handle->app_handle == NULL) {
				ret = janus_process_error(request, session_id, transaction_text, JANUS_ERROR_PLUGIN_DETACH, "No plugin to detach from");
				goto jsondone;
			}
			int error = janus_session_handles_remove(session, handle);
			if(error != 0) {
				/* TODO Make error struct to pass verbose information */
				ret = janus_process_error(request, session_id, transaction_text, JANUS_ERROR_PLUGIN_DETACH, "Couldn't detach from plugin: error '%d'", error);
				/* TODO Delete handle instance */
				goto jsondone;
			}
			/* Prepare JSON reply */
			json_t *reply = janus_create_message("success", session_id, transaction_text);
			/* Send the success reply */
			ret = janus_process_success(request, reply);
			goto jsondone;
		} else if(!strcasecmp(message_text, "hangup_webrtc")) {
			if(handle->app == NULL || handle->app_handle == NULL) {
				ret = janus_process_error(request, session_id, transaction_text, JANUS_ERROR_PLUGIN_DETACH, "No plugin attached");
				goto jsondone;
			}
			janus_ice_webrtc_hangup(handle, "Admin API");
			/* Prepare JSON reply */
			json_t *reply = janus_create_message("success", session_id, transaction_text);
			/* Send the success reply */
			ret = janus_process_success(request, reply);
			goto jsondone;
		} else if(!strcasecmp(message_text, "start_pcap") || !strcasecmp(message_text, "start_text2pcap")) {
			/* Start dumping RTP and RTCP packets to a pcap or text2pcap file */
			JANUS_VALIDATE_JSON_OBJECT(root, text2pcap_parameters,
				error_code, error_cause, FALSE,
				JANUS_ERROR_MISSING_MANDATORY_ELEMENT, JANUS_ERROR_INVALID_ELEMENT_TYPE);
			if(error_code != 0) {
				ret = janus_process_error_string(request, session_id, transaction_text, error_code, error_cause);
				goto jsondone;
			}
			gboolean text = !strcasecmp(message_text, "start_text2pcap");
			const char *folder = json_string_value(json_object_get(root, "folder"));
			const char *filename = json_string_value(json_object_get(root, "filename"));
			int truncate = json_integer_value(json_object_get(root, "truncate"));
			if(handle->text2pcap != NULL) {
				ret = janus_process_error(request, session_id, transaction_text, JANUS_ERROR_UNKNOWN,
					text ? "text2pcap already started" : "pcap already started");
				goto jsondone;
			}
			handle->text2pcap = janus_text2pcap_create(folder, filename, truncate, text);
			if(handle->text2pcap == NULL) {
				ret = janus_process_error(request, session_id, transaction_text, JANUS_ERROR_UNKNOWN,
					text ? "Error starting text2pcap dump" : "Error starting pcap dump");
				goto jsondone;
			}
			g_atomic_int_set(&handle->dump_packets, 1);
			/* Prepare JSON reply */
			json_t *reply = json_object();
			json_object_set_new(reply, "janus", json_string("success"));
			json_object_set_new(reply, "transaction", json_string(transaction_text));
			/* Send the success reply */
			ret = janus_process_success(request, reply);
			goto jsondone;
		} else if(!strcasecmp(message_text, "stop_pcap") || !strcasecmp(message_text, "stop_text2pcap")) {
			/* Stop dumping RTP and RTCP packets to a pcap or text2pcap file */
			if(handle->text2pcap == NULL) {
				ret = janus_process_error(request, session_id, transaction_text, JANUS_ERROR_UNKNOWN,
					"Capture not started");
				goto jsondone;
			}
			if(g_atomic_int_compare_and_exchange(&handle->dump_packets, 1, 0)) {
				janus_text2pcap_close(handle->text2pcap);
				g_clear_pointer(&handle->text2pcap, janus_text2pcap_free);
			}
			/* Prepare JSON reply */
			json_t *reply = json_object();
			json_object_set_new(reply, "janus", json_string("success"));
			json_object_set_new(reply, "transaction", json_string(transaction_text));
			/* Send the success reply */
			ret = janus_process_success(request, reply);
			goto jsondone;
		}
		/* If this is not a request to start/stop debugging to text2pcap, it must be a handle_info */
		if(strcasecmp(message_text, "handle_info")) {
			ret = janus_process_error(request, session_id, transaction_text, JANUS_ERROR_INVALID_REQUEST_PATH, "Unhandled request '%s' at this path", message_text);
			goto jsondone;
		}
		/* Prepare info */
		janus_mutex_lock(&handle->mutex);
		json_t *info = json_object();
		json_object_set_new(info, "session_id", json_integer(session_id));
		json_object_set_new(info, "session_last_activity", json_integer(session->last_activity));
		if(session->source && session->source->transport)
			json_object_set_new(info, "session_transport", json_string(session->source->transport->get_package()));
		json_object_set_new(info, "handle_id", json_integer(handle_id));
		if(handle->opaque_id)
			json_object_set_new(info, "opaque_id", json_string(handle->opaque_id));
		json_object_set_new(info, "loop-running", (handle->mainloop != NULL &&
			g_main_loop_is_running(handle->mainloop)) ? json_true() : json_false());
		json_object_set_new(info, "created", json_integer(handle->created));
		json_object_set_new(info, "current_time", json_integer(janus_get_monotonic_time()));
		if(handle->app && janus_plugin_session_is_alive(handle->app_handle)) {
			janus_plugin *plugin = (janus_plugin *)handle->app;
			json_object_set_new(info, "plugin", json_string(plugin->get_package()));
			if(plugin->query_session) {
				/* FIXME This check will NOT work with legacy plugins that were compiled BEFORE the method was specified in plugin.h */
				json_t *query = plugin->query_session(handle->app_handle);
				if(query != NULL) {
					/* Make sure this is a JSON object */
					if(!json_is_object(query)) {
						JANUS_LOG(LOG_WARN, "Ignoring invalid query response from the plugin (not an object)\n");
						json_decref(query);
					} else {
						json_object_set_new(info, "plugin_specific", query);
					}
					query = NULL;
				}
			}
		}
		json_t *flags = json_object();
		json_object_set_new(flags, "got-offer", janus_flags_is_set(&handle->webrtc_flags, JANUS_HANDLE_WEBRTC_GOT_OFFER) ? json_true() : json_false());
		json_object_set_new(flags, "got-answer", janus_flags_is_set(&handle->webrtc_flags, JANUS_HANDLE_WEBRTC_GOT_ANSWER) ? json_true() : json_false());
		json_object_set_new(flags, "negotiated", janus_flags_is_set(&handle->webrtc_flags, JANUS_HANDLE_WEBRTC_NEGOTIATED) ? json_true() : json_false());
		json_object_set_new(flags, "processing-offer", janus_flags_is_set(&handle->webrtc_flags, JANUS_HANDLE_WEBRTC_PROCESSING_OFFER) ? json_true() : json_false());
		json_object_set_new(flags, "starting", janus_flags_is_set(&handle->webrtc_flags, JANUS_HANDLE_WEBRTC_START) ? json_true() : json_false());
		json_object_set_new(flags, "ice-restart", janus_flags_is_set(&handle->webrtc_flags, JANUS_HANDLE_WEBRTC_ICE_RESTART) ? json_true() : json_false());
		json_object_set_new(flags, "ready", janus_flags_is_set(&handle->webrtc_flags, JANUS_HANDLE_WEBRTC_READY) ? json_true() : json_false());
		json_object_set_new(flags, "stopped", janus_flags_is_set(&handle->webrtc_flags, JANUS_HANDLE_WEBRTC_STOP) ? json_true() : json_false());
		json_object_set_new(flags, "alert", janus_flags_is_set(&handle->webrtc_flags, JANUS_HANDLE_WEBRTC_ALERT) ? json_true() : json_false());
		json_object_set_new(flags, "trickle", janus_flags_is_set(&handle->webrtc_flags, JANUS_HANDLE_WEBRTC_TRICKLE) ? json_true() : json_false());
		json_object_set_new(flags, "all-trickles", janus_flags_is_set(&handle->webrtc_flags, JANUS_HANDLE_WEBRTC_ALL_TRICKLES) ? json_true() : json_false());
		json_object_set_new(flags, "resend-trickles", janus_flags_is_set(&handle->webrtc_flags, JANUS_HANDLE_WEBRTC_RESEND_TRICKLES) ? json_true() : json_false());
		json_object_set_new(flags, "trickle-synced", janus_flags_is_set(&handle->webrtc_flags, JANUS_HANDLE_WEBRTC_TRICKLE_SYNCED) ? json_true() : json_false());
		json_object_set_new(flags, "data-channels", janus_flags_is_set(&handle->webrtc_flags, JANUS_HANDLE_WEBRTC_DATA_CHANNELS) ? json_true() : json_false());
		json_object_set_new(flags, "new-datachan-sdp", janus_flags_is_set(&handle->webrtc_flags, JANUS_HANDLE_WEBRTC_NEW_DATACHAN_SDP) ? json_true() : json_false());
		json_object_set_new(flags, "rfc4588-rtx", janus_flags_is_set(&handle->webrtc_flags, JANUS_HANDLE_WEBRTC_RFC4588_RTX) ? json_true() : json_false());
		json_object_set_new(flags, "cleaning", janus_flags_is_set(&handle->webrtc_flags, JANUS_HANDLE_WEBRTC_CLEANING) ? json_true() : json_false());
		json_object_set_new(info, "flags", flags);
		if(handle->agent) {
			json_object_set_new(info, "agent-created", json_integer(handle->agent_created));
			json_object_set_new(info, "ice-mode", json_string(janus_ice_is_ice_lite_enabled() ? "lite" : "full"));
			json_object_set_new(info, "ice-role", json_string(handle->controlling ? "controlling" : "controlled"));
		}
		json_t *sdps = json_object();
		if(handle->rtp_profile)
			json_object_set_new(sdps, "profile", json_string(handle->rtp_profile));
		if(handle->local_sdp)
			json_object_set_new(sdps, "local", json_string(handle->local_sdp));
		if(handle->remote_sdp)
			json_object_set_new(sdps, "remote", json_string(handle->remote_sdp));
		json_object_set_new(info, "sdps", sdps);
		if(handle->pending_trickles)
			json_object_set_new(info, "pending-trickles", json_integer(g_list_length(handle->pending_trickles)));
		if(handle->queued_packets)
			json_object_set_new(info, "queued-packets", json_integer(g_async_queue_length(handle->queued_packets)));
		if(g_atomic_int_get(&handle->dump_packets) && handle->text2pcap) {
			if(handle->text2pcap->text) {
				json_object_set_new(info, "dump-to-text2pcap", json_true());
				json_object_set_new(info, "text2pcap-file", json_string(handle->text2pcap->filename));
			} else {
				json_object_set_new(info, "dump-to-pcap", json_true());
				json_object_set_new(info, "pcap-file", json_string(handle->text2pcap->filename));
			}
		}
		if(handle->pc) {
			json_t *w = janus_admin_webrtc_summary(handle->pc);
			if(w)
				json_object_set_new(info, "webrtc", w);
		}
		janus_mutex_unlock(&handle->mutex);
		/* Prepare JSON reply */
		json_t *reply = janus_create_message("success", session_id, transaction_text);
		json_object_set_new(reply, "handle_id", json_integer(handle_id));
		json_object_set_new(reply, "info", info);
		/* Send the success reply */
		ret = janus_process_success(request, reply);
		goto jsondone;
	}

jsondone:
	/* Done processing */
	if(handle != NULL)
		janus_refcount_decrease(&handle->ref);
	if(session != NULL)
		janus_refcount_decrease(&session->ref);
	return ret;
}

int janus_process_success(janus_request *request, json_t *payload)
{
	if(!request || !payload)
		return -1;
	/* Pass to the right transport plugin */
	JANUS_LOG(LOG_HUGE, "Sending %s API response to %s (%p)\n", request->admin ? "admin" : "Janus", request->transport->get_package(), request->instance);
	return request->transport->send_message(request->instance, request->request_id, request->admin, payload);
}

static int janus_process_error_string(janus_request *request, uint64_t session_id, const char *transaction, gint error, gchar *error_string)
{
	if(!request)
		return -1;
	/* Done preparing error */
	JANUS_LOG(LOG_VERB, "[%s] Returning %s API error %d (%s)\n", transaction, request->admin ? "admin" : "Janus", error, error_string);
	/* Prepare JSON error */
	json_t *reply = janus_create_message("error", session_id, transaction);
	json_t *error_data = json_object();
	json_object_set_new(error_data, "code", json_integer(error));
	json_object_set_new(error_data, "reason", json_string(error_string));
	json_object_set_new(reply, "error", error_data);
	/* Pass to the right transport plugin */
	return request->transport->send_message(request->instance, request->request_id, request->admin, reply);
}

int janus_process_error(janus_request *request, uint64_t session_id, const char *transaction, gint error, const char *format, ...)
{
	if(!request)
		return -1;
	gchar *error_string = NULL;
	gchar error_buf[512];
	if(format == NULL) {
		/* No error string provided, use the default one */
		error_string = (gchar *)janus_get_api_error(error);
	} else {
		/* This callback has variable arguments (error string) */
		va_list ap;
		va_start(ap, format);
		g_vsnprintf(error_buf, sizeof(error_buf), format, ap);
		va_end(ap);
		error_string = error_buf;
	}
	return janus_process_error_string(request, session_id, transaction, error, error_string);
}

/* Admin/monitor helpers */
json_t *janus_admin_webrtc_summary(janus_handle_webrtc *pc) {
	if(pc == NULL)
		return NULL;
	json_t *w = json_object();
	json_t *i = json_object();
	json_object_set_new(i, "stream_id", json_integer(pc->stream_id));
	json_object_set_new(i, "component_id", json_integer(pc->component_id));
	json_object_set_new(i, "state", json_string(janus_get_ice_state_name(pc->state)));
	if(pc->icefailed_detected) {
		json_object_set_new(i, "failed-detected", json_integer(pc->icefailed_detected));
		json_object_set_new(i, "icetimer-started", pc->icestate_source ? json_true() : json_false());
	}
	if(pc->ice_connected > 0)
		json_object_set_new(i, "connected", json_integer(pc->ice_connected));
	if(pc->local_candidates) {
		json_t *cs = json_array();
		GSList *candidates = pc->local_candidates, *c = NULL;
		for (c = candidates; c; c = c->next) {
			gchar *lc = (gchar *) c->data;
			if(lc)
				json_array_append_new(cs, json_string(lc));
		}
		json_object_set_new(i, "local-candidates", cs);
	}
	if(pc->remote_candidates) {
		json_t *cs = json_array();
		GSList *candidates = pc->remote_candidates, *c = NULL;
		for (c = candidates; c; c = c->next) {
			gchar *rc = (gchar *) c->data;
			if(rc)
				json_array_append_new(cs, json_string(rc));
		}
		json_object_set_new(i, "remote-candidates", cs);
	}
	if(pc->selected_pair) {
		json_object_set_new(i, "selected-pair", json_string(pc->selected_pair));
	}
	json_object_set_new(i, "ready", json_integer(pc->cdone));
	json_object_set_new(w, "ice", i);
	json_t *d = json_object();
	if(pc->dtls) {
		janus_dtls_srtp *dtls = pc->dtls;
		json_object_set_new(d, "fingerprint", json_string(janus_dtls_get_local_fingerprint()));
		if(pc->remote_fingerprint)
			json_object_set_new(d, "remote-fingerprint", json_string(pc->remote_fingerprint));
		if(pc->remote_hashing)
			json_object_set_new(d, "remote-fingerprint-hash", json_string(pc->remote_hashing));
		json_object_set_new(d, "dtls-role", json_string(janus_get_dtls_srtp_role(pc->dtls_role)));
		json_object_set_new(d, "dtls-state", json_string(janus_get_dtls_srtp_state(dtls->dtls_state)));
		json_object_set_new(d, "retransmissions", json_integer(dtls->retransmissions));
		json_object_set_new(d, "valid", dtls->srtp_valid ? json_true() : json_false());
		const char *srtp_profile = janus_get_dtls_srtp_profile(dtls->srtp_profile);
		json_object_set_new(d, "srtp-profile", json_string(srtp_profile ? srtp_profile : "none"));
		json_object_set_new(d, "ready", dtls->ready ? json_true() : json_false());
		if(dtls->dtls_started > 0)
			json_object_set_new(d, "handshake-started", json_integer(dtls->dtls_started));
		if(dtls->dtls_connected > 0)
			json_object_set_new(d, "connected", json_integer(dtls->dtls_connected));
#ifdef HAVE_SCTP
		/* FIXME Actually check if this succeeded? */
		json_object_set_new(d, "sctp-association", dtls->sctp ? json_true() : json_false());
#endif
		json_t *stats = json_object();
		json_t *in_stats = json_object();
		json_object_set_new(in_stats, "packets", json_integer(pc->dtls_in_stats.info[0].packets));
		json_object_set_new(in_stats, "bytes", json_integer(pc->dtls_in_stats.info[0].bytes));
		json_t *out_stats = json_object();
		json_object_set_new(out_stats, "packets", json_integer(pc->dtls_out_stats.info[0].packets));
		json_object_set_new(out_stats, "bytes", json_integer(pc->dtls_out_stats.info[0].bytes));
		json_object_set_new(stats, "in", in_stats);
		json_object_set_new(stats, "out", out_stats);
		json_object_set_new(d, "stats", stats);
	}
	json_object_set_new(w, "dtls", d);
	json_t *bwe = json_object();
	json_object_set_new(bwe, "twcc", pc->do_transport_wide_cc ? json_true() : json_false());
	if(pc->transport_wide_cc_ext_id >= 0)
		json_object_set_new(bwe, "twcc-ext-id", json_integer(pc->transport_wide_cc_ext_id));
	json_object_set_new(w, "bwe", bwe);
	if(pc->mid_ext_id > 0 || pc->rid_ext_id > 0) {
		json_t *ext = json_object();
		if(pc->mid_ext_id > 0)
			json_object_set_new(ext, "mid-ext-id", json_integer(pc->mid_ext_id));
		if(pc->rid_ext_id > 0)
			json_object_set_new(ext, "rid-ext-id", json_integer(pc->rid_ext_id));
		if(pc->ridrtx_ext_id > 0)
			json_object_set_new(ext, "ridrtx-ext-id", json_integer(pc->ridrtx_ext_id));
		json_object_set_new(w, "spec-ext", ext);
	}
	json_t *media = json_object();
	/* Iterate on all media */
	janus_handle_webrtc_medium *medium = NULL;
	uint mi=0;
	for(mi=0; mi<g_hash_table_size(pc->media); mi++) {
		medium = g_hash_table_lookup(pc->media, GUINT_TO_POINTER(mi));
		json_t *m = janus_admin_webrtc_medium_summary(medium);
		if(m)
			json_object_set_new(media, medium->mid, m);
	}
	json_object_set_new(w, "media", media);
	return w;
}

json_t *janus_admin_webrtc_medium_summary(janus_handle_webrtc_medium *medium) {
	if(medium == NULL)
		return NULL;
	/* SSRCs */
	json_t *m = json_object();
	if(medium->type == JANUS_MEDIA_AUDIO)
		json_object_set_new(m, "type", json_string("audio"));
	else if(medium->type == JANUS_MEDIA_VIDEO)
		json_object_set_new(m, "type", json_string("video"));
	else if(medium->type == JANUS_MEDIA_DATA)
		json_object_set_new(m, "type", json_string("data"));
	json_object_set_new(m, "mindex", json_integer(medium->mindex));
	json_object_set_new(m, "mid", json_string(medium->mid));
	if(medium->type != JANUS_MEDIA_DATA)
		json_object_set_new(m, "do_nacks", medium->do_nacks ? json_true() : json_false());
	if(medium->type != JANUS_MEDIA_DATA) {
		json_t *ms = json_object();
		if(medium->ssrc)
			json_object_set_new(ms, "ssrc", json_integer(medium->ssrc));
		if(medium->ssrc_rtx)
			json_object_set_new(ms, "ssrc-rtx", json_integer(medium->ssrc_rtx));
		if(medium->ssrc_peer[0])
			json_object_set_new(ms, "ssrc-peer", json_integer(medium->ssrc_peer[0]));
		if(medium->ssrc_peer[1])
			json_object_set_new(ms, "ssrc-peer-sim-1", json_integer(medium->ssrc_peer[1]));
		if(medium->ssrc_peer[2])
			json_object_set_new(ms, "ssrc-peer-sim-2", json_integer(medium->ssrc_peer[2]));
		if(medium->ssrc_peer_rtx[0])
			json_object_set_new(ms, "ssrc-peer-rtx", json_integer(medium->ssrc_peer_rtx[0]));
		if(medium->ssrc_peer_rtx[1])
			json_object_set_new(ms, "ssrc-peer-sim-1-rtx", json_integer(medium->ssrc_peer_rtx[1]));
		if(medium->ssrc_peer_rtx[2])
			json_object_set_new(ms, "ssrc-peer-sim-2-rtx", json_integer(medium->ssrc_peer_rtx[2]));
		json_object_set_new(m, "ssrc", ms);
		if(medium->rid[0] && medium->pc->rid_ext_id > 0) {
			json_t *mr = json_object();
			json_t *rid = json_array();
			json_array_append_new(rid, json_string(medium->rid[0]));
			if(medium->rid[1])
				json_array_append_new(rid, json_string(medium->rid[1]));
			if(medium->rid[2])
				json_array_append_new(rid, json_string(medium->rid[2]));
			json_object_set_new(mr, "rid", rid);
			json_object_set_new(mr, "rid-ext-id", json_integer(medium->pc->rid_ext_id));
			if(medium->pc->ridrtx_ext_id > 0)
				json_object_set_new(mr, "ridrtx-ext-id", json_integer(medium->pc->ridrtx_ext_id));
			if(medium->legacy_rid)
				json_object_set_new(mr, "rid-syntax", json_string("legacy"));
			json_object_set_new(m, "rid-simulcast", mr);
		}
	}
	/* Media direction */
	if(medium->type != JANUS_MEDIA_DATA) {
		json_t *md = json_object();
		json_object_set_new(md, "send", medium->send ? json_true() : json_false());
		json_object_set_new(md, "recv", medium->recv ? json_true() : json_false());
		json_object_set_new(m, "direction", md);
	}
	/* Payload type and codec */
	if(medium->type != JANUS_MEDIA_DATA && (medium->payload_type > -1 || medium->payload_type > -1)) {
		json_t *sc = json_object();
		if(medium->payload_type > -1)
			json_object_set_new(sc, "pt", json_integer(medium->payload_type));
		if(medium->rtx_payload_type > -1)
			json_object_set_new(sc, "rtx-pt", json_integer(medium->rtx_payload_type));
		if(medium->codec != NULL)
			json_object_set_new(sc, "codec", json_string(medium->codec));
		json_object_set_new(m, "codecs", sc);
	}
	/* RTCP stats */
	int vindex=0;
	if(medium->type != JANUS_MEDIA_DATA) {
		json_t *rtcp_stats = NULL;
		for(vindex=0; vindex<3; vindex++) {
			if(medium->rtcp_ctx[vindex] != NULL) {
				if(rtcp_stats == NULL)
					rtcp_stats = json_object();
				json_t *medium_rtcp_stats = json_object();
				json_object_set_new(medium_rtcp_stats, "base", json_integer(medium->rtcp_ctx[vindex]->tb));
				if(vindex == 0)
					json_object_set_new(medium_rtcp_stats, "rtt", json_integer(janus_rtcp_context_get_rtt(medium->rtcp_ctx[vindex])));
				json_object_set_new(medium_rtcp_stats, "lost", json_integer(janus_rtcp_context_get_lost_all(medium->rtcp_ctx[vindex], FALSE)));
				json_object_set_new(medium_rtcp_stats, "lost-by-remote", json_integer(janus_rtcp_context_get_lost_all(medium->rtcp_ctx[vindex], TRUE)));
				json_object_set_new(medium_rtcp_stats, "jitter-local", json_integer(janus_rtcp_context_get_jitter(medium->rtcp_ctx[vindex], FALSE)));
				json_object_set_new(medium_rtcp_stats, "jitter-remote", json_integer(janus_rtcp_context_get_jitter(medium->rtcp_ctx[vindex], TRUE)));
				json_object_set_new(medium_rtcp_stats, "in-link-quality", json_integer(janus_rtcp_context_get_in_link_quality(medium->rtcp_ctx[vindex])));
				json_object_set_new(medium_rtcp_stats, "in-media-link-quality", json_integer(janus_rtcp_context_get_in_media_link_quality(medium->rtcp_ctx[vindex])));
				json_object_set_new(medium_rtcp_stats, "out-link-quality", json_integer(janus_rtcp_context_get_out_link_quality(medium->rtcp_ctx[vindex])));
				json_object_set_new(medium_rtcp_stats, "out-media-link-quality", json_integer(janus_rtcp_context_get_out_media_link_quality(medium->rtcp_ctx[vindex])));
				if(vindex == 0)
					json_object_set_new(rtcp_stats, "main", medium_rtcp_stats);
				else if(vindex == 1)
					json_object_set_new(rtcp_stats, "sim1", medium_rtcp_stats);
				else
					json_object_set_new(rtcp_stats, "sim2", medium_rtcp_stats);
			}
		}
		if(rtcp_stats != NULL)
			json_object_set_new(m, "rtcp", rtcp_stats);
	}
	/* Media stats */
	json_t *stats = json_object();
	json_t *in_stats = json_object();
	json_t *out_stats = json_object();
	for(vindex=0; vindex<3; vindex++) {
		if(vindex > 0 && medium->ssrc_peer[vindex] == 0)
			continue;
		json_t *container = (vindex == 0 ? in_stats : json_object());
		json_object_set_new(container, "packets", json_integer(medium->in_stats.info[vindex].packets));
		json_object_set_new(container, "bytes", json_integer(medium->in_stats.info[vindex].bytes));
		if(medium->type != JANUS_MEDIA_DATA) {
			json_object_set_new(container, "bytes_lastsec", json_integer(medium->in_stats.info[vindex].bytes_lastsec));
			if(medium->do_nacks) {
				json_object_set_new(container, "nacks", json_integer(medium->in_stats.info[vindex].nacks));
				if(medium->rtcp_ctx[vindex])
					json_object_set_new(in_stats, "retransmissions", json_integer(medium->rtcp_ctx[vindex]->retransmitted));
			}
			if(vindex == 1)
				json_object_set_new(in_stats, "video-simulcast-1", container);
			else if(vindex == 2)
				json_object_set_new(in_stats, "video-simulcast-2", container);
		}
	}
	json_object_set_new(out_stats, "packets", json_integer(medium->out_stats.info[0].packets));
	json_object_set_new(out_stats, "bytes", json_integer(medium->out_stats.info[0].bytes));
	if(medium->type != JANUS_MEDIA_DATA) {
		json_object_set_new(out_stats, "bytes_lastsec", json_integer(medium->out_stats.info[0].bytes_lastsec));
		json_object_set_new(out_stats, "nacks", json_integer(medium->out_stats.info[0].nacks));
	}
	json_object_set_new(stats, "in", in_stats);
	json_object_set_new(stats, "out", out_stats);
	json_object_set_new(m, "stats", stats);
	return m;
}


/* Transports */
void janus_transport_close(gpointer key, gpointer value, gpointer user_data) {
	janus_transport *transport = (janus_transport *)value;
	if(!transport)
		return;
	transport->destroy();
}

void janus_transportso_close(gpointer key, gpointer value, gpointer user_data) {
	void *transport = value;
	if(!transport)
		return;
	/* FIXME We don't dlclose transports to be sure we can detect leaks */
	//~ dlclose(transport);
}

/* Transport callback interface */
void janus_transport_incoming_request(janus_transport *plugin, janus_transport_session *transport, void *request_id, gboolean admin, json_t *message, json_error_t *error) {
	JANUS_LOG(LOG_VERB, "Got %s API request from %s (%p)\n", admin ? "an admin" : "a Janus", plugin->get_package(), transport);
	/* Create a janus_request instance to handle the request */
	janus_request *request = janus_request_new(plugin, transport, request_id, admin, message);
	/* Enqueue the request, the thread will pick it up */
	g_async_queue_push(requests, request);
}

void janus_transport_gone(janus_transport *plugin, janus_transport_session *transport) {
	/* Get rid of sessions this transport was handling */
	JANUS_LOG(LOG_VERB, "A %s transport instance has gone away (%p)\n", plugin->get_package(), transport);
	janus_mutex_lock(&sessions_mutex);
	if(sessions && g_hash_table_size(sessions) > 0) {
		GHashTableIter iter;
		gpointer value;
		g_hash_table_iter_init(&iter, sessions);
		while(g_hash_table_iter_next(&iter, NULL, &value)) {
			janus_session *session = (janus_session *) value;
			if(!session || g_atomic_int_get(&session->destroyed) || g_atomic_int_get(&session->timeout) || session->last_activity == 0)
				continue;
			if(session->source && session->source->instance == transport) {
				JANUS_LOG(LOG_VERB, "  -- Session %"SCNu64" will be over if not reclaimed\n", session->session_id);
				JANUS_LOG(LOG_VERB, "  -- Marking Session %"SCNu64" as over\n", session->session_id);
				if(reclaim_session_timeout < 1) { /* Reclaim session timeouts are disabled */
					/* Mark the session as destroyed */
					janus_session_destroy(session);
					g_hash_table_iter_remove(&iter);
				} else {
					/* Set flag for transport_gone. The Janus sessions watchdog will clean this up if not reclaimed*/
					g_atomic_int_set(&session->transport_gone, 1);
				}
			}
		}
	}
	janus_mutex_unlock(&sessions_mutex);
}

gboolean janus_transport_is_api_secret_needed(janus_transport *plugin) {
	return api_secret != NULL;
}

gboolean janus_transport_is_api_secret_valid(janus_transport *plugin, const char *apisecret) {
	if(api_secret == NULL)
		return TRUE;
	return apisecret && janus_strcmp_const_time(apisecret, api_secret);
}

gboolean janus_transport_is_auth_token_needed(janus_transport *plugin) {
	return janus_auth_is_enabled();
}

gboolean janus_transport_is_auth_token_valid(janus_transport *plugin, const char *token) {
	if(!janus_auth_is_enabled())
		return TRUE;
	return token && janus_auth_check_token(token);
}

void janus_transport_notify_event(janus_transport *plugin, void *transport, json_t *event) {
	/* A plugin asked to notify an event to the handlers */
	if(!plugin || !event || !json_is_object(event))
		return;
	/* Notify event handlers */
	if(janus_events_is_enabled()) {
		janus_events_notify_handlers(JANUS_EVENT_TYPE_TRANSPORT,
			0, plugin->get_package(), transport, event);
	} else {
		json_decref(event);
	}
}

void janus_transport_task(gpointer data, gpointer user_data) {
	JANUS_LOG(LOG_VERB, "Transport task pool, serving request\n");
	janus_request *request = (janus_request *)data;
	if(request == NULL) {
		JANUS_LOG(LOG_ERR, "Missing request\n");
		return;
	}
	if(!request->admin)
		janus_process_incoming_request(request);
	else
		janus_process_incoming_admin_request(request);
	/* Done */
	janus_request_destroy(request);
}


/* Thread to handle incoming requests: may involve an asynchronous task for plugin messaging */
static void *janus_transport_requests(void *data) {
	JANUS_LOG(LOG_INFO, "Joining Janus requests handler thread\n");
	janus_request *request = NULL;
	gboolean destroy = FALSE;
	while(!g_atomic_int_get(&stop)) {
		request = g_async_queue_pop(requests);
		if(request == &exit_message)
			break;
		/* Should we process the request synchronously or with a task from the thread pool? */
		destroy = TRUE;
		if(!request->admin) {
			/* Process the request synchronously only it's not a message for a plugin */
			json_t *message = json_object_get(request->message, "janus");
			const gchar *message_text = json_string_value(message);
			if(message_text && !strcasecmp(message_text, "message")) {
				/* Spawn a task thread */
				GError *tperror = NULL;
				g_thread_pool_push(tasks, request, &tperror);
				if(tperror != NULL) {
					/* Something went wrong... */
					JANUS_LOG(LOG_ERR, "Got error %d (%s) trying to push task in thread pool...\n", tperror->code, tperror->message ? tperror->message : "??");
					json_t *transaction = json_object_get(message, "transaction");
					const char *transaction_text = json_is_string(transaction) ? json_string_value(transaction) : NULL;
					janus_process_error(request, 0, transaction_text, JANUS_ERROR_UNKNOWN, "Thread pool error");
					g_error_free(tperror);
				} else {
					/* Don't destroy the request now, the task will take care of that */
					destroy = FALSE;
				}
			} else {
				janus_process_incoming_request(request);
			}
		} else {
			/* Admin requests are always handled synchronously */
			janus_process_incoming_admin_request(request);
		}
		/* Done */
		if(destroy)
			janus_request_destroy(request);
	}
	JANUS_LOG(LOG_INFO, "Leaving Janus requests handler thread\n");
	return NULL;
}


/* Event handlers */
void janus_eventhandler_close(gpointer key, gpointer value, gpointer user_data) {
	janus_eventhandler *eventhandler = (janus_eventhandler *)value;
	if(!eventhandler)
		return;
	eventhandler->destroy();
}

void janus_eventhandlerso_close(gpointer key, gpointer value, gpointer user_data) {
	void *eventhandler = (janus_eventhandler *)value;
	if(!eventhandler)
		return;
	//~ dlclose(eventhandler);
}


/* Plugins */
void janus_plugin_close(gpointer key, gpointer value, gpointer user_data) {
	janus_plugin *plugin = (janus_plugin *)value;
	if(!plugin)
		return;
	plugin->destroy();
}

void janus_pluginso_close(gpointer key, gpointer value, gpointer user_data) {
	void *plugin = value;
	if(!plugin)
		return;
	/* FIXME We don't dlclose plugins to be sure we can detect leaks */
	//~ dlclose(plugin);
}

janus_plugin *janus_plugin_find(const gchar *package) {
	if(package != NULL && plugins != NULL)	/* FIXME Do we need to fix the key pointer? */
		return g_hash_table_lookup(plugins, package);
	return NULL;
}


/* Plugin callback interface */
int janus_plugin_push_event(janus_plugin_session *plugin_session, janus_plugin *plugin, const char *transaction, json_t *message, json_t *jsep) {
	if(!plugin || !message)
		return -1;
	if(!janus_plugin_session_is_alive(plugin_session))
		return -2;
	janus_refcount_increase(&plugin_session->ref);
	janus_handle *handle = (janus_handle *)plugin_session->gateway_handle;
	if(!handle || janus_flags_is_set(&handle->webrtc_flags, JANUS_HANDLE_WEBRTC_STOP)) {
		janus_refcount_decrease(&plugin_session->ref);
		return JANUS_ERROR_SESSION_NOT_FOUND;
	}
	janus_refcount_increase(&handle->ref);
	janus_session *session = handle->session;
	if(!session || g_atomic_int_get(&session->destroyed)) {
		janus_refcount_decrease(&plugin_session->ref);
		janus_refcount_decrease(&handle->ref);
		return JANUS_ERROR_SESSION_NOT_FOUND;
	}
	/* Make sure this is a JSON object */
	if(!json_is_object(message)) {
		JANUS_LOG(LOG_ERR, "[%"SCNu64"] Cannot push event (JSON error: not an object)\n", handle->handle_id);
		janus_refcount_decrease(&plugin_session->ref);
		janus_refcount_decrease(&handle->ref);
		return JANUS_ERROR_INVALID_JSON_OBJECT;
	}
	/* Attach JSEP if possible? */
	const char *sdp_type = json_string_value(json_object_get(jsep, "type"));
	const char *sdp = json_string_value(json_object_get(jsep, "sdp"));
	gboolean restart = json_object_get(jsep, "sdp") ? json_is_true(json_object_get(jsep, "restart")) : FALSE;
	json_t *merged_jsep = NULL;
	if(sdp_type != NULL && sdp != NULL) {
		merged_jsep = janus_plugin_handle_sdp(plugin_session, plugin, sdp_type, sdp, restart);
		if(merged_jsep == NULL) {
			if(handle == NULL || janus_flags_is_set(&handle->webrtc_flags, JANUS_HANDLE_WEBRTC_STOP)
					|| janus_flags_is_set(&handle->webrtc_flags, JANUS_HANDLE_WEBRTC_ALERT)) {
				JANUS_LOG(LOG_ERR, "[%"SCNu64"] Cannot push event (handle not available anymore or negotiation stopped)\n", handle->handle_id);
				janus_refcount_decrease(&plugin_session->ref);
				janus_refcount_decrease(&handle->ref);
				return JANUS_ERROR_HANDLE_NOT_FOUND;
			} else {
				JANUS_LOG(LOG_ERR, "[%"SCNu64"] Cannot push event (JSON error: problem with the SDP)\n", handle->handle_id);
				janus_refcount_decrease(&plugin_session->ref);
				janus_refcount_decrease(&handle->ref);
				return JANUS_ERROR_JSEP_INVALID_SDP;
			}
		}
	}
	/* Reference the payload, as the plugin may still need it and will do a decref itself */
	json_incref(message);
	/* Prepare JSON event */
	json_t *event = janus_create_message("event", session->session_id, transaction);
	json_object_set_new(event, "sender", json_integer(handle->handle_id));
	if(janus_is_opaqueid_in_api_enabled() && handle->opaque_id != NULL)
		json_object_set_new(event, "opaque_id", json_string(handle->opaque_id));
	json_t *plugin_data = json_object();
	json_object_set_new(plugin_data, "plugin", json_string(plugin->get_package()));
	json_object_set_new(plugin_data, "data", message);
	json_object_set_new(event, "plugindata", plugin_data);
	if(merged_jsep != NULL) {
		json_object_set_new(event, "jsep", merged_jsep);
		/* In case event handlers are enabled, push the local SDP to all handlers */
		if(janus_events_is_enabled()) {
			const char *merged_sdp_type = json_string_value(json_object_get(merged_jsep, "type"));
			const char *merged_sdp = json_string_value(json_object_get(merged_jsep, "sdp"));
			/* Notify event handlers as well */
			janus_events_notify_handlers(JANUS_EVENT_TYPE_JSEP,
				session->session_id, handle->handle_id, handle->opaque_id, "local", merged_sdp_type, merged_sdp);
		}
	}
	/* Send the event */
	JANUS_LOG(LOG_VERB, "[%"SCNu64"] Sending event to transport...\n", handle->handle_id);
	janus_session_notify_event(session, event);

	if((restart || janus_flags_is_set(&handle->webrtc_flags, JANUS_HANDLE_WEBRTC_RESEND_TRICKLES))
			&& janus_ice_is_full_trickle_enabled()) {
		/* We're restarting ICE, send our trickle candidates again */
		janus_handle_resend_trickles(handle);
	}

	janus_refcount_decrease(&plugin_session->ref);
	janus_refcount_decrease(&handle->ref);
	return JANUS_OK;
}

json_t *janus_plugin_handle_sdp(janus_plugin_session *plugin_session, janus_plugin *plugin, const char *sdp_type, const char *sdp, gboolean restart) {
	if(!janus_plugin_session_is_alive(plugin_session) ||
			plugin == NULL || sdp_type == NULL || sdp == NULL) {
		JANUS_LOG(LOG_ERR, "Invalid arguments\n");
		return NULL;
	}
	janus_handle *handle = (janus_handle *)plugin_session->gateway_handle;
	//~ if(handle == NULL || janus_flags_is_set(&handle->webrtc_flags, JANUS_HANDLE_WEBRTC_READY)) {
	if(handle == NULL) {
		JANUS_LOG(LOG_ERR, "Invalid ICE handle\n");
		return NULL;
	}
	int offer = 0;
	if(!strcasecmp(sdp_type, "offer")) {
		/* This is an offer from a plugin */
		offer = 1;
		janus_flags_set(&handle->webrtc_flags, JANUS_HANDLE_WEBRTC_GOT_OFFER);
		janus_flags_clear(&handle->webrtc_flags, JANUS_HANDLE_WEBRTC_GOT_ANSWER);
	} else if(!strcasecmp(sdp_type, "answer")) {
		/* This is an answer from a plugin */
		janus_flags_set(&handle->webrtc_flags, JANUS_HANDLE_WEBRTC_GOT_ANSWER);
		if(janus_flags_is_set(&handle->webrtc_flags, JANUS_HANDLE_WEBRTC_GOT_OFFER))
			janus_flags_set(&handle->webrtc_flags, JANUS_HANDLE_WEBRTC_NEGOTIATED);
	} else {
		/* TODO Handle other messages */
		JANUS_LOG(LOG_ERR, "Unknown type '%s'\n", sdp_type);
		return NULL;
	}
	/* Is this valid SDP? */
	char error_str[512];
	int audio = 0, video = 0, data = 0;
	janus_sdp *parsed_sdp = janus_sdp_preparse(handle, sdp, &audio, &video, &data, error_str, sizeof(error_str));
	if(parsed_sdp == NULL) {
		JANUS_LOG(LOG_ERR, "[%"SCNu64"] Couldn't parse SDP... %s\n", handle->handle_id, error_str);
		return NULL;
	}
	JANUS_LOG(LOG_VERB, "[%"SCNu64"] There are %d audio, %d video and %d data m-lines\n",
		handle->handle_id, audio, video, data);
	gboolean updating = FALSE;
	if(offer) {
		/* Are we still cleaning up from a previous media session? */
		if(janus_flags_is_set(&handle->webrtc_flags, JANUS_HANDLE_WEBRTC_CLEANING)) {
			JANUS_LOG(LOG_VERB, "[%"SCNu64"] Still cleaning up from a previous media session, let's wait a bit...\n", handle->handle_id);
			gint64 waited = 0;
			while(janus_flags_is_set(&handle->webrtc_flags, JANUS_HANDLE_WEBRTC_CLEANING)) {
				JANUS_LOG(LOG_VERB, "[%"SCNu64"] Still cleaning up from a previous media session, let's wait a bit...\n", handle->handle_id);
				g_usleep(100000);
				waited += 100000;
				if(waited >= 3*G_USEC_PER_SEC) {
					JANUS_LOG(LOG_VERB, "[%"SCNu64"]   -- Waited 3 seconds, that's enough!\n", handle->handle_id);
					JANUS_LOG(LOG_ERR, "[%"SCNu64"] Still cleaning a previous session\n", handle->handle_id);
					janus_sdp_destroy(parsed_sdp);
					return NULL;
				}
			}
		}
		if(handle->agent == NULL) {
			if(janus_is_rfc4588_enabled()) {
				/* We still need to configure the WebRTC stuff: negotiate RFC4588 by default */
				janus_flags_set(&handle->webrtc_flags, JANUS_HANDLE_WEBRTC_RFC4588_RTX);
			}
			/* Process SDP in order to setup ICE locally (this is going to result in an answer from the browser) */
			if(janus_handle_setup_local(handle, FALSE, TRUE) < 0) {
				JANUS_LOG(LOG_ERR, "[%"SCNu64"] Error setting ICE locally\n", handle->handle_id);
				janus_sdp_destroy(parsed_sdp);
				return NULL;
			}
			/* Create medium instances */
			if(janus_sdp_process_local(handle, parsed_sdp, FALSE) < 0) {
				JANUS_LOG(LOG_ERR, "[%"SCNu64"] Error processing SDP\n", handle->handle_id);
				janus_sdp_destroy(parsed_sdp);
				return NULL;
			}
		} else {
			updating = TRUE;
			JANUS_LOG(LOG_INFO, "[%"SCNu64"] Updating existing session\n", handle->handle_id);
			if(offer && handle->pc) {
				/* Check what changed */
				if(janus_sdp_process_local(handle, parsed_sdp, TRUE) < 0) {
					JANUS_LOG(LOG_ERR, "[%"SCNu64"] Error processing SDP\n", handle->handle_id);
					janus_sdp_destroy(parsed_sdp);
					return NULL;
				}
			}
		}
		/* Make sure we don't send the mid/rid/repaired-rid attributes when offering ourselves */
		GList *temp = parsed_sdp->m_lines;
		while(temp) {
			janus_sdp_mline *m = (janus_sdp_mline *)temp->data;
			GList *tempA = m->attributes;
			while(tempA) {
				janus_sdp_attribute *a = (janus_sdp_attribute *)tempA->data;
				if(a->name && a->value && (strstr(a->value, JANUS_RTP_EXTMAP_MID) ||
						strstr(a->value, JANUS_RTP_EXTMAP_RID) ||
						strstr(a->value, JANUS_RTP_EXTMAP_REPAIRED_RID))) {
					m->attributes = g_list_remove(m->attributes, a);
					tempA = m->attributes;
					janus_sdp_attribute_destroy(a);
					continue;
				}
				tempA = tempA->next;
			}
			temp = temp->next;
		}
	} else {
		/* Check if the answer does contain the mid/rid/repaired-rid attributes */
		uint mindex = 0;
		gboolean do_mid = FALSE, do_rid = FALSE, do_repaired_rid = FALSE;
		GList *temp = parsed_sdp->m_lines;
		while(temp) {
			janus_sdp_mline *m = (janus_sdp_mline *)temp->data;
			gboolean have_mid = FALSE, have_rid = FALSE, have_repaired_rid = FALSE;
			GList *tempA = m->attributes;
			while(tempA) {
				janus_sdp_attribute *a = (janus_sdp_attribute *)tempA->data;
				if(a->name && a->value) {
					if(strstr(a->value, JANUS_RTP_EXTMAP_MID))
						have_mid = TRUE;
					else if(strstr(a->value, JANUS_RTP_EXTMAP_RID))
						have_rid = TRUE;
					else if(strstr(a->value, JANUS_RTP_EXTMAP_REPAIRED_RID))
						have_repaired_rid = TRUE;
				}
				tempA = tempA->next;
			}
			if(!have_rid) {
				janus_handle_webrtc_medium *medium = g_hash_table_lookup(handle->pc->media, GUINT_TO_POINTER(mindex));
				if(medium != NULL) {
					g_free(medium->rid[0]);
					medium->rid[0] = NULL;
					g_free(medium->rid[1]);
					medium->rid[1] = NULL;
					g_free(medium->rid[2]);
					medium->rid[2] = NULL;
					if(medium->ssrc_peer_temp > 0) {
						medium->ssrc_peer[0] = medium->ssrc_peer_temp;
						medium->ssrc_peer_temp = 0;
					}
				}
			}
			do_mid = do_mid || have_mid;
			do_rid = do_rid || have_rid;
			do_repaired_rid = do_repaired_rid || have_repaired_rid;
			mindex++;
			temp = temp->next;
		}
		if(!do_mid)
			handle->pc->mid_ext_id = 0;
		if(!do_rid) {
			handle->pc->rid_ext_id = 0;
			handle->pc->ridrtx_ext_id = 0;
		}
		if(!do_repaired_rid)
			handle->pc->ridrtx_ext_id = 0;
	}
	if(!updating && !janus_ice_is_full_trickle_enabled()) {
		/* Wait for candidates-done callback */
		while(handle->cdone < 1) {
			if(handle == NULL || janus_flags_is_set(&handle->webrtc_flags, JANUS_HANDLE_WEBRTC_STOP)
					|| janus_flags_is_set(&handle->webrtc_flags, JANUS_HANDLE_WEBRTC_ALERT)) {
				JANUS_LOG(LOG_WARN, "[%"SCNu64"] Handle detached or PC closed, giving up...!\n", handle ? handle->handle_id : 0);
				janus_sdp_destroy(parsed_sdp);
				return NULL;
			}
			JANUS_LOG(LOG_VERB, "[%"SCNu64"] Waiting for candidates-done callback...\n", handle->handle_id);
			g_usleep(10000);
			if(handle->cdone < 0) {
				JANUS_LOG(LOG_ERR, "[%"SCNu64"] Error gathering candidates!\n", handle->handle_id);
				janus_sdp_destroy(parsed_sdp);
				return NULL;
			}
		}
	}
	/* Anonymize SDP */
	if(janus_sdp_anonymize(parsed_sdp) < 0) {
		/* Invalid SDP */
		JANUS_LOG(LOG_ERR, "[%"SCNu64"] Invalid SDP\n", handle->handle_id);
		janus_sdp_destroy(parsed_sdp);
		return NULL;
	}

	/* Check if this is a renegotiation and we need an ICE restart */
	if(offer && restart)
		janus_handle_ice_restart(handle);
	/* Add our details */
	janus_mutex_lock(&handle->mutex);
	janus_handle_webrtc *pc = handle->pc;
	if (pc == NULL) {
		JANUS_LOG(LOG_ERR, "[%"SCNu64"] No WebRTC PeerConnection\n", handle->handle_id);
		janus_mutex_unlock(&handle->mutex);
		return NULL;
	}
	/* Iterate on all media */
	janus_handle_webrtc_medium *medium = NULL;
	uint mi=0;
	for(mi=0; mi<g_hash_table_size(pc->media); mi++) {
		medium = g_hash_table_lookup(pc->media, GUINT_TO_POINTER(mi));
		if(medium && medium->type == JANUS_MEDIA_VIDEO &&
				janus_flags_is_set(&handle->webrtc_flags, JANUS_HANDLE_WEBRTC_RFC4588_RTX) &&
				medium->rtx_payload_types == NULL) {
			/* Make sure we have a list of rtx payload types to generate, if needed */
			janus_sdp_mline *m = janus_sdp_mline_find_by_index(parsed_sdp, medium->mindex);
			if(m && m->ptypes) {
				medium->rtx_payload_types = g_hash_table_new(NULL, NULL);
				GList *ptypes = g_list_copy(m->ptypes), *tempP = ptypes;
				GList *rtx_ptypes = g_hash_table_get_values(medium->rtx_payload_types);
				while(tempP) {
					int ptype = GPOINTER_TO_INT(tempP->data);
					int rtx_ptype = ptype+1;
					if(rtx_ptype > 127)
						rtx_ptype = 96;
					while(g_list_find(m->ptypes, GINT_TO_POINTER(rtx_ptype))
							|| g_list_find(rtx_ptypes, GINT_TO_POINTER(rtx_ptype))) {
						rtx_ptype++;
						if(rtx_ptype > 127)
							rtx_ptype = 96;
						if(rtx_ptype == ptype) {
							/* We did a whole round? should never happen... */
							rtx_ptype = -1;
							break;
						}
					}
					if(rtx_ptype > 0)
						g_hash_table_insert(medium->rtx_payload_types, GINT_TO_POINTER(ptype), GINT_TO_POINTER(rtx_ptype));
					g_list_free(rtx_ptypes);
					rtx_ptypes = g_hash_table_get_values(medium->rtx_payload_types);
					tempP = tempP->next;
				}
				g_list_free(ptypes);
				g_list_free(rtx_ptypes);
			}
		}
	}
	/* Enrich the SDP the plugin gave us with all the WebRTC related stuff */
	char *sdp_merged = janus_sdp_merge(handle, parsed_sdp, offer ? TRUE : FALSE);
	if(sdp_merged == NULL) {
		/* Couldn't merge SDP */
		JANUS_LOG(LOG_ERR, "[%"SCNu64"] Error merging SDP\n", handle->handle_id);
		janus_sdp_destroy(parsed_sdp);
		janus_mutex_unlock(&handle->mutex);
		return NULL;
	}
	janus_sdp_destroy(parsed_sdp);

	if(!updating) {
		if(offer) {
			/* We set the flag to wait for an answer before handling trickle candidates */
			janus_flags_set(&handle->webrtc_flags, JANUS_HANDLE_WEBRTC_PROCESSING_OFFER);
		} else {
			JANUS_LOG(LOG_VERB, "[%"SCNu64"] Sending answer, ready to setup remote candidates and send connectivity checks...\n", handle->handle_id);
			janus_request_handle_answer(handle, NULL);
		}
	}
#ifdef HAVE_SCTP
	if(!offer && janus_flags_is_set(&handle->webrtc_flags, JANUS_HANDLE_WEBRTC_READY)) {
		/* Renegotiation: check if datachannels were just added on an existing PeerConnection */
		if(janus_flags_is_set(&handle->webrtc_flags, JANUS_HANDLE_WEBRTC_DATA_CHANNELS)) {
			janus_handle_webrtc *pc = handle->pc;
			if(pc != NULL && pc->dtls != NULL && pc->dtls->sctp == NULL) {
				/* Create SCTP association as well */
				JANUS_LOG(LOG_WARN, "[%"SCNu64"] Creating datachannels...\n", handle->handle_id);
				janus_dtls_srtp_create_sctp(pc->dtls);
			}
		}
	}
#endif

	/* Prepare JSON event */
	json_t *jsep = json_object();
	json_object_set_new(jsep, "type", json_string(sdp_type));
	json_object_set_new(jsep, "sdp", json_string(sdp_merged));
	char *tmp = handle->local_sdp;
	handle->local_sdp = sdp_merged;
	janus_mutex_unlock(&handle->mutex);
	g_free(tmp);
	return jsep;
}

void janus_plugin_relay_rtp(janus_plugin_session *plugin_session, int mindex, gboolean video, char *buf, int len) {
	if((plugin_session < (janus_plugin_session *)0x1000) || g_atomic_int_get(&plugin_session->stopped) || buf == NULL || len < 1)
		return;
	janus_handle *handle = (janus_handle *)plugin_session->gateway_handle;
	if(!handle || janus_flags_is_set(&handle->webrtc_flags, JANUS_HANDLE_WEBRTC_STOP)
			|| janus_flags_is_set(&handle->webrtc_flags, JANUS_HANDLE_WEBRTC_ALERT))
		return;
	janus_ice_relay_rtp(handle, mindex, video, buf, len);
}

void janus_plugin_relay_rtcp(janus_plugin_session *plugin_session, int mindex, gboolean video, char *buf, int len) {
	if((plugin_session < (janus_plugin_session *)0x1000) || g_atomic_int_get(&plugin_session->stopped) || buf == NULL || len < 1)
		return;
	janus_handle *handle = (janus_handle *)plugin_session->gateway_handle;
	if(!handle || janus_flags_is_set(&handle->webrtc_flags, JANUS_HANDLE_WEBRTC_STOP)
			|| janus_flags_is_set(&handle->webrtc_flags, JANUS_HANDLE_WEBRTC_ALERT))
		return;
	janus_ice_relay_rtcp(handle, mindex, video, buf, len);
}

void janus_plugin_relay_data(janus_plugin_session *plugin_session, char *label, char *buf, int len) {
	if((plugin_session < (janus_plugin_session *)0x1000) || g_atomic_int_get(&plugin_session->stopped) || buf == NULL || len < 1)
		return;
	janus_handle *handle = (janus_handle *)plugin_session->gateway_handle;
	if(!handle || janus_flags_is_set(&handle->webrtc_flags, JANUS_HANDLE_WEBRTC_STOP)
			|| janus_flags_is_set(&handle->webrtc_flags, JANUS_HANDLE_WEBRTC_ALERT))
		return;
#ifdef HAVE_SCTP
	janus_ice_relay_data(handle, label, buf, len);
#else
	JANUS_LOG(LOG_WARN, "Asked to relay data, but Data Channels support has not been compiled...\n");
#endif
}

static gboolean janus_plugin_close_pc_internal(gpointer user_data) {
	/* We actually enforce the close_pc here */
	janus_plugin_session *plugin_session = (janus_plugin_session *) user_data;
	janus_handle *handle = (janus_handle *)plugin_session->gateway_handle;
	if(!handle || !g_atomic_int_compare_and_exchange(&handle->closepc, 1, 0)) {
		janus_refcount_decrease(&plugin_session->ref);
		return G_SOURCE_REMOVE;
	}
	janus_refcount_increase(&handle->ref);
	if(janus_flags_is_set(&handle->webrtc_flags, JANUS_HANDLE_WEBRTC_STOP)
			|| janus_flags_is_set(&handle->webrtc_flags, JANUS_HANDLE_WEBRTC_ALERT)) {
		janus_refcount_decrease(&plugin_session->ref);
		janus_refcount_decrease(&handle->ref);
		return G_SOURCE_REMOVE;
	}
	JANUS_LOG(LOG_VERB, "[%"SCNu64"] Plugin asked to hangup PeerConnection: sending alert\n", handle->handle_id);
	/* Send an alert on all the DTLS connections */
	janus_handle_webrtc_hangup(handle, "Close PC");
	janus_refcount_decrease(&plugin_session->ref);
	janus_refcount_decrease(&handle->ref);

	return G_SOURCE_REMOVE;
}

void janus_plugin_close_pc(janus_plugin_session *plugin_session) {
	/* A plugin asked to get rid of a PeerConnection: enqueue it as a timed source */
	if(!janus_plugin_session_is_alive(plugin_session))
		return;
	janus_handle *handle = (janus_handle *)plugin_session->gateway_handle;
	if(!handle || !g_atomic_int_compare_and_exchange(&handle->closepc, 0, 1))
		return;
	janus_refcount_increase(&plugin_session->ref);
	GSource *timeout_source = g_timeout_source_new_seconds(0);
	g_source_set_callback(timeout_source, janus_plugin_close_pc_internal, plugin_session, NULL);
	g_source_attach(timeout_source, sessions_watchdog_context);
	g_source_unref(timeout_source);
}

static gboolean janus_plugin_end_session_internal(gpointer user_data) {
	/* We actually enforce the end_session here */
	janus_plugin_session *plugin_session = (janus_plugin_session *) user_data;
	janus_handle *handle = (janus_handle *)plugin_session->gateway_handle;
	if(!handle) {
		janus_refcount_decrease(&plugin_session->ref);
		return G_SOURCE_REMOVE;
	}
	janus_refcount_increase(&handle->ref);
	if(janus_flags_is_set(&handle->webrtc_flags, JANUS_HANDLE_WEBRTC_STOP)
			|| janus_flags_is_set(&handle->webrtc_flags, JANUS_HANDLE_WEBRTC_ALERT)) {
		janus_refcount_decrease(&plugin_session->ref);
		janus_refcount_decrease(&handle->ref);
		return G_SOURCE_REMOVE;
	}
	janus_session *session = (janus_session *)handle->session;
	if(!session) {
		janus_refcount_decrease(&plugin_session->ref);
		janus_refcount_decrease(&handle->ref);
		return G_SOURCE_REMOVE;
	}
	/* Destroy the handle */
	janus_session_handles_remove(session, handle);

	janus_refcount_decrease(&plugin_session->ref);
	return G_SOURCE_REMOVE;
}

void janus_plugin_end_session(janus_plugin_session *plugin_session) {
	/* A plugin asked to get rid of a handle: enqueue it as a timed source */
	if(!janus_plugin_session_is_alive(plugin_session))
		return;
	janus_refcount_increase(&plugin_session->ref);
	GSource *timeout_source = g_timeout_source_new_seconds(0);
	g_source_set_callback(timeout_source, janus_plugin_end_session_internal, plugin_session, NULL);
	g_source_attach(timeout_source, sessions_watchdog_context);
	g_source_unref(timeout_source);
}

void janus_plugin_notify_event(janus_plugin *plugin, janus_plugin_session *plugin_session, json_t *event) {
	/* A plugin asked to notify an event to the handlers */
	if(!plugin || !event || !json_is_object(event))
		return;
	guint64 session_id = 0, handle_id = 0;
	char *opaque_id = NULL;
	if(plugin_session != NULL) {
		if(!janus_plugin_session_is_alive(plugin_session)) {
			json_decref(event);
			return;
		}
		janus_handle *handle = (janus_handle *)plugin_session->gateway_handle;
		if(!handle) {
			json_decref(event);
			return;
		}
		handle_id = handle->handle_id;
		opaque_id = handle->opaque_id;
		janus_session *session = (janus_session *)handle->session;
		if(!session) {
			json_decref(event);
			return;
		}
		session_id = session->session_id;
	}
	/* Notify event handlers */
	if(janus_events_is_enabled()) {
		janus_events_notify_handlers(JANUS_EVENT_TYPE_PLUGIN,
			session_id, handle_id, opaque_id, plugin->get_package(), event);
	} else {
		json_decref(event);
	}
}

gboolean janus_plugin_auth_is_signature_valid(janus_plugin *plugin, const char *token) {
	return janus_auth_check_signature(token, plugin->get_package());
}

gboolean janus_plugin_auth_signature_contains(janus_plugin *plugin, const char *token, const char *descriptor) {
	return janus_auth_check_signature_contains(token, plugin->get_package(), descriptor);
}


/* Main */
gint main(int argc, char *argv[])
{
	/* Core dumps may be disallowed by parent of this process; change that */
	struct rlimit core_limits;
	core_limits.rlim_cur = core_limits.rlim_max = RLIM_INFINITY;
	setrlimit(RLIMIT_CORE, &core_limits);

	g_print("Janus commit: %s\n", janus_build_git_sha);
	g_print("Compiled on:  %s\n\n", janus_build_git_time);

	struct gengetopt_args_info args_info;
	/* Let's call our cmdline parser */
	if(cmdline_parser(argc, argv, &args_info) != 0)
		exit(1);

	/* Any configuration to open? */
	if(args_info.config_given) {
		config_file = g_strdup(args_info.config_arg);
	}
	if(args_info.configs_folder_given) {
		configs_folder = g_strdup(args_info.configs_folder_arg);
	} else {
		configs_folder = g_strdup(CONFDIR);
	}
	if(config_file == NULL) {
		char file[255];
		g_snprintf(file, 255, "%s/janus.jcfg", configs_folder);
		config_file = g_strdup(file);
	}
	if((config = janus_config_parse(config_file)) == NULL) {
		/* We failed to load the libconfig configuration file, let's try the INI */
		g_print("Failed to load %s, trying the INI instead...\n", config_file);
		g_free(config_file);
		char file[255];
		g_snprintf(file, 255, "%s/janus.cfg", configs_folder);
		config_file = g_strdup(file);
		if((config = janus_config_parse(config_file)) == NULL) {
			if(args_info.config_given) {
				/* We only give up if the configuration file was explicitly provided */
				g_print("Error reading configuration from %s\n", config_file);
				exit(1);
			}
			g_print("Error reading/parsing the configuration file in %s, going on with the defaults and the command line arguments\n",
				configs_folder);
			config = janus_config_create("janus.cfg");
			if(config == NULL) {
				/* If we can't even create an empty configuration, something's definitely wrong */
				exit(1);
			}
		}
	}
	/* Pre-fetch some categories (creates them if they don't exist) */
	janus_config_category *config_general = janus_config_get_create(config, NULL, janus_config_type_category, "general");
	janus_config_category *config_certs = janus_config_get_create(config, NULL, janus_config_type_category, "certificates");
	janus_config_category *config_nat = janus_config_get_create(config, NULL, janus_config_type_category, "nat");
	janus_config_category *config_media = janus_config_get_create(config, NULL, janus_config_type_category, "media");
	janus_config_category *config_transports = janus_config_get_create(config, NULL, janus_config_type_category, "transports");
	janus_config_category *config_plugins = janus_config_get_create(config, NULL, janus_config_type_category, "plugins");
	janus_config_category *config_events = janus_config_get_create(config, NULL, janus_config_type_category, "events");

	/* Check if we need to log to console and/or file */
	gboolean use_stdout = TRUE;
	if(args_info.disable_stdout_given) {
		use_stdout = FALSE;
		janus_config_add(config, config_general, janus_config_item_create("log_to_stdout", "no"));
	} else {
		/* Check if the configuration file is saying anything about this */
		janus_config_item *item = janus_config_get(config, config_general, janus_config_type_item, "log_to_stdout");
		if(item && item->value && !janus_is_true(item->value))
			use_stdout = FALSE;
	}
	const char *logfile = NULL;
	if(args_info.log_file_given) {
		logfile = args_info.log_file_arg;
		janus_config_add(config, config_general, janus_config_item_create("log_to_file", "no"));
	} else {
		/* Check if the configuration file is saying anything about this */
		janus_config_item *item = janus_config_get(config, config_general, janus_config_type_item, "log_to_file");
		if(item && item->value)
			logfile = item->value;
	}

	/* Check if we're going to daemonize Janus */
	if(args_info.daemon_given) {
		daemonize = TRUE;
		janus_config_add(config, config_general, janus_config_item_create("daemonize", "yes"));
	} else {
		/* Check if the configuration file is saying anything about this */
		janus_config_item *item = janus_config_get(config, config_general, janus_config_type_item, "daemonize");
		if(item && item->value && janus_is_true(item->value))
			daemonize = TRUE;
	}
	/* If we're going to daemonize, make sure logging to stdout is disabled and a log file has been specified */
	if(daemonize && use_stdout) {
		use_stdout = FALSE;
	}
	if(daemonize && logfile == NULL) {
		g_print("Running Janus as a daemon but no log file provided, giving up...\n");
		exit(1);
	}
	/* Daemonize now, if we need to */
	if(daemonize) {
		g_print("Running Janus as a daemon\n");

		/* Create a pipe for parent<->child communication during the startup phase */
		if(pipe(pipefd) == -1) {
			g_print("pipe error!\n");
			exit(1);
		}

		/* Fork off the parent process */
		pid_t pid = fork();
		if(pid < 0) {
			g_print("Fork error!\n");
			exit(1);
		}
		if(pid > 0) {
			/* Ok, we're the parent: let's wait for the child to tell us everything started fine */
			close(pipefd[1]);
			int code = -1;
			struct pollfd pollfds;

			while(code < 0) {
				pollfds.fd = pipefd[0];
				pollfds.events = POLLIN;
				int res = poll(&pollfds, 1, -1);
				if(res < 0)
					break;
				if(res == 0)
					continue;
				if(pollfds.revents & POLLERR || pollfds.revents & POLLHUP)
					break;
				if(pollfds.revents & POLLIN) {
					res = read(pipefd[0], &code, sizeof(int));
					break;
				}
			}
			if(code < 0)
				code = 1;

			/* Leave the parent and return the exit code we received from the child */
			if(code)
				g_print("Error launching Janus (error code %d), check the logs for more details\n", code);
			exit(code);
		}
		/* Child here */
		close(pipefd[0]);

		/* Change the file mode mask */
		umask(0);

		/* Create a new SID for the child process */
		pid_t sid = setsid();
		if(sid < 0) {
			g_print("Error setting SID!\n");
			exit(1);
		}
		/* Change the current working directory */
		if((chdir("/")) < 0) {
			g_print("Error changing the current working directory!\n");
			exit(1);
		}
		/* We close stdin/stdout/stderr when initializing the logger */
	}

	/* Initialize logger */
	if(janus_log_init(daemonize, use_stdout, logfile) < 0)
		exit(1);

	JANUS_PRINT("---------------------------------------------------\n");
	JANUS_PRINT("  Starting Meetecho Janus (WebRTC Server) v%s\n", janus_version_string);
	JANUS_PRINT("---------------------------------------------------\n\n");

	/* Handle SIGINT (CTRL-C), SIGTERM (from service managers) */
	signal(SIGINT, janus_handle_signal);
	signal(SIGTERM, janus_handle_signal);
	atexit(janus_termination_handler);

	/* Setup Glib */
#if !GLIB_CHECK_VERSION(2, 36, 0)
	g_type_init();
#endif

	/* Logging level: default is info and no timestamps */
	janus_log_level = LOG_INFO;
	janus_log_timestamps = FALSE;
	janus_log_colors = TRUE;
	if(args_info.debug_level_given) {
		if(args_info.debug_level_arg < LOG_NONE)
			args_info.debug_level_arg = 0;
		else if(args_info.debug_level_arg > LOG_MAX)
			args_info.debug_level_arg = LOG_MAX;
		janus_log_level = args_info.debug_level_arg;
	}

	/* Any PID we need to create? */
	const char *pidfile = NULL;
	if(args_info.pid_file_given) {
		pidfile = args_info.pid_file_arg;
		janus_config_add(config, config_general, janus_config_item_create("pid_file", pidfile));
	} else {
		/* Check if the configuration file is saying anything about this */
		janus_config_item *item = janus_config_get(config, config_general, janus_config_type_item, "pid_file");
		if(item && item->value)
			pidfile = item->value;
	}
	if(janus_pidfile_create(pidfile) < 0)
		exit(1);

	/* Proceed with the rest of the configuration */
	janus_config_print(config);
	if(args_info.debug_level_given) {
		char debug[5];
		g_snprintf(debug, 5, "%d", args_info.debug_level_arg);
		janus_config_add(config, config_general, janus_config_item_create("debug_level", debug));
	} else {
		/* No command line directive on logging, try the configuration file */
		janus_config_item *item = janus_config_get(config, config_general, janus_config_type_item, "debug_level");
		if(item && item->value) {
			int temp_level = atoi(item->value);
			if(temp_level == 0 && strcmp(item->value, "0")) {
				JANUS_PRINT("Invalid debug level %s (configuration), using default (info=4)\n", item->value);
			} else {
				janus_log_level = temp_level;
				if(janus_log_level < LOG_NONE)
					janus_log_level = 0;
				else if(janus_log_level > LOG_MAX)
					janus_log_level = LOG_MAX;
			}
		}
	}
	/* Any command line argument that should overwrite the configuration? */
	JANUS_PRINT("Checking command line arguments...\n");
	if(args_info.debug_timestamps_given) {
		janus_config_add(config, config_general, janus_config_item_create("debug_timestamps", "yes"));
	}
	if(args_info.disable_colors_given) {
		janus_config_add(config, config_general, janus_config_item_create("debug_colors", "no"));
	}
	if(args_info.debug_locks_given) {
		janus_config_add(config, config_general, janus_config_item_create("debug_locks", "yes"));
	}
	if(args_info.server_name_given) {
		janus_config_add(config, config_general, janus_config_item_create("server_name", args_info.server_name_arg));
	}
	if(args_info.session_timeout_given) {
		char st[20];
		g_snprintf(st, 20, "%d", args_info.session_timeout_arg);
		janus_config_add(config, config_general, janus_config_item_create("session_timeout", st));
	}
	if(args_info.reclaim_session_timeout_given) {
		char st[20];
		g_snprintf(st, 20, "%d", args_info.reclaim_session_timeout_arg);
		janus_config_add(config, config_general, janus_config_item_create("reclaim_session_timeout", st));
	}
 	if(args_info.interface_given) {
		janus_config_add(config, config_general, janus_config_item_create("interface", args_info.interface_arg));
	}
	if(args_info.configs_folder_given) {
		janus_config_add(config, config_general, janus_config_item_create("configs_folder", args_info.configs_folder_arg));
	}
	if(args_info.plugins_folder_given) {
		janus_config_add(config, config_general, janus_config_item_create("plugins_folder", args_info.plugins_folder_arg));
	}
	if(args_info.apisecret_given) {
		janus_config_add(config, config_general, janus_config_item_create("api_secret", args_info.apisecret_arg));
	}
	if(args_info.token_auth_given) {
		janus_config_add(config, config_general, janus_config_item_create("token_auth", "yes"));
	}
	if(args_info.token_auth_secret_given) {
		janus_config_add(config, config_general, janus_config_item_create("token_auth_secret", args_info.token_auth_secret_arg));
	}
	if(args_info.no_webrtc_encryption_given) {
		janus_config_add(config, config_general, janus_config_item_create("no_webrtc_encryption", "yes"));
	}
	if(args_info.cert_pem_given) {
		janus_config_add(config, config_certs, janus_config_item_create("cert_pem", args_info.cert_pem_arg));
	}
	if(args_info.cert_key_given) {
		janus_config_add(config, config_certs, janus_config_item_create("cert_key", args_info.cert_key_arg));
	}
	if(args_info.cert_pwd_given) {
		janus_config_add(config, config_certs, janus_config_item_create("cert_pwd", args_info.cert_pwd_arg));
	}
	if(args_info.stun_server_given) {
		/* Split in server and port (if port missing, use 3478 as default) */
		char *stunport = strrchr(args_info.stun_server_arg, ':');
		if(stunport != NULL) {
			*stunport = '\0';
			stunport++;
			janus_config_add(config, config_nat, janus_config_item_create("stun_server", args_info.stun_server_arg));
			janus_config_add(config, config_nat, janus_config_item_create("stun_port", stunport));
		} else {
			janus_config_add(config, config_nat, janus_config_item_create("stun_server", args_info.stun_server_arg));
			janus_config_add(config, config_nat, janus_config_item_create("stun_port", "3478"));
		}
	}
	if(args_info.nat_1_1_given) {
		janus_config_add(config, config_nat, janus_config_item_create("nat_1_1_mapping", args_info.nat_1_1_arg));
	}
	if(args_info.ice_enforce_list_given) {
		janus_config_add(config, config_nat, janus_config_item_create("ice_enforce_list", args_info.ice_enforce_list_arg));
	}
	if(args_info.ice_ignore_list_given) {
		janus_config_add(config, config_nat, janus_config_item_create("ice_ignore_list", args_info.ice_ignore_list_arg));
	}
	if(args_info.libnice_debug_given) {
		janus_config_add(config, config_nat, janus_config_item_create("nice_debug", "true"));
	}
	if(args_info.full_trickle_given) {
		janus_config_add(config, config_nat, janus_config_item_create("full_trickle", "true"));
	}
	if(args_info.ice_lite_given) {
		janus_config_add(config, config_nat, janus_config_item_create("ice_lite", "true"));
	}
	if(args_info.ice_tcp_given) {
		janus_config_add(config, config_nat, janus_config_item_create("ice_tcp", "true"));
	}
	if(args_info.ipv6_candidates_given) {
		janus_config_add(config, config_media, janus_config_item_create("ipv6", "true"));
	}
	if(args_info.max_nack_queue_given) {
		char mnq[20];
		g_snprintf(mnq, 20, "%d", args_info.max_nack_queue_arg);
		janus_config_add(config, config_media, janus_config_item_create("max_nack_queue", mnq));
	}
	if(args_info.no_media_timer_given) {
		char nmt[20];
		g_snprintf(nmt, 20, "%d", args_info.no_media_timer_arg);
		janus_config_add(config, config_media, janus_config_item_create("no_media_timer", nmt));
	}
	if(args_info.twcc_period_given) {
		char tp[20];
		g_snprintf(tp, 20, "%d", args_info.twcc_period_arg);
		janus_config_add(config, config_media, janus_config_item_create("twcc_period", tp));
	}
	if(args_info.rfc_4588_given) {
		janus_config_add(config, config_media, janus_config_item_create("rfc_4588", "yes"));
	}
	if(args_info.rtp_port_range_given) {
		janus_config_add(config, config_media, janus_config_item_create("rtp_port_range", args_info.rtp_port_range_arg));
	}
	if(args_info.event_handlers_given) {
		janus_config_add(config, config_events, janus_config_item_create("broadcast", "yes"));
	}
	janus_config_print(config);

	/* Logging/debugging */
	JANUS_PRINT("Debug/log level is %d\n", janus_log_level);
	janus_config_item *item = janus_config_get(config, config_general, janus_config_type_item, "debug_timestamps");
	if(item && item->value)
		janus_log_timestamps = janus_is_true(item->value);
	JANUS_PRINT("Debug/log timestamps are %s\n", janus_log_timestamps ? "enabled" : "disabled");
	item = janus_config_get(config, config_general, janus_config_type_item, "debug_colors");
	if(item && item->value)
		janus_log_colors = janus_is_true(item->value);
	JANUS_PRINT("Debug/log colors are %s\n", janus_log_colors ? "enabled" : "disabled");
	item = janus_config_get(config, config_general, janus_config_type_item, "debug_locks");
	if(item && item->value)
		lock_debug = janus_is_true(item->value);
	if(lock_debug) {
		JANUS_PRINT("Lock/mutex debugging is enabled\n");
	}

	/* First of all, let's check if we're disabling WebRTC encryption for debugging purposes */
	item = janus_config_get(config, config_general, janus_config_type_item, "no_webrtc_encryption");
	if(item && item->value && janus_is_true(item->value)) {
		JANUS_LOG(LOG_WARN, "Disabling WebRTC encryption: *THIS IS ONLY ACCEPTABLE WHEN DEBUGGING!*\n");
		webrtc_encryption = FALSE;
	}

	/* Any IP/interface to enforce/ignore? */
	item = janus_config_get(config, config_nat, janus_config_type_item, "ice_enforce_list");
	if(item && item->value) {
		gchar **list = g_strsplit(item->value, ",", -1);
		gchar *index = list[0];
		if(index != NULL) {
			int i=0;
			while(index != NULL) {
				if(strlen(index) > 0) {
					JANUS_LOG(LOG_INFO, "Adding '%s' to the ICE enforce list...\n", index);
					janus_ice_enforce_interface(g_strdup(index));
				}
				i++;
				index = list[i];
			}
		}
		g_clear_pointer(&list, g_strfreev);
	}
	item = janus_config_get(config, config_nat, janus_config_type_item, "ice_ignore_list");
	if(item && item->value) {
		gchar **list = g_strsplit(item->value, ",", -1);
		gchar *index = list[0];
		if(index != NULL) {
			int i=0;
			while(index != NULL) {
				if(strlen(index) > 0) {
					JANUS_LOG(LOG_INFO, "Adding '%s' to the ICE ignore list...\n", index);
					janus_ice_ignore_interface(g_strdup(index));
				}
				i++;
				index = list[i];
			}
		}
		g_clear_pointer(&list, g_strfreev);
	}
	/* What is the local IP? */
	JANUS_LOG(LOG_VERB, "Selecting local IP address...\n");
	item = janus_config_get(config, config_general, janus_config_type_item, "interface");
	if(item && item->value) {
		JANUS_LOG(LOG_VERB, "  -- Will try to use %s\n", item->value);
		/* Verify that the address is valid */
		struct ifaddrs *ifas = NULL;
		janus_network_address iface;
		janus_network_address_string_buffer ibuf;
		if(getifaddrs(&ifas) == -1) {
			JANUS_LOG(LOG_ERR, "Unable to acquire list of network devices/interfaces; some configurations may not work as expected...\n");
		} else {
			if(janus_network_lookup_interface(ifas, item->value, &iface) != 0) {
				JANUS_LOG(LOG_WARN, "Error setting local IP address to %s, falling back to detecting IP address...\n", item->value);
			} else {
				if(janus_network_address_to_string_buffer(&iface, &ibuf) != 0 || janus_network_address_string_buffer_is_null(&ibuf)) {
					JANUS_LOG(LOG_WARN, "Error getting local IP address from %s, falling back to detecting IP address...\n", item->value);
				} else {
					local_ip = g_strdup(janus_network_address_string_from_buffer(&ibuf));
				}
			}
			freeifaddrs(ifas);
		}
	}
	if(local_ip == NULL) {
		local_ip = janus_network_detect_local_ip_as_string(janus_network_query_options_any_ip);
		if(local_ip == NULL) {
			JANUS_LOG(LOG_WARN, "Couldn't find any address! using 127.0.0.1 as the local IP... (which is NOT going to work out of your machine)\n");
			local_ip = g_strdup("127.0.0.1");
		}
	}
	JANUS_LOG(LOG_INFO, "Using %s as local IP...\n", local_ip);

	/* Was a custom instance name provided? */
	item = janus_config_get(config, config_general, janus_config_type_item, "server_name");
	if(item && item->value) {
		server_name = g_strdup(item->value);
	}

	/* Check if a custom session timeout value was specified */
	item = janus_config_get(config, config_general, janus_config_type_item, "session_timeout");
	if(item && item->value) {
		int st = atoi(item->value);
		if(st < 0) {
			JANUS_LOG(LOG_WARN, "Ignoring session_timeout value as it's not a positive integer\n");
		} else {
			if(st == 0) {
				JANUS_LOG(LOG_WARN, "Session timeouts have been disabled (note, may result in orphaned sessions)\n");
			}
			session_timeout = st;
		}
	}

	/* Check if a custom reclaim session timeout value was specified */
	item = janus_config_get(config, config_general, janus_config_type_item, "reclaim_session_timeout");
	if(item && item->value) {
		int rst = atoi(item->value);
		if(rst < 0) {
			JANUS_LOG(LOG_WARN, "Ignoring reclaim_session_timeout value as it's not a positive integer\n");
		} else {
			if(rst == 0) {
				JANUS_LOG(LOG_WARN, "Reclaim session timeouts have been disabled, will cleanup immediately\n");
			}
			reclaim_session_timeout = rst;
		}
	}

	/* Check if a custom candidates timeout value was specified */
	item = janus_config_get(config, config_general, janus_config_type_item, "candidates_timeout");
	if(item && item->value) {
		int ct = atoi(item->value);
		if(ct <= 0) {
			JANUS_LOG(LOG_WARN, "Ignoring candidates_timeout value as it's not a positive integer\n");
		} else {
			candidates_timeout = ct;
		}
	}

	/* Is there any API secret to consider? */
	api_secret = NULL;
	item = janus_config_get(config, config_general, janus_config_type_item, "api_secret");
	if(item && item->value) {
		api_secret = g_strdup(item->value);
	}
	/* Is there any API secret to consider? */
	admin_api_secret = NULL;
	item = janus_config_get(config, config_general, janus_config_type_item, "admin_secret");
	if(item && item->value) {
		admin_api_secret = g_strdup(item->value);
	}
	/* Also check if the token based authentication mechanism needs to be enabled */
	item = janus_config_get(config, config_general, janus_config_type_item, "token_auth");
	gboolean auth_enabled = item && item->value && janus_is_true(item->value);
	item = janus_config_get(config, config_general, janus_config_type_item, "token_auth_secret");
	const char *auth_secret = NULL;
	if (item && item->value)
		auth_secret = item->value;
	janus_auth_init(auth_enabled, auth_secret);

	/* Check if opaque IDs should be sent back in the Janus API too */
	item = janus_config_get(config, config_general, janus_config_type_item, "opaqueid_in_api");
	if(item && item->value && janus_is_true(item->value))
		janus_enable_opaqueid_in_api();

	/* Initialize the recorder code */
	item = janus_config_get(config, config_general, janus_config_type_item, "recordings_tmp_ext");
	if(item && item->value) {
		janus_recorder_init(TRUE, item->value);
	} else {
		janus_recorder_init(FALSE, NULL);
	}

	/* Check if we should hide dependencies in "info" requests */
	item = janus_config_get(config, config_general, janus_config_type_item, "hide_dependencies");
	if(item && item->value && janus_is_true(item->value))
		hide_dependencies = TRUE;

	/* Setup ICE stuff (e.g., checking if the provided STUN server is correct) */
	char *stun_server = NULL, *turn_server = NULL;
	uint16_t stun_port = 0, turn_port = 0;
	char *turn_type = NULL, *turn_user = NULL, *turn_pwd = NULL;
	char *turn_rest_api = NULL, *turn_rest_api_key = NULL;
#ifdef HAVE_TURNRESTAPI
	char *turn_rest_api_method = NULL;
#endif
	const char *nat_1_1_mapping = NULL;
	uint16_t rtp_min_port = 0, rtp_max_port = 0;
	gboolean ice_lite = FALSE, ice_tcp = FALSE, full_trickle = FALSE, ipv6 = FALSE;
	item = janus_config_get(config, config_media, janus_config_type_item, "ipv6");
	ipv6 = (item && item->value) ? janus_is_true(item->value) : FALSE;
	item = janus_config_get(config, config_media, janus_config_type_item, "rtp_port_range");
	if(item && item->value) {
		/* Split in min and max port */
		char *maxport = strrchr(item->value, '-');
		if(maxport != NULL) {
			*maxport = '\0';
			maxport++;
			rtp_min_port = atoi(item->value);
			rtp_max_port = atoi(maxport);
			maxport--;
			*maxport = '-';
		}
		if(rtp_min_port > rtp_max_port) {
			uint16_t temp_port = rtp_min_port;
			rtp_min_port = rtp_max_port;
			rtp_max_port = temp_port;
		}
		if(rtp_max_port == 0)
			rtp_max_port = 65535;
		JANUS_LOG(LOG_INFO, "RTP port range: %u -- %u\n", rtp_min_port, rtp_max_port);
	}
	/* Check if we need to enable the ICE Lite mode */
	item = janus_config_get(config, config_nat, janus_config_type_item, "ice_lite");
	ice_lite = (item && item->value) ? janus_is_true(item->value) : FALSE;
	/* Check if we need to enable ICE-TCP support (warning: still broken, for debugging only) */
	item = janus_config_get(config, config_nat, janus_config_type_item, "ice_tcp");
	ice_tcp = (item && item->value) ? janus_is_true(item->value) : FALSE;
	/* Check if we need to do full-trickle instead of half-trickle */
	item = janus_config_get(config, config_nat, janus_config_type_item, "full_trickle");
	full_trickle = (item && item->value) ? janus_is_true(item->value) : FALSE;
	/* Any STUN server to use in Janus? */
	item = janus_config_get(config, config_nat, janus_config_type_item, "stun_server");
	if(item && item->value)
		stun_server = (char *)item->value;
	item = janus_config_get(config, config_nat, janus_config_type_item, "stun_port");
	if(item && item->value)
		stun_port = atoi(item->value);
	/* Any 1:1 NAT mapping to take into account? */
	item = janus_config_get(config, config_nat, janus_config_type_item, "nat_1_1_mapping");
	if(item && item->value) {
		JANUS_LOG(LOG_VERB, "Using nat_1_1_mapping for public ip - %s\n", item->value);
		if(!janus_network_string_is_valid_address(janus_network_query_options_any_ip, item->value)) {
			JANUS_LOG(LOG_WARN, "Invalid nat_1_1_mapping address %s, disabling...\n", item->value);
		} else {
			nat_1_1_mapping = item->value;
			janus_set_public_ip(item->value);
			janus_ice_enable_nat_1_1();
		}
	}
	/* Any TURN server to use in Janus? */
	item = janus_config_get(config, config_nat, janus_config_type_item, "turn_server");
	if(item && item->value)
		turn_server = (char *)item->value;
	item = janus_config_get(config, config_nat, janus_config_type_item, "turn_port");
	if(item && item->value)
		turn_port = atoi(item->value);
	item = janus_config_get(config, config_nat, janus_config_type_item, "turn_type");
	if(item && item->value)
		turn_type = (char *)item->value;
	item = janus_config_get(config, config_nat, janus_config_type_item, "turn_user");
	if(item && item->value)
		turn_user = (char *)item->value;
	item = janus_config_get(config, config_nat, janus_config_type_item, "turn_pwd");
	if(item && item->value)
		turn_pwd = (char *)item->value;
	/* Check if there's any TURN REST API backend to use */
	item = janus_config_get(config, config_nat, janus_config_type_item, "turn_rest_api");
	if(item && item->value)
		turn_rest_api = (char *)item->value;
	item = janus_config_get(config, config_nat, janus_config_type_item, "turn_rest_api_key");
	if(item && item->value)
		turn_rest_api_key = (char *)item->value;
#ifdef HAVE_TURNRESTAPI
	item = janus_config_get(config, config_nat, janus_config_type_item, "turn_rest_api_method");
	if(item && item->value)
		turn_rest_api_method = (char *)item->value;
#endif
	/* Do we need a limited number of static event loops, or is it ok to have one per handle (the default)? */
	item = janus_config_get(config, config_general, janus_config_type_item, "event_loops");
	if(item && item->value)
		janus_ice_set_static_event_loops(atoi(item->value));
	/* Initialize the ICE stack now */
	janus_ice_init(ice_lite, ice_tcp, full_trickle, ipv6, rtp_min_port, rtp_max_port);
	if(janus_ice_set_stun_server(stun_server, stun_port) < 0) {
		JANUS_LOG(LOG_FATAL, "Invalid STUN address %s:%u\n", stun_server, stun_port);
		exit(1);
	}
	if(janus_ice_set_turn_server(turn_server, turn_port, turn_type, turn_user, turn_pwd) < 0) {
		JANUS_LOG(LOG_FATAL, "Invalid TURN address %s:%u\n", turn_server, turn_port);
		exit(1);
	}
#ifndef HAVE_TURNRESTAPI
	if(turn_rest_api != NULL || turn_rest_api_key != NULL) {
		JANUS_LOG(LOG_WARN, "A TURN REST API backend specified in the settings, but libcurl support has not been built\n");
	}
#else
	if(janus_ice_set_turn_rest_api(turn_rest_api, turn_rest_api_key, turn_rest_api_method) < 0) {
		JANUS_LOG(LOG_FATAL, "Invalid TURN REST API configuration: %s (%s, %s)\n", turn_rest_api, turn_rest_api_key, turn_rest_api_method);
		exit(1);
	}
#endif
	item = janus_config_get(config, config_nat, janus_config_type_item, "nice_debug");
	if(item && item->value && janus_is_true(item->value)) {
		/* Enable libnice debugging */
		janus_ice_debugging_enable();
	}
	if(stun_server == NULL && turn_server == NULL) {
		/* No STUN and TURN server provided for Janus: make sure it isn't on a private address */
		gboolean private_address = FALSE;
		const char *test_ip = nat_1_1_mapping ? nat_1_1_mapping : local_ip;
		janus_network_address addr;
		if(janus_network_string_to_address(janus_network_query_options_any_ip, test_ip, &addr) != 0) {
			JANUS_LOG(LOG_ERR, "Invalid address %s..?\n", test_ip);
		} else {
			if(addr.family == AF_INET) {
				unsigned short int ip[4];
				sscanf(test_ip, "%hu.%hu.%hu.%hu", &ip[0], &ip[1], &ip[2], &ip[3]);
				if(ip[0] == 10) {
					/* Class A private address */
					private_address = TRUE;
				} else if(ip[0] == 172 && (ip[1] >= 16 && ip[1] <= 31)) {
					/* Class B private address */
					private_address = TRUE;
				} else if(ip[0] == 192 && ip[1] == 168) {
					/* Class C private address */
					private_address = TRUE;
				}
			} else {
				/* TODO Similar check for IPv6... */
			}
		}
		if(private_address) {
			JANUS_LOG(LOG_WARN, "Janus is deployed on a private address (%s) but you didn't specify any STUN server!"
			                    " Expect trouble if this is supposed to work over the internet and not just in a LAN...\n", test_ip);
		}
	}
	/* NACK related stuff */
	item = janus_config_get(config, config_media, janus_config_type_item, "max_nack_queue");
	if(item && item->value) {
		int mnq = atoi(item->value);
		if(mnq < 0) {
			JANUS_LOG(LOG_WARN, "Ignoring max_nack_queue value as it's not a positive integer\n");
		} else if(mnq > 0 && mnq < 200) {
			JANUS_LOG(LOG_WARN, "Ignoring max_nack_queue value as it's less than 200\n");
		} else {
			janus_set_max_nack_queue(mnq);
		}
	}
	/* no-media timer */
	item = janus_config_get(config, config_media, janus_config_type_item, "no_media_timer");
	if(item && item->value) {
		int nmt = atoi(item->value);
		if(nmt < 0) {
			JANUS_LOG(LOG_WARN, "Ignoring no_media_timer value as it's not a positive integer\n");
		} else {
			janus_set_no_media_timer(nmt);
		}
	}
	/* TWCC period */
	item = janus_config_get(config, config_media, janus_config_type_item, "twcc_period");
	if(item && item->value) {
		int tp = atoi(item->value);
		if(tp <= 0) {
			JANUS_LOG(LOG_WARN, "Ignoring twcc_period value as it's not a positive integer\n");
		} else {
			janus_set_twcc_period(tp);
		}
	}
	/* RFC4588 support */
	item = janus_config_get(config, config_media, janus_config_type_item, "rfc_4588");
	if(item && item->value) {
		janus_set_rfc4588_enabled(janus_is_true(item->value));
	}

	/* Setup OpenSSL stuff */
	const char *server_pem;
	item = janus_config_get(config, config_certs, janus_config_type_item, "cert_pem");
	if(!item || !item->value) {
		server_pem = NULL;
	} else {
		server_pem = item->value;
	}
	const char *server_key;
	item = janus_config_get(config, config_certs, janus_config_type_item, "cert_key");
	if(!item || !item->value) {
		server_key = NULL;
	} else {
		server_key = item->value;
	}
	const char *password;
	item = janus_config_get(config, config_certs, janus_config_type_item, "cert_pwd");
	if(!item || !item->value) {
		password = NULL;
	} else {
		password = item->value;
	}
	JANUS_LOG(LOG_VERB, "Using certificates:\n\t%s\n\t%s\n", server_pem, server_key);

	SSL_library_init();
	SSL_load_error_strings();
	OpenSSL_add_all_algorithms();
	/* ... and DTLS-SRTP in particular */
	guint dtls_timeout = 1000;
	item = janus_config_get(config, config_media, janus_config_type_item, "dtls_timeout");
	if(item && item->value)
		dtls_timeout = atoi(item->value);
	if(janus_dtls_srtp_init(server_pem, server_key, password, dtls_timeout) < 0) {
		exit(1);
	}
	/* Check if there's any custom value for the starting MTU to use in the BIO filter */
	item = janus_config_get(config, config_media, janus_config_type_item, "dtls_mtu");
	if(item && item->value)
		janus_dtls_bio_agent_set_mtu(atoi(item->value));

#ifdef HAVE_SCTP
	/* Initialize SCTP for DataChannels */
	if(janus_sctp_init() < 0) {
		exit(1);
	}
#else
	JANUS_LOG(LOG_WARN, "Data Channels support not compiled\n");
#endif

	/* Sessions */
	sessions = g_hash_table_new_full(g_int64_hash, g_int64_equal, (GDestroyNotify)g_free, NULL);
	janus_mutex_init(&sessions_mutex);
	/* Start the sessions timeout watchdog */
	sessions_watchdog_context = g_main_context_new();
	GMainLoop *watchdog_loop = g_main_loop_new(sessions_watchdog_context, FALSE);
	GError *error = NULL;
	GThread *watchdog = g_thread_try_new("timeout watchdog", &janus_sessions_watchdog, watchdog_loop, &error);
	if(error != NULL) {
		JANUS_LOG(LOG_FATAL, "Got error %d (%s) trying to start sessions timeout watchdog...\n", error->code, error->message ? error->message : "??");
		g_error_free(error);
		exit(1);
	}
	/* Start the thread that will dispatch incoming requests */
	requests = g_async_queue_new_full((GDestroyNotify) janus_request_destroy);
	GThread *requests_thread = g_thread_try_new("sessions requests", &janus_transport_requests, NULL, &error);
	if(error != NULL) {
		JANUS_LOG(LOG_FATAL, "Got error %d (%s) trying to start requests thread...\n", error->code, error->message ? error->message : "??");
		g_error_free(error);
		exit(1);
	}
	/* Create a thread pool to handle asynchronous requests, no matter what the transport */
	error = NULL;
	tasks = g_thread_pool_new(janus_transport_task, NULL, -1, FALSE, &error);
	if(error != NULL) {
		/* Something went wrong... */
		JANUS_LOG(LOG_FATAL, "Got error %d (%s) trying to launch the request pool task thread...\n", error->code, error->message ? error->message : "??");
		g_error_free(error);
		exit(1);
	}
	/* Wait 120 seconds before stopping idle threads to avoid the creation of too many threads for AddressSanitizer. */
	g_thread_pool_set_max_idle_time(120 * 1000);

	/* Load event handlers */
	const char *path = NULL;
	DIR *dir = NULL;
	/* Event handlers are disabled by default, though: they need to be enabled in the configuration */
	item = janus_config_get(config, config_events, janus_config_type_item, "broadcast");
	gboolean enable_events = FALSE;
	if(item && item->value)
		enable_events = janus_is_true(item->value);
	if(!enable_events) {
		JANUS_LOG(LOG_WARN, "Event handlers support disabled\n");
	} else {
		gchar **disabled_eventhandlers = NULL;
		path = EVENTDIR;
		item = janus_config_get(config, config_general, janus_config_type_item, "events_folder");
		if(item && item->value)
			path = (char *)item->value;
		JANUS_LOG(LOG_INFO, "Event handler plugins folder: %s\n", path);
		dir = opendir(path);
		if(!dir) {
			/* Not really fatal, we don't care and go on anyway: event handlers are not fundamental */
			JANUS_LOG(LOG_FATAL, "\tCouldn't access event handler plugins folder...\n");
		} else {
			item = janus_config_get(config, config_events, janus_config_type_item, "stats_period");
			if(item && item->value) {
				/* Check if we need to use a larger period for pushing statistics to event handlers */
				int period = atoi(item->value);
				if(period < 0) {
					JANUS_LOG(LOG_WARN, "Invalid event handlers statistics period, using default value (1 second)\n");
				} else if(period == 0) {
					janus_ice_set_event_stats_period(0);
					JANUS_LOG(LOG_WARN, "Disabling event handlers statistics period, no media statistics will be pushed to event handlers\n");
				} else {
					janus_ice_set_event_stats_period(period);
					JANUS_LOG(LOG_INFO, "Setting event handlers statistics period to %d seconds\n", period);
				}
			}
			/* Any event handlers to ignore? */
			item = janus_config_get(config, config_events, janus_config_type_item, "disable");
			if(item && item->value)
				disabled_eventhandlers = g_strsplit(item->value, ",", -1);
			/* Open the shared objects */
			struct dirent *eventent = NULL;
			char eventpath[1024];
			while((eventent = readdir(dir))) {
				int len = strlen(eventent->d_name);
				if (len < 4) {
					continue;
				}
				if (strcasecmp(eventent->d_name+len-strlen(SHLIB_EXT), SHLIB_EXT)) {
					continue;
				}
				/* Check if this event handler has been disabled in the configuration file */
				if(disabled_eventhandlers != NULL) {
					gchar *index = disabled_eventhandlers[0];
					if(index != NULL) {
						int i=0;
						gboolean skip = FALSE;
						while(index != NULL) {
							while(isspace(*index))
								index++;
							if(strlen(index) && !strcmp(index, eventent->d_name)) {
								JANUS_LOG(LOG_WARN, "Event handler plugin '%s' has been disabled, skipping...\n", eventent->d_name);
								skip = TRUE;
								break;
							}
							i++;
							index = disabled_eventhandlers[i];
						}
						if(skip)
							continue;
					}
				}
				JANUS_LOG(LOG_INFO, "Loading event handler plugin '%s'...\n", eventent->d_name);
				memset(eventpath, 0, 1024);
				g_snprintf(eventpath, 1024, "%s/%s", path, eventent->d_name);
				void *event = dlopen(eventpath, RTLD_NOW | RTLD_GLOBAL);
				if (!event) {
					JANUS_LOG(LOG_ERR, "\tCouldn't load event handler plugin '%s': %s\n", eventent->d_name, dlerror());
				} else {
					create_e *create = (create_e*) dlsym(event, "create");
					const char *dlsym_error = dlerror();
					if (dlsym_error) {
						JANUS_LOG(LOG_ERR, "\tCouldn't load symbol 'create': %s\n", dlsym_error);
						continue;
					}
					janus_eventhandler *janus_eventhandler = create();
					if(!janus_eventhandler) {
						JANUS_LOG(LOG_ERR, "\tCouldn't use function 'create'...\n");
						continue;
					}
					/* Are all the mandatory methods and callbacks implemented? */
					if(!janus_eventhandler->init || !janus_eventhandler->destroy ||
							!janus_eventhandler->get_api_compatibility ||
							!janus_eventhandler->get_version ||
							!janus_eventhandler->get_version_string ||
							!janus_eventhandler->get_description ||
							!janus_eventhandler->get_package ||
							!janus_eventhandler->get_name ||
							!janus_eventhandler->incoming_event) {
						JANUS_LOG(LOG_ERR, "\tMissing some mandatory methods/callbacks, skipping this event handler plugin...\n");
						continue;
					}
					if(janus_eventhandler->get_api_compatibility() < JANUS_EVENTHANDLER_API_VERSION) {
						JANUS_LOG(LOG_ERR, "The '%s' event handler plugin was compiled against an older version of the API (%d < %d), skipping it: update it to enable it again\n",
							janus_eventhandler->get_package(), janus_eventhandler->get_api_compatibility(), JANUS_EVENTHANDLER_API_VERSION);
						continue;
					}
					janus_eventhandler->init(configs_folder);
					JANUS_LOG(LOG_VERB, "\tVersion: %d (%s)\n", janus_eventhandler->get_version(), janus_eventhandler->get_version_string());
					JANUS_LOG(LOG_VERB, "\t   [%s] %s\n", janus_eventhandler->get_package(), janus_eventhandler->get_name());
					JANUS_LOG(LOG_VERB, "\t   %s\n", janus_eventhandler->get_description());
					JANUS_LOG(LOG_VERB, "\t   Plugin API version: %d\n", janus_eventhandler->get_api_compatibility());
					JANUS_LOG(LOG_VERB, "\t   Subscriptions:");
					if(janus_eventhandler->events_mask == 0) {
						JANUS_LOG(LOG_VERB, " none");
					} else {
						if(janus_flags_is_set(&janus_eventhandler->events_mask, JANUS_EVENT_TYPE_SESSION))
							JANUS_LOG(LOG_VERB, " sessions");
						if(janus_flags_is_set(&janus_eventhandler->events_mask, JANUS_EVENT_TYPE_HANDLE))
							JANUS_LOG(LOG_VERB, " handles");
						if(janus_flags_is_set(&janus_eventhandler->events_mask, JANUS_EVENT_TYPE_JSEP))
							JANUS_LOG(LOG_VERB, " jsep");
						if(janus_flags_is_set(&janus_eventhandler->events_mask, JANUS_EVENT_TYPE_WEBRTC))
							JANUS_LOG(LOG_VERB, " webrtc");
						if(janus_flags_is_set(&janus_eventhandler->events_mask, JANUS_EVENT_TYPE_MEDIA))
							JANUS_LOG(LOG_VERB, " media");
						if(janus_flags_is_set(&janus_eventhandler->events_mask, JANUS_EVENT_TYPE_PLUGIN))
							JANUS_LOG(LOG_VERB, " plugins");
						if(janus_flags_is_set(&janus_eventhandler->events_mask, JANUS_EVENT_TYPE_TRANSPORT))
							JANUS_LOG(LOG_VERB, " transports");
					}
					JANUS_LOG(LOG_VERB, "\n");
					if(eventhandlers == NULL)
						eventhandlers = g_hash_table_new(g_str_hash, g_str_equal);
					g_hash_table_insert(eventhandlers, (gpointer)janus_eventhandler->get_package(), janus_eventhandler);
					if(eventhandlers_so == NULL)
						eventhandlers_so = g_hash_table_new(g_str_hash, g_str_equal);
					g_hash_table_insert(eventhandlers_so, (gpointer)janus_eventhandler->get_package(), event);
				}
			}
		}
		closedir(dir);
		if(disabled_eventhandlers != NULL)
			g_strfreev(disabled_eventhandlers);
		disabled_eventhandlers = NULL;
		/* Initialize the event broadcaster */
		if(janus_events_init(enable_events, (server_name ? server_name : (char *)JANUS_SERVER_NAME), eventhandlers) < 0) {
			JANUS_LOG(LOG_FATAL, "Error initializing the Event handlers mechanism...\n");
			exit(1);
		}
	}

	/* Load plugins */
	path = PLUGINDIR;
	item = janus_config_get(config, config_general, janus_config_type_item, "plugins_folder");
	if(item && item->value)
		path = (char *)item->value;
	JANUS_LOG(LOG_INFO, "Plugins folder: %s\n", path);
	dir = opendir(path);
	if(!dir) {
		JANUS_LOG(LOG_FATAL, "\tCouldn't access plugins folder...\n");
		exit(1);
	}
	/* Any plugin to ignore? */
	gchar **disabled_plugins = NULL;
	item = janus_config_get(config, config_plugins, janus_config_type_item, "disable");
	if(item && item->value)
		disabled_plugins = g_strsplit(item->value, ",", -1);
	/* Open the shared objects */
	struct dirent *pluginent = NULL;
	char pluginpath[1024];
	while((pluginent = readdir(dir))) {
		int len = strlen(pluginent->d_name);
		if (len < 4) {
			continue;
		}
		if (strcasecmp(pluginent->d_name+len-strlen(SHLIB_EXT), SHLIB_EXT)) {
			continue;
		}
		/* Check if this plugins has been disabled in the configuration file */
		if(disabled_plugins != NULL) {
			gchar *index = disabled_plugins[0];
			if(index != NULL) {
				int i=0;
				gboolean skip = FALSE;
				while(index != NULL) {
					while(isspace(*index))
						index++;
					if(strlen(index) && !strcmp(index, pluginent->d_name)) {
						JANUS_LOG(LOG_WARN, "Plugin '%s' has been disabled, skipping...\n", pluginent->d_name);
						skip = TRUE;
						break;
					}
					i++;
					index = disabled_plugins[i];
				}
				if(skip)
					continue;
			}
		}
		JANUS_LOG(LOG_INFO, "Loading plugin '%s'...\n", pluginent->d_name);
		memset(pluginpath, 0, 1024);
		g_snprintf(pluginpath, 1024, "%s/%s", path, pluginent->d_name);
		void *plugin = dlopen(pluginpath, RTLD_NOW | RTLD_GLOBAL);
		if (!plugin) {
			JANUS_LOG(LOG_ERR, "\tCouldn't load plugin '%s': %s\n", pluginent->d_name, dlerror());
		} else {
			create_p *create = (create_p*) dlsym(plugin, "create");
			const char *dlsym_error = dlerror();
			if (dlsym_error) {
				JANUS_LOG(LOG_ERR, "\tCouldn't load symbol 'create': %s\n", dlsym_error);
				continue;
			}
			janus_plugin *janus_plugin = create();
			if(!janus_plugin) {
				JANUS_LOG(LOG_ERR, "\tCouldn't use function 'create'...\n");
				continue;
			}
			/* Are all the mandatory methods and callbacks implemented? */
			if(!janus_plugin->init || !janus_plugin->destroy ||
					!janus_plugin->get_api_compatibility ||
					!janus_plugin->get_version ||
					!janus_plugin->get_version_string ||
					!janus_plugin->get_description ||
					!janus_plugin->get_package ||
					!janus_plugin->get_name ||
					!janus_plugin->create_session ||
					!janus_plugin->query_session ||
					!janus_plugin->destroy_session ||
					!janus_plugin->handle_message ||
					!janus_plugin->setup_media ||
					!janus_plugin->hangup_media) {
				JANUS_LOG(LOG_ERR, "\tMissing some mandatory methods/callbacks, skipping this plugin...\n");
				continue;
			}
			if(janus_plugin->get_api_compatibility() < JANUS_PLUGIN_API_VERSION) {
				JANUS_LOG(LOG_ERR, "The '%s' plugin was compiled against an older version of the API (%d < %d), skipping it: update it to enable it again\n",
					janus_plugin->get_package(), janus_plugin->get_api_compatibility(), JANUS_PLUGIN_API_VERSION);
				continue;
			}
			if(janus_plugin->init(&janus_handler_plugin, configs_folder) < 0) {
				JANUS_LOG(LOG_WARN, "The '%s' plugin could not be initialized\n", janus_plugin->get_package());
				dlclose(plugin);
				continue;
			}
			JANUS_LOG(LOG_VERB, "\tVersion: %d (%s)\n", janus_plugin->get_version(), janus_plugin->get_version_string());
			JANUS_LOG(LOG_VERB, "\t   [%s] %s\n", janus_plugin->get_package(), janus_plugin->get_name());
			JANUS_LOG(LOG_VERB, "\t   %s\n", janus_plugin->get_description());
			JANUS_LOG(LOG_VERB, "\t   Plugin API version: %d\n", janus_plugin->get_api_compatibility());
			if(!janus_plugin->incoming_rtp && !janus_plugin->incoming_rtcp && !janus_plugin->incoming_data) {
				JANUS_LOG(LOG_WARN, "The '%s' plugin doesn't implement any callback for RTP/RTCP/data... is this on purpose?\n",
					janus_plugin->get_package());
			}
			if(!janus_plugin->incoming_rtp && !janus_plugin->incoming_rtcp && janus_plugin->incoming_data) {
				JANUS_LOG(LOG_WARN, "The '%s' plugin will only handle data channels (no RTP/RTCP)... is this on purpose?\n",
					janus_plugin->get_package());
			}
			if(plugins == NULL)
				plugins = g_hash_table_new(g_str_hash, g_str_equal);
			g_hash_table_insert(plugins, (gpointer)janus_plugin->get_package(), janus_plugin);
			if(plugins_so == NULL)
				plugins_so = g_hash_table_new(g_str_hash, g_str_equal);
			g_hash_table_insert(plugins_so, (gpointer)janus_plugin->get_package(), plugin);
		}
	}
	closedir(dir);
	if(disabled_plugins != NULL)
		g_strfreev(disabled_plugins);
	disabled_plugins = NULL;

	/* Load transports */
	gboolean janus_api_enabled = FALSE, admin_api_enabled = FALSE;
	path = TRANSPORTDIR;
	item = janus_config_get(config, config_general, janus_config_type_item, "transports_folder");
	if(item && item->value)
		path = (char *)item->value;
	JANUS_LOG(LOG_INFO, "Transport plugins folder: %s\n", path);
	dir = opendir(path);
	if(!dir) {
		JANUS_LOG(LOG_FATAL, "\tCouldn't access transport plugins folder...\n");
		exit(1);
	}
	/* Any transport to ignore? */
	gchar **disabled_transports = NULL;
	item = janus_config_get(config, config_transports, janus_config_type_item, "disable");
	if(item && item->value)
		disabled_transports = g_strsplit(item->value, ",", -1);
	/* Open the shared objects */
	struct dirent *transportent = NULL;
	char transportpath[1024];
	while((transportent = readdir(dir))) {
		int len = strlen(transportent->d_name);
		if (len < 4) {
			continue;
		}
		if (strcasecmp(transportent->d_name+len-strlen(SHLIB_EXT), SHLIB_EXT)) {
			continue;
		}
		/* Check if this transports has been disabled in the configuration file */
		if(disabled_transports != NULL) {
			gchar *index = disabled_transports[0];
			if(index != NULL) {
				int i=0;
				gboolean skip = FALSE;
				while(index != NULL) {
					while(isspace(*index))
						index++;
					if(strlen(index) && !strcmp(index, transportent->d_name)) {
						JANUS_LOG(LOG_WARN, "Transport plugin '%s' has been disabled, skipping...\n", transportent->d_name);
						skip = TRUE;
						break;
					}
					i++;
					index = disabled_transports[i];
				}
				if(skip)
					continue;
			}
		}
		JANUS_LOG(LOG_INFO, "Loading transport plugin '%s'...\n", transportent->d_name);
		memset(transportpath, 0, 1024);
		g_snprintf(transportpath, 1024, "%s/%s", path, transportent->d_name);
		void *transport = dlopen(transportpath, RTLD_NOW | RTLD_GLOBAL);
		if (!transport) {
			JANUS_LOG(LOG_ERR, "\tCouldn't load transport plugin '%s': %s\n", transportent->d_name, dlerror());
		} else {
			create_t *create = (create_t*) dlsym(transport, "create");
			const char *dlsym_error = dlerror();
			if (dlsym_error) {
				JANUS_LOG(LOG_ERR, "\tCouldn't load symbol 'create': %s\n", dlsym_error);
				continue;
			}
			janus_transport *janus_transport = create();
			if(!janus_transport) {
				JANUS_LOG(LOG_ERR, "\tCouldn't use function 'create'...\n");
				continue;
			}
			/* Are all the mandatory methods and callbacks implemented? */
			if(!janus_transport->init || !janus_transport->destroy ||
					!janus_transport->get_api_compatibility ||
					!janus_transport->get_version ||
					!janus_transport->get_version_string ||
					!janus_transport->get_description ||
					!janus_transport->get_package ||
					!janus_transport->get_name ||
					!janus_transport->send_message ||
					!janus_transport->is_janus_api_enabled ||
					!janus_transport->is_admin_api_enabled ||
					!janus_transport->session_created ||
					!janus_transport->session_over ||
					!janus_transport->session_claimed) {
				JANUS_LOG(LOG_ERR, "\tMissing some mandatory methods/callbacks, skipping this transport plugin...\n");
				continue;
			}
			if(janus_transport->get_api_compatibility() < JANUS_TRANSPORT_API_VERSION) {
				JANUS_LOG(LOG_ERR, "The '%s' transport plugin was compiled against an older version of the API (%d < %d), skipping it: update it to enable it again\n",
					janus_transport->get_package(), janus_transport->get_api_compatibility(), JANUS_TRANSPORT_API_VERSION);
				continue;
			}
			if(janus_transport->init(&janus_handler_transport, configs_folder) < 0) {
				JANUS_LOG(LOG_WARN, "The '%s' plugin could not be initialized\n", janus_transport->get_package());
				dlclose(transport);
				continue;
			}
			JANUS_LOG(LOG_VERB, "\tVersion: %d (%s)\n", janus_transport->get_version(), janus_transport->get_version_string());
			JANUS_LOG(LOG_VERB, "\t   [%s] %s\n", janus_transport->get_package(), janus_transport->get_name());
			JANUS_LOG(LOG_VERB, "\t   %s\n", janus_transport->get_description());
			JANUS_LOG(LOG_VERB, "\t   Plugin API version: %d\n", janus_transport->get_api_compatibility());
			JANUS_LOG(LOG_VERB, "\t   Janus API: %s\n", janus_transport->is_janus_api_enabled() ? "enabled" : "disabled");
			JANUS_LOG(LOG_VERB, "\t   Admin API: %s\n", janus_transport->is_admin_api_enabled() ? "enabled" : "disabled");
			janus_api_enabled = janus_api_enabled || janus_transport->is_janus_api_enabled();
			admin_api_enabled = admin_api_enabled || janus_transport->is_admin_api_enabled();
			if(transports == NULL)
				transports = g_hash_table_new(g_str_hash, g_str_equal);
			g_hash_table_insert(transports, (gpointer)janus_transport->get_package(), janus_transport);
			if(transports_so == NULL)
				transports_so = g_hash_table_new(g_str_hash, g_str_equal);
			g_hash_table_insert(transports_so, (gpointer)janus_transport->get_package(), transport);
		}
	}
	closedir(dir);
	if(disabled_transports != NULL)
		g_strfreev(disabled_transports);
	disabled_transports = NULL;
	/* Make sure at least a Janus API transport is available */
	if(!janus_api_enabled) {
		JANUS_LOG(LOG_FATAL, "No Janus API transport is available... enable at least one and restart Janus\n");
		exit(1);	/* FIXME Should we really give up? */
	}
	/* Make sure at least an admin API transport is available, if the auth mechanism is enabled */
	if(!admin_api_enabled && janus_auth_is_stored_mode()) {
		JANUS_LOG(LOG_FATAL, "No Admin/monitor transport is available, but the stored token based authentication mechanism is enabled... this will cause all requests to fail, giving up! If you want to use tokens, enable the Admin/monitor API or set the token auth secret.\n");
		exit(1);	/* FIXME Should we really give up? */
	}

	/* Ok, Janus has started! Let the parent now about this if we're daemonizing */
	if(daemonize) {
		int code = 0;
		ssize_t res = 0;
		do {
			res = write(pipefd[1], &code, sizeof(int));
		} while(res == -1 && errno == EINTR);
	}

	/* If the Event Handlers mechanism is enabled, notify handlers that Janus just started */
	if(janus_events_is_enabled()) {
		json_t *info = json_object();
		json_object_set_new(info, "status", json_string("started"));
		json_object_set_new(info, "info", janus_info(NULL));
		janus_events_notify_handlers(JANUS_EVENT_TYPE_CORE, 0, info);
	}

	while(!g_atomic_int_get(&stop)) {
		/* Loop until we have to stop */
		usleep(250000); /* A signal will cancel usleep() but not g_usleep() */
	}

	/* If the Event Handlers mechanism is enabled, notify handlers that Janus is hanging up */
	if(janus_events_is_enabled()) {
		json_t *info = json_object();
		json_object_set_new(info, "status", json_string("shutdown"));
		json_object_set_new(info, "signum", json_integer(stop_signal));
		janus_events_notify_handlers(JANUS_EVENT_TYPE_CORE, 0, info);
	}

	/* Done */
	JANUS_LOG(LOG_INFO, "Ending sessions timeout watchdog...\n");
	g_main_loop_quit(watchdog_loop);
	g_thread_join(watchdog);
	watchdog = NULL;
	g_main_loop_unref(watchdog_loop);
	g_main_context_unref(sessions_watchdog_context);
	sessions_watchdog_context = NULL;

	if(config)
		janus_config_destroy(config);

	JANUS_LOG(LOG_INFO, "Closing transport plugins:\n");
	if(transports != NULL && g_hash_table_size(transports) > 0) {
		g_hash_table_foreach(transports, janus_transport_close, NULL);
		g_hash_table_destroy(transports);
	}
	if(transports_so != NULL && g_hash_table_size(transports_so) > 0) {
		g_hash_table_foreach(transports_so, janus_transportso_close, NULL);
		g_hash_table_destroy(transports_so);
	}
	/* Get rid of requests tasks and thread too */
	g_thread_pool_free(tasks, FALSE, FALSE);
	JANUS_LOG(LOG_INFO, "Ending requests thread...\n");
	g_async_queue_push(requests, &exit_message);
	g_thread_join(requests_thread);
	requests_thread = NULL;
	g_async_queue_unref(requests);

	JANUS_LOG(LOG_INFO, "Destroying sessions...\n");
	g_clear_pointer(&sessions, g_hash_table_destroy);
	janus_ice_deinit();
	JANUS_LOG(LOG_INFO, "Freeing crypto resources...\n");
	janus_dtls_srtp_cleanup();
	EVP_cleanup();
	ERR_free_strings();
#ifdef HAVE_SCTP
	JANUS_LOG(LOG_INFO, "De-initializing SCTP...\n");
	janus_sctp_deinit();
#endif
	janus_auth_deinit();

	JANUS_LOG(LOG_INFO, "Closing plugins:\n");
	if(plugins != NULL && g_hash_table_size(plugins) > 0) {
		g_hash_table_foreach(plugins, janus_plugin_close, NULL);
		g_hash_table_destroy(plugins);
	}
	if(plugins_so != NULL && g_hash_table_size(plugins_so) > 0) {
		g_hash_table_foreach(plugins_so, janus_pluginso_close, NULL);
		g_hash_table_destroy(plugins_so);
	}

	JANUS_LOG(LOG_INFO, "Closing event handlers:\n");
	janus_events_deinit();
	if(eventhandlers != NULL && g_hash_table_size(eventhandlers) > 0) {
		g_hash_table_foreach(eventhandlers, janus_eventhandler_close, NULL);
		g_hash_table_destroy(eventhandlers);
	}
	if(eventhandlers_so != NULL && g_hash_table_size(eventhandlers_so) > 0) {
		g_hash_table_foreach(eventhandlers_so, janus_eventhandlerso_close, NULL);
		g_hash_table_destroy(eventhandlers_so);
	}

	janus_recorder_deinit();
	g_free(local_ip);

	if(janus_ice_get_static_event_loops() > 0)
		janus_ice_stop_static_event_loops();

#ifdef REFCOUNT_DEBUG
	/* Any reference counters that are still up while we're leaving? (debug-mode only) */
	janus_mutex_lock(&counters_mutex);
	if(counters && g_hash_table_size(counters) > 0) {
		JANUS_PRINT("Debugging reference counters: %d still allocated\n", g_hash_table_size(counters));
		GHashTableIter iter;
		gpointer value;
		g_hash_table_iter_init(&iter, counters);
		while(g_hash_table_iter_next(&iter, NULL, &value)) {
			JANUS_PRINT("  -- %p\n", value);
		}
	} else {
		JANUS_PRINT("Debugging reference counters: 0 still allocated\n");
	}
	janus_mutex_unlock(&counters_mutex);
#endif

	JANUS_PRINT("Bye!\n");

	exit(0);
}<|MERGE_RESOLUTION|>--- conflicted
+++ resolved
@@ -824,14 +824,9 @@
 		}
 	}
 
-	gboolean candidates_found = (handle->stream && handle->stream->component && g_slist_length(handle->stream->component->candidates) > 0);
+	gboolean candidates_found = (handle->pc && g_slist_length(handle->pc->candidates) > 0);
 	/* This was an answer, check if it's time to start ICE */
-<<<<<<< HEAD
-	if(janus_flags_is_set(&handle->webrtc_flags, JANUS_HANDLE_WEBRTC_TRICKLE) &&
-		!janus_flags_is_set(&handle->webrtc_flags, JANUS_HANDLE_WEBRTC_ALL_TRICKLES)) {
-=======
-	if(janus_flags_is_set(&handle->webrtc_flags, JANUS_ICE_HANDLE_WEBRTC_TRICKLE) && !candidates_found) {
->>>>>>> b9ca4644
+	if(janus_flags_is_set(&handle->webrtc_flags, JANUS_HANDLE_WEBRTC_TRICKLE) && !candidates_found) {
 		JANUS_LOG(LOG_VERB, "[%"SCNu64"]   -- ICE Trickling is supported by the browser, waiting for remote candidates...\n", handle->handle_id);
 		janus_flags_set(&handle->webrtc_flags, JANUS_HANDLE_WEBRTC_START);
 	} else {
@@ -2344,7 +2339,7 @@
 				ret = janus_process_error(request, session_id, transaction_text, JANUS_ERROR_PLUGIN_DETACH, "No plugin attached");
 				goto jsondone;
 			}
-			janus_ice_webrtc_hangup(handle, "Admin API");
+			janus_handle_webrtc_hangup(handle, "Admin API");
 			/* Prepare JSON reply */
 			json_t *reply = janus_create_message("success", session_id, transaction_text);
 			/* Send the success reply */
