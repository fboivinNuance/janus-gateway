--- conflicted
+++ resolved
@@ -288,7 +288,6 @@
 			if (now - session->last_activity >= SESSION_TIMEOUT * G_USEC_PER_SEC && !session->timeout) {
 				JANUS_LOG(LOG_INFO, "Timeout expired for session %"SCNu64"...\n", session->session_id);
 
-<<<<<<< HEAD
 				/* Notify the transport */
 				if(session->source) {
 					json_t *event = json_object();
@@ -298,32 +297,6 @@
 					session->source->transport->send_message(session->source->instance, NULL, FALSE, event);
 					/* Notify the transport plugin about the session timeout */
 					session->source->transport->session_over(session->source->instance, session->session_id, TRUE);
-=======
-				json_t *event = json_object();
-				json_object_set_new(event, "janus", json_string("timeout"));
-				json_object_set_new(event, "session_id", json_integer(session->session_id));
-				gchar *event_text = json_dumps(event, JSON_INDENT(3) | JSON_PRESERVE_ORDER);
-				json_decref(event);
-
-				janus_http_event *notification = g_malloc0(sizeof(janus_http_event));
-				notification->code = 200;
-				notification->payload = event_text;
-				notification->allocated = 1;
-				g_async_queue_push(session->messages, notification);
-#ifdef HAVE_WEBSOCKETS
-				janus_request_source *source = (janus_request_source *)session->source;
-				if(source != NULL && source->type == JANUS_SOURCE_WEBSOCKETS) {
-					/* Send this as soon as the WebSocket becomes writeable */
-					janus_websocket_client *client = (janus_websocket_client *)source->source;
-					/* Make sure this is not related to a closed WebSocket session */
-					janus_mutex_lock(&old_wss_mutex);
-					if(g_list_find(old_wss, client) == NULL) {
-						janus_mutex_lock(&client->mutex);
-						libwebsocket_callback_on_writable(client->context, client->wsi);
-						janus_mutex_unlock(&client->mutex);
-					}
-					janus_mutex_unlock(&old_wss_mutex);
->>>>>>> 1f067658
 				}
 				
 				/* Mark the session as over, we'll deal with it later */
@@ -467,392 +440,15 @@
 }
 
 
-<<<<<<< HEAD
 /* Requests management */
 janus_request *janus_request_new(janus_transport *transport, void *instance, void *request_id, gboolean admin, json_t *message) {
-	janus_request *request = (janus_request *)calloc(1, sizeof(janus_request));
+	janus_request *request = (janus_request *)g_malloc0(sizeof(janus_request));
 	request->transport = transport;
 	request->instance = instance;
 	request->request_id = request_id;
 	request->admin = admin;
 	request->message = message;
 	return request;
-=======
-/* Connection notifiers */
-int janus_ws_client_connect(void *cls, const struct sockaddr *addr, socklen_t addrlen) {
-	char *ip = janus_address_to_ip((struct sockaddr *)addr);
-	JANUS_LOG(LOG_HUGE, "New connection on REST API: %s\n", ip);
-	g_free(ip);
-	/* TODO Implement access limitation based on IP addresses */
-	return MHD_YES;
-}
-
-int janus_admin_ws_client_connect(void *cls, const struct sockaddr *addr, socklen_t addrlen) {
-	char *ip = janus_address_to_ip((struct sockaddr *)addr);
-	JANUS_LOG(LOG_HUGE, "New connection on admin/monitor: %s\n", ip);
-	/* Any access limitation based on this IP address? */
-	if(!janus_admin_is_allowed(ip)) {
-		g_free(ip);
-		JANUS_LOG(LOG_ERR, "IP %s is unauthorized to connect to the admin/monitor interface\n", ip);
-		return MHD_NO;
-	}
-	g_free(ip);
-	return MHD_YES;
-}
-
-
-/* WebServer requests handler */
-int janus_ws_handler(void *cls, struct MHD_Connection *connection, const char *url, const char *method, const char *version, const char *upload_data, size_t *upload_data_size, void **ptr)
-{
-	char *payload = NULL;
-	struct MHD_Response *response = NULL;
-	int ret = MHD_NO;
-	gchar *session_path = NULL, *handle_path = NULL;
-	gchar **basepath = NULL, **path = NULL;
-
-	/* Is this the first round? */
-	int firstround = 0;
-	janus_http_msg *msg = (janus_http_msg *)*ptr;
-	if (msg == NULL) {
-		firstround = 1;
-		JANUS_LOG(LOG_VERB, "Got a HTTP %s request on %s...\n", method, url);
-		JANUS_LOG(LOG_DBG, " ... Just parsing headers for now...\n");
-		msg = g_malloc0(sizeof(janus_http_msg));
-		if(msg == NULL) {
-			JANUS_LOG(LOG_FATAL, "Memory error!\n");
-			ret = MHD_queue_response(connection, MHD_HTTP_INTERNAL_SERVER_ERROR, response);
-			MHD_destroy_response(response);
-			goto done;
-		}
-		msg->acrh = NULL;
-		msg->acrm = NULL;
-		msg->payload = NULL;
-		msg->len = 0;
-		msg->session_id = 0;
-		*ptr = msg;
-		MHD_get_connection_values(connection, MHD_HEADER_KIND, &janus_ws_headers, msg);
-		ret = MHD_YES;
-	} else {
-		JANUS_LOG(LOG_DBG, "Processing HTTP %s request on %s...\n", method, url);
-	}
-	/* Parse request */
-	if (strcasecmp(method, "GET") && strcasecmp(method, "POST") && strcasecmp(method, "OPTIONS")) {
-		JANUS_LOG(LOG_ERR, "Unsupported method...\n");
-		response = MHD_create_response_from_data(0, NULL, MHD_NO, MHD_NO);
-		MHD_add_response_header(response, "Access-Control-Allow-Origin", "*");
-		if(msg->acrm)
-			MHD_add_response_header(response, "Access-Control-Allow-Methods", msg->acrm);
-		if(msg->acrh)
-			MHD_add_response_header(response, "Access-Control-Allow-Headers", msg->acrh);
-		ret = MHD_queue_response(connection, MHD_HTTP_NOT_IMPLEMENTED, response);
-		MHD_destroy_response(response);
-		return ret;
-	}
-	if (!strcasecmp(method, "OPTIONS")) {
-		response = MHD_create_response_from_data(0, NULL, MHD_NO, MHD_NO); 
-		MHD_add_response_header(response, "Access-Control-Allow-Origin", "*");
-		if(msg->acrm)
-			MHD_add_response_header(response, "Access-Control-Allow-Methods", msg->acrm);
-		if(msg->acrh)
-			MHD_add_response_header(response, "Access-Control-Allow-Headers", msg->acrh);
-		ret = MHD_queue_response(connection, MHD_HTTP_OK, response);
-		MHD_destroy_response(response);
-	}
-	/* Get path components */
-	if(strcasecmp(url, ws_path)) {
-		if(strlen(ws_path) > 1) {
-			basepath = g_strsplit(url, ws_path, -1);
-		} else {
-			/* The base path is the web server too itself, we process the url itself */
-			basepath = g_malloc0(3);
-			basepath[0] = g_strdup("/");
-			basepath[1] = g_strdup(url);
-		}
-		if(basepath[0] == NULL || basepath[1] == NULL || basepath[1][0] != '/') {
-			JANUS_LOG(LOG_ERR, "Invalid url %s\n", url);
-			response = MHD_create_response_from_data(0, NULL, MHD_NO, MHD_NO);
-			MHD_add_response_header(response, "Access-Control-Allow-Origin", "*");
-			if(msg->acrm)
-				MHD_add_response_header(response, "Access-Control-Allow-Methods", msg->acrm);
-			if(msg->acrh)
-				MHD_add_response_header(response, "Access-Control-Allow-Headers", msg->acrh);
-			ret = MHD_queue_response(connection, MHD_HTTP_NOT_FOUND, response);
-			MHD_destroy_response(response);
-		}
-		if(firstround) {
-			g_strfreev(basepath);
-			return ret;
-		}
-		path = g_strsplit(basepath[1], "/", -1);
-		if(path == NULL || path[1] == NULL) {
-			JANUS_LOG(LOG_ERR, "Invalid path %s (%s)\n", basepath[1], path[1]);
-			response = MHD_create_response_from_data(0, NULL, MHD_NO, MHD_NO);
-			MHD_add_response_header(response, "Access-Control-Allow-Origin", "*");
-			if(msg->acrm)
-				MHD_add_response_header(response, "Access-Control-Allow-Methods", msg->acrm);
-			if(msg->acrh)
-				MHD_add_response_header(response, "Access-Control-Allow-Headers", msg->acrh);
-			ret = MHD_queue_response(connection, MHD_HTTP_NOT_FOUND, response);
-			MHD_destroy_response(response);
-		}
-	}
-	if(firstround)
-		return ret;
-	JANUS_LOG(LOG_DBG, " ... parsing request...\n");
-	if(path != NULL && path[1] != NULL && strlen(path[1]) > 0) {
-		session_path = g_strdup(path[1]);
-		if(session_path == NULL) {
-			JANUS_LOG(LOG_FATAL, "Memory error!\n");
-			ret = MHD_queue_response(connection, MHD_HTTP_INTERNAL_SERVER_ERROR, response);
-			MHD_destroy_response(response);
-			goto done;
-		}
-		JANUS_LOG(LOG_HUGE, "Session: %s\n", session_path);
-	}
-	if(session_path != NULL && path[2] != NULL && strlen(path[2]) > 0) {
-		handle_path = g_strdup(path[2]);
-		if(handle_path == NULL) {
-			JANUS_LOG(LOG_FATAL, "Memory error!\n");
-			ret = MHD_queue_response(connection, MHD_HTTP_INTERNAL_SERVER_ERROR, response);
-			MHD_destroy_response(response);
-			goto done;
-		}
-		JANUS_LOG(LOG_HUGE, "Handle: %s\n", handle_path);
-	}
-	if(session_path != NULL && handle_path != NULL && path[3] != NULL && strlen(path[3]) > 0) {
-		JANUS_LOG(LOG_ERR, "Too many components...\n");
-		response = MHD_create_response_from_data(0, NULL, MHD_NO, MHD_NO);
-		MHD_add_response_header(response, "Access-Control-Allow-Origin", "*");
-		if(msg->acrm)
-			MHD_add_response_header(response, "Access-Control-Allow-Methods", msg->acrm);
-		if(msg->acrh)
-			MHD_add_response_header(response, "Access-Control-Allow-Headers", msg->acrh);
-		ret = MHD_queue_response(connection, MHD_HTTP_NOT_FOUND, response);
-		MHD_destroy_response(response);
-		goto done;
-	}
-	/* Get payload, if any */
-	if(!strcasecmp(method, "POST")) {
-		JANUS_LOG(LOG_HUGE, "Processing POST data (%s) (%zu bytes)...\n", msg->contenttype, *upload_data_size);
-		if(*upload_data_size != 0) {
-			if(msg->payload == NULL)
-				msg->payload = g_malloc0(*upload_data_size+1);
-			else
-				msg->payload = g_realloc(msg->payload, msg->len+*upload_data_size+1);
-			if(msg->payload == NULL) {
-				JANUS_LOG(LOG_FATAL, "Memory error!\n");
-				ret = MHD_queue_response(connection, MHD_HTTP_INTERNAL_SERVER_ERROR, response);
-				MHD_destroy_response(response);
-				goto done;
-			}
-			memcpy(msg->payload+msg->len, upload_data, *upload_data_size);
-			msg->len += *upload_data_size;
-			memset(msg->payload + msg->len, '\0', 1);
-			JANUS_LOG(LOG_DBG, "  -- Data we have now (%zu bytes)\n", msg->len);
-			*upload_data_size = 0;	/* Go on */
-			ret = MHD_YES;
-			goto done;
-		}
-		JANUS_LOG(LOG_DBG, "Done getting payload, we can answer\n");
-		if(msg->payload == NULL) {
-			JANUS_LOG(LOG_ERR, "No payload :-(\n");
-			ret = MHD_NO;
-			goto done;
-		}
-		payload = msg->payload;
-		JANUS_LOG(LOG_HUGE, "%s\n", payload);
-	}
-
-	/* Process the request, specifying this HTTP connection is the source */
-	janus_request_source source = {
-		.type = JANUS_SOURCE_PLAIN_HTTP,
-		.source = (void *)connection,
-		.msg = (void *)msg,
-	};
-	
-	/* Is this a generic request for info? */
-	if(session_path != NULL && !strcmp(session_path, "info")) {
-		/* The info REST endpoint, if contacted through a GET, provides information on the gateway */
-		if(strcasecmp(method, "GET")) {
-			ret = janus_process_error(&source, 0, NULL, JANUS_ERROR_USE_GET, "Use GET for the info endpoint");
-			goto done;
-		}
-		/* Send the success reply */
-		ret = janus_process_success(&source, janus_info(NULL));
-		goto done;
-	}
-	
-	/* Or maybe a long poll */
-	if(!strcasecmp(method, "GET") || !payload) {
-		guint64 session_id = session_path ? g_ascii_strtoll(session_path, NULL, 10) : 0;
-		if(session_id < 1) {
-			JANUS_LOG(LOG_ERR, "Invalid session %s\n", session_path);
-			response = MHD_create_response_from_data(0, NULL, MHD_NO, MHD_NO);
-			MHD_add_response_header(response, "Access-Control-Allow-Origin", "*");
-			if(msg->acrm)
-				MHD_add_response_header(response, "Access-Control-Allow-Methods", msg->acrm);
-			if(msg->acrh)
-				MHD_add_response_header(response, "Access-Control-Allow-Headers", msg->acrh);
-			ret = MHD_queue_response(connection, MHD_HTTP_NOT_FOUND, response);
-			MHD_destroy_response(response);
-			goto done;
-		}
-		msg->session_id = session_id;
-		if(handle_path) {
-			char *location = (char *)g_malloc0(strlen(ws_path) + strlen(session_path) + 2);
-			g_sprintf(location, "%s/%s", ws_path, session_path);
-			JANUS_LOG(LOG_ERR, "Invalid GET to %s, redirecting to %s\n", url, location);
-			response = MHD_create_response_from_data(0, NULL, MHD_NO, MHD_NO);
-			MHD_add_response_header(response, "Location", location);
-			MHD_add_response_header(response, "Access-Control-Allow-Origin", "*");
-			if(msg->acrm)
-				MHD_add_response_header(response, "Access-Control-Allow-Methods", msg->acrm);
-			if(msg->acrh)
-				MHD_add_response_header(response, "Access-Control-Allow-Headers", msg->acrh);
-			ret = MHD_queue_response(connection, 302, response);
-			MHD_destroy_response(response);
-			g_free(location);
-			goto done;
-		}
-		janus_session *session = janus_session_find(session_id);
-		if(!session) {
-			JANUS_LOG(LOG_ERR, "Couldn't find any session %"SCNu64"...\n", session_id);
-			response = MHD_create_response_from_data(0, NULL, MHD_NO, MHD_NO);
-			MHD_add_response_header(response, "Access-Control-Allow-Origin", "*");
-			if(msg->acrm)
-				MHD_add_response_header(response, "Access-Control-Allow-Methods", msg->acrm);
-			if(msg->acrh)
-				MHD_add_response_header(response, "Access-Control-Allow-Headers", msg->acrh);
-			ret = MHD_queue_response(connection, MHD_HTTP_NOT_FOUND, response);
-			MHD_destroy_response(response);
-			goto done;
-		}
-		if(ws_api_secret != NULL) {
-			/* There's an API secret, check that the client provided it */
-			const char *secret = MHD_lookup_connection_value(connection, MHD_GET_ARGUMENT_KIND, "apisecret");
-			if(!secret || !janus_strcmp_const_time(secret, ws_api_secret)) {
-				response = MHD_create_response_from_data(0, NULL, MHD_NO, MHD_NO);
-				MHD_add_response_header(response, "Access-Control-Allow-Origin", "*");
-				if(msg->acrm)
-					MHD_add_response_header(response, "Access-Control-Allow-Methods", msg->acrm);
-				if(msg->acrh)
-					MHD_add_response_header(response, "Access-Control-Allow-Headers", msg->acrh);
-				ret = MHD_queue_response(connection, MHD_HTTP_FORBIDDEN, response);
-				MHD_destroy_response(response);
-				goto done;
-			}
-		}
-		if(janus_auth_is_enabled()) {
-			/* The token based authentication mechanism is enabled, check that the client provided it */
-			const char *token = MHD_lookup_connection_value(connection, MHD_GET_ARGUMENT_KIND, "token");
-			if(!token || !janus_auth_check_token(token)) {
-				response = MHD_create_response_from_data(0, NULL, MHD_NO, MHD_NO);
-				MHD_add_response_header(response, "Access-Control-Allow-Origin", "*");
-				if(msg->acrm)
-					MHD_add_response_header(response, "Access-Control-Allow-Methods", msg->acrm);
-				if(msg->acrh)
-					MHD_add_response_header(response, "Access-Control-Allow-Headers", msg->acrh);
-				ret = MHD_queue_response(connection, MHD_HTTP_FORBIDDEN, response);
-				MHD_destroy_response(response);
-				goto done;
-			}
-		}
-		/* Update the last activity timer */
-		session->last_activity = janus_get_monotonic_time();
-		/* How many messages can we send back in a single response? (just one by default) */
-		int max_events = 1;
-		const char *maxev = MHD_lookup_connection_value(connection, MHD_GET_ARGUMENT_KIND, "maxev");
-		if(maxev != NULL) {
-			max_events = atoi(maxev);
-			if(max_events < 1) {
-				JANUS_LOG(LOG_WARN, "Invalid maxev parameter passed (%d), defaulting to 1\n", max_events);
-				max_events = 1;
-			}
-		}
-		JANUS_LOG(LOG_VERB, "Session %"SCNu64" found... returning up to %d messages\n", session->session_id, max_events);
-		/* Handle GET, taking the first message from the list */
-		janus_http_event *event = g_async_queue_try_pop(session->messages);
-		if(event != NULL) {
-			if(max_events == 1) {
-				/* Return just this message and leave */
-				ret = janus_process_success(&source, event->payload);
-			} else {
-				/* The application is willing to receive more events at the same time, anything to report? */
-				json_t *list = json_array();
-				json_error_t error;
-				if(event->payload) {
-					json_t *ev = json_loads(event->payload, 0, &error);
-					if(ev && json_is_object(ev))	/* FIXME Should we fail if this is not valid JSON? */
-						json_array_append_new(list, ev);
-					g_free(event->payload);
-					event->payload = NULL;
-				}
-				g_free(event);
-				event = NULL;
-				int events = 1;
-				while(events < max_events) {
-					event = g_async_queue_try_pop(session->messages);
-					if(event == NULL)
-						break;
-					if(event->payload) {
-						json_t *ev = json_loads(event->payload, 0, &error);
-						if(ev && json_is_object(ev))	/* FIXME Should we fail if this is not valid JSON? */
-							json_array_append_new(list, ev);
-						g_free(event->payload);
-						event->payload = NULL;
-					}
-					g_free(event);
-					event = NULL;
-					events++;
-				}
-				/* Return the array of messages and leave */
-				char *event_text = json_dumps(list, JSON_INDENT(3) | JSON_PRESERVE_ORDER);
-				json_decref(list);
-				ret = janus_process_success(&source, event_text);
-			}
-		} else {
-			/* Still no message, wait */
-			ret = janus_ws_notifier(&source, max_events);
-		}
-		goto done;
-	}
-	
-	/* Parse the JSON payload */
-	json_error_t error;
-	json_t *root = json_loads(payload, 0, &error);
-	if(!root) {
-		ret = janus_process_error(&source, 0, NULL, JANUS_ERROR_INVALID_JSON, "JSON error: on line %d: %s", error.line, error.text);
-		goto done;
-	}
-	if(!json_is_object(root)) {
-		ret = janus_process_error(&source, 0, NULL, JANUS_ERROR_INVALID_JSON_OBJECT, "JSON error: not an object");
-		json_decref(root);
-		goto done;
-	}
-	/* Check if we have session and handle identifiers */
-	guint64 session_id = session_path ? g_ascii_strtoll(session_path, NULL, 10) : 0;
-	guint64 handle_id = handle_path ? g_ascii_strtoll(handle_path, NULL, 10) : 0;
-	if(session_id > 0)
-		json_object_set_new(root, "session_id", json_integer(session_id));
-	if(handle_id > 0)
-		json_object_set_new(root, "handle_id", json_integer(handle_id));
-	ret = janus_process_incoming_request(&source, root);
-
-done:
-	g_strfreev(basepath);
-	g_strfreev(path);
-	g_free(session_path);
-	g_free(handle_path);
-	return ret;
-}
-
-janus_request_source *janus_request_source_new(int type, void *source, void *msg) {
-	janus_request_source *req_source = (janus_request_source *)g_malloc0(sizeof(janus_request_source));
-	req_source->type = type;
-	req_source->source = source;
-	req_source->msg = msg;
-	return req_source;
->>>>>>> 1f067658
 }
 
 void janus_request_destroy(janus_request *request) {
@@ -916,35 +512,7 @@
 			json_t *reply = json_object();
 			json_object_set_new(reply, "janus", json_string("pong"));
 			json_object_set_new(reply, "transaction", json_string(transaction_text));
-<<<<<<< HEAD
 			ret = janus_process_success(request, reply);
-=======
-			char *reply_text = json_dumps(reply, JSON_INDENT(3) | JSON_PRESERVE_ORDER);
-			json_decref(reply);
-			ret = janus_process_success(source, g_strdup(reply_text));
-			goto jsondone;
-		}
-#ifdef HAVE_RABBITMQ
-		if(!strcasecmp(message_text, "rmqtest")) {
-			/* This is a request which is specifically conceived to send a notification
-			 * on the RabbitMQ outgoing queue, and as such can help debugging potential
-			 * issues there (e.g., whether Janus can still send messages on RabbitMQ) */
-			json_t *event = json_object();
-			json_object_set_new(event, "janus", json_string("rmqtest"));
-			char *event_text = json_dumps(event, JSON_INDENT(3) | JSON_PRESERVE_ORDER);
-			json_decref(event);
-			janus_rabbitmq_response *response = (janus_rabbitmq_response *)g_malloc0(sizeof(janus_rabbitmq_response));
-			response->payload = event_text;
-			response->correlation_id = NULL;
-			g_async_queue_push(rmq_client->responses, response);
-			/* Prepare JSON reply */
-			json_t *reply = json_object();
-			json_object_set_new(reply, "janus", json_string("success"));
-			json_object_set_new(reply, "transaction", json_string(transaction_text));
-			char *reply_text = json_dumps(reply, JSON_INDENT(3) | JSON_PRESERVE_ORDER);
-			json_decref(reply);
-			ret = janus_process_success(source, g_strdup(reply_text));
->>>>>>> 1f067658
 			goto jsondone;
 		}
 		if(strcasecmp(message_text, "create")) {
@@ -1681,230 +1249,10 @@
 }
 
 /* Admin/monitor WebServer requests handler */
-<<<<<<< HEAD
 int janus_process_incoming_admin_request(janus_request *request) {
 	int ret = -1;
 	if(request == NULL) {
 		JANUS_LOG(LOG_ERR, "Missing request or payload to process, giving up...\n");
-=======
-int janus_admin_ws_handler(void *cls, struct MHD_Connection *connection, const char *url, const char *method, const char *version, const char *upload_data, size_t *upload_data_size, void **ptr)
-{
-	char *payload = NULL;
-	struct MHD_Response *response = NULL;
-	int ret = MHD_NO;
-	gchar *session_path = NULL, *handle_path = NULL;
-	gchar **basepath = NULL, **path = NULL;
-
-	/* Is this the first round? */
-	int firstround = 0;
-	janus_http_msg *msg = (janus_http_msg *)*ptr;
-	if (msg == NULL) {
-		firstround = 1;
-		JANUS_LOG(LOG_VERB, "Got an admin/monitor HTTP %s request on %s...\n", method, url);
-		JANUS_LOG(LOG_DBG, " ... Just parsing headers for now...\n");
-		msg = g_malloc0(sizeof(janus_http_msg));
-		if(msg == NULL) {
-			JANUS_LOG(LOG_FATAL, "Memory error!\n");
-			ret = MHD_queue_response(connection, MHD_HTTP_INTERNAL_SERVER_ERROR, response);
-			MHD_destroy_response(response);
-			goto done;
-		}
-		msg->acrh = NULL;
-		msg->acrm = NULL;
-		msg->payload = NULL;
-		msg->len = 0;
-		msg->session_id = 0;
-		*ptr = msg;
-		MHD_get_connection_values(connection, MHD_HEADER_KIND, &janus_ws_headers, msg);
-		ret = MHD_YES;
-	}
-	/* Parse request */
-	if (strcasecmp(method, "GET") && strcasecmp(method, "POST") && strcasecmp(method, "OPTIONS")) {
-		JANUS_LOG(LOG_ERR, "Unsupported method...\n");
-		response = MHD_create_response_from_data(0, NULL, MHD_NO, MHD_NO);
-		MHD_add_response_header(response, "Access-Control-Allow-Origin", "*");
-		if(msg->acrm)
-			MHD_add_response_header(response, "Access-Control-Allow-Methods", msg->acrm);
-		if(msg->acrh)
-			MHD_add_response_header(response, "Access-Control-Allow-Headers", msg->acrh);
-		ret = MHD_queue_response(connection, MHD_HTTP_NOT_IMPLEMENTED, response);
-		MHD_destroy_response(response);
-		return ret;
-	}
-	if (!strcasecmp(method, "OPTIONS")) {
-		response = MHD_create_response_from_data(0, NULL, MHD_NO, MHD_NO); 
-		MHD_add_response_header(response, "Access-Control-Allow-Origin", "*");
-		if(msg->acrm)
-			MHD_add_response_header(response, "Access-Control-Allow-Methods", msg->acrm);
-		if(msg->acrh)
-			MHD_add_response_header(response, "Access-Control-Allow-Headers", msg->acrh);
-		ret = MHD_queue_response(connection, MHD_HTTP_OK, response);
-		MHD_destroy_response(response);
-	}
-	/* Get path components */
-	if(strcasecmp(url, admin_ws_path)) {
-		if(strlen(admin_ws_path) > 1) {
-			basepath = g_strsplit(url, admin_ws_path, -1);
-		} else {
-			/* The base path is the web server too itself, we process the url itself */
-			basepath = g_malloc0(3);
-			basepath[0] = g_strdup("/");
-			basepath[1] = g_strdup(url);
-		}
-		if(basepath[0] == NULL || basepath[1] == NULL || basepath[1][0] != '/') {
-			JANUS_LOG(LOG_ERR, "Invalid url %s\n", url);
-			response = MHD_create_response_from_data(0, NULL, MHD_NO, MHD_NO);
-			MHD_add_response_header(response, "Access-Control-Allow-Origin", "*");
-			if(msg->acrm)
-				MHD_add_response_header(response, "Access-Control-Allow-Methods", msg->acrm);
-			if(msg->acrh)
-				MHD_add_response_header(response, "Access-Control-Allow-Headers", msg->acrh);
-			ret = MHD_queue_response(connection, MHD_HTTP_NOT_FOUND, response);
-			MHD_destroy_response(response);
-		}
-		if(firstround) {
-			g_strfreev(basepath);
-			return ret;
-		}
-		path = g_strsplit(basepath[1], "/", -1);
-		if(path == NULL || path[1] == NULL) {
-			JANUS_LOG(LOG_ERR, "Invalid path %s (%s)\n", basepath[1], path[1]);
-			response = MHD_create_response_from_data(0, NULL, MHD_NO, MHD_NO);
-			MHD_add_response_header(response, "Access-Control-Allow-Origin", "*");
-			if(msg->acrm)
-				MHD_add_response_header(response, "Access-Control-Allow-Methods", msg->acrm);
-			if(msg->acrh)
-				MHD_add_response_header(response, "Access-Control-Allow-Headers", msg->acrh);
-			ret = MHD_queue_response(connection, MHD_HTTP_NOT_FOUND, response);
-			MHD_destroy_response(response);
-		}
-	}
-	if(firstround)
-		return ret;
-	JANUS_LOG(LOG_DBG, " ... parsing request...\n");
-	if(path != NULL && path[1] != NULL && strlen(path[1]) > 0) {
-		session_path = g_strdup(path[1]);
-		if(session_path == NULL) {
-			JANUS_LOG(LOG_FATAL, "Memory error!\n");
-			ret = MHD_queue_response(connection, MHD_HTTP_INTERNAL_SERVER_ERROR, response);
-			MHD_destroy_response(response);
-			goto done;
-		}
-		JANUS_LOG(LOG_HUGE, "Session: %s\n", session_path);
-	}
-	if(session_path != NULL && path[2] != NULL && strlen(path[2]) > 0) {
-		handle_path = g_strdup(path[2]);
-		if(handle_path == NULL) {
-			JANUS_LOG(LOG_FATAL, "Memory error!\n");
-			ret = MHD_queue_response(connection, MHD_HTTP_INTERNAL_SERVER_ERROR, response);
-			MHD_destroy_response(response);
-			goto done;
-		}
-		JANUS_LOG(LOG_HUGE, "Handle: %s\n", handle_path);
-	}
-	if(session_path != NULL && handle_path != NULL && path[3] != NULL && strlen(path[3]) > 0) {
-		JANUS_LOG(LOG_ERR, "Too many components...\n");
-		response = MHD_create_response_from_data(0, NULL, MHD_NO, MHD_NO);
-		MHD_add_response_header(response, "Access-Control-Allow-Origin", "*");
-		if(msg->acrm)
-			MHD_add_response_header(response, "Access-Control-Allow-Methods", msg->acrm);
-		if(msg->acrh)
-			MHD_add_response_header(response, "Access-Control-Allow-Headers", msg->acrh);
-		ret = MHD_queue_response(connection, MHD_HTTP_NOT_FOUND, response);
-		MHD_destroy_response(response);
-		goto done;
-	}
-	/* Get payload, if any */
-	if(!strcasecmp(method, "POST")) {
-		JANUS_LOG(LOG_HUGE, "Processing POST data (%s) (%zu bytes)...\n", msg->contenttype, *upload_data_size);
-		if(*upload_data_size != 0) {
-			if(msg->payload == NULL)
-				msg->payload = g_malloc0(*upload_data_size+1);
-			else
-				msg->payload = g_realloc(msg->payload, msg->len+*upload_data_size+1);
-			if(msg->payload == NULL) {
-				JANUS_LOG(LOG_FATAL, "Memory error!\n");
-				ret = MHD_queue_response(connection, MHD_HTTP_INTERNAL_SERVER_ERROR, response);
-				MHD_destroy_response(response);
-				goto done;
-			}
-			memcpy(msg->payload+msg->len, upload_data, *upload_data_size);
-			msg->len += *upload_data_size;
-			memset(msg->payload + msg->len, '\0', 1);
-			JANUS_LOG(LOG_DBG, "  -- Data we have now (%zu bytes)\n", msg->len);
-			*upload_data_size = 0;	/* Go on */
-			ret = MHD_YES;
-			goto done;
-		}
-		JANUS_LOG(LOG_DBG, "Done getting payload, we can answer\n");
-		if(msg->payload == NULL) {
-			JANUS_LOG(LOG_ERR, "No payload :-(\n");
-			ret = MHD_NO;
-			goto done;
-		}
-		payload = msg->payload;
-		JANUS_LOG(LOG_HUGE, "%s\n", payload);
-	}
-
-	/* Process the request, specifying this HTTP connection is the source */
-	janus_request_source source = {
-		.type = JANUS_SOURCE_PLAIN_HTTP,
-		.source = (void *)connection,
-		.msg = (void *)msg,
-	};
-	
-	/* Is this a generic request for info? */
-	if(session_path != NULL && !strcmp(session_path, "info")) {
-		/* The info REST endpoint, if contacted through a GET, provides information on the gateway */
-		if(strcasecmp(method, "GET")) {
-			ret = janus_process_error(&source, 0, NULL, JANUS_ERROR_USE_GET, "Use GET for the info endpoint");
-			goto done;
-		}
-		/* Send the success reply */
-		ret = janus_process_success(&source, janus_info(NULL));
-		goto done;
-	}
-	
-	/* Without a payload we don't know what to do */
-	if(!payload) {
-		ret = janus_process_error(&source, 0, NULL, JANUS_ERROR_INVALID_JSON, "Request payload missing");
-		goto done;
-	}
-	
-	/* Parse the JSON payload */
-	json_error_t error;
-	json_t *root = json_loads(payload, 0, &error);
-	if(!root) {
-		ret = janus_process_error(&source, 0, NULL, JANUS_ERROR_INVALID_JSON, "JSON error: on line %d: %s", error.line, error.text);
-		goto done;
-	}
-	if(!json_is_object(root)) {
-		ret = janus_process_error(&source, 0, NULL, JANUS_ERROR_INVALID_JSON_OBJECT, "JSON error: not an object");
-		json_decref(root);
-		goto done;
-	}
-	/* Check if we have session and handle identifiers */
-	guint64 session_id = session_path ? g_ascii_strtoll(session_path, NULL, 10) : 0;
-	guint64 handle_id = handle_path ? g_ascii_strtoll(handle_path, NULL, 10) : 0;
-	if(session_id > 0)
-		json_object_set_new(root, "session_id", json_integer(session_id));
-	if(handle_id > 0)
-		json_object_set_new(root, "handle_id", json_integer(handle_id));
-	ret = janus_process_incoming_admin_request(&source, root);
-
-done:
-	g_strfreev(basepath);
-	g_strfreev(path);
-	g_free(session_path);
-	g_free(handle_path);
-	return ret;
-}
-
-int janus_process_incoming_admin_request(janus_request_source *source, json_t *root) {
-	int ret = MHD_NO;
-	if(source == NULL || root == NULL) {
-		JANUS_LOG(LOG_ERR, "Missing source or payload to process, giving up...\n");
->>>>>>> 1f067658
 		return ret;
 	}
 	json_t *root = request->message;
@@ -2329,252 +1677,17 @@
 	}
 
 jsondone:
-<<<<<<< HEAD
 	/* Done processing */
-=======
-	json_decref(root);
-	
-	return ret;
-}
-
-int janus_ws_headers(void *cls, enum MHD_ValueKind kind, const char *key, const char *value) {
-	janus_http_msg *request = cls;
-	JANUS_LOG(LOG_DBG, "%s: %s\n", key, value);
-	if(!strcasecmp(key, MHD_HTTP_HEADER_CONTENT_TYPE)) {
-		if(request)
-			request->contenttype = g_strdup(value);
-	} else if(!strcasecmp(key, "Access-Control-Request-Method")) {
-		if(request)
-			request->acrm = g_strdup(value);
-	} else if(!strcasecmp(key, "Access-Control-Request-Headers")) {
-		if(request)
-			request->acrh = g_strdup(value);
-	}
-	return MHD_YES;
-}
-
-void janus_ws_request_completed(void *cls, struct MHD_Connection *connection, void **con_cls, enum MHD_RequestTerminationCode toe) {
-	JANUS_LOG(LOG_DBG, "Request completed, freeing data\n");
-	janus_http_msg *request = *con_cls;
-	if(!request)
-		return;
-	if(request->payload != NULL)
-		g_free(request->payload);
-	if(request->contenttype != NULL)
-		g_free(request->contenttype);
-	if(request->acrh != NULL)
-		g_free(request->acrh);
-	if(request->acrm != NULL)
-		g_free(request->acrm);
-	g_free(request);
-	*con_cls = NULL;   
-}
-
-/* Worker to handle notifications */
-int janus_ws_notifier(janus_request_source *source, int max_events) {
-	if(!source || source->type != JANUS_SOURCE_PLAIN_HTTP)
-		return MHD_NO;
-	struct MHD_Connection *connection = (struct MHD_Connection *)source->source;
-	janus_http_msg *msg = (janus_http_msg *)source->msg;
-	if(!connection || !msg)
-		return MHD_NO;
-	if(max_events < 1)
-		max_events = 1;
-	JANUS_LOG(LOG_DBG, "... handling long poll...\n");
-	janus_http_event *event = NULL;
-	struct MHD_Response *response = NULL;
-	int ret = MHD_NO;
-	guint64 session_id = msg->session_id;
-	janus_session *session = janus_session_find(session_id);
-	if(!session) {
-		JANUS_LOG(LOG_ERR, "Couldn't find any session %"SCNu64"...\n", session_id);
-		response = MHD_create_response_from_data(0, NULL, MHD_NO, MHD_NO);
-		MHD_add_response_header(response, "Access-Control-Allow-Origin", "*");
-		if(msg->acrm)
-			MHD_add_response_header(response, "Access-Control-Allow-Methods", msg->acrm);
-		if(msg->acrh)
-			MHD_add_response_header(response, "Access-Control-Allow-Headers", msg->acrh);
-		ret = MHD_queue_response(connection, MHD_HTTP_NOT_FOUND, response);
-		MHD_destroy_response(response);
-		return ret;
-	}
-	gint64 start = janus_get_monotonic_time();
-	gint64 end = 0;
-	json_t *list = NULL;
-	gboolean found = FALSE;
-	/* We have a timeout for the long poll: 30 seconds */
-	while(end-start < 30*G_USEC_PER_SEC) {
-		event = g_async_queue_try_pop(session->messages);
-		if(!session || session->destroy || g_atomic_int_get(&stop) || event != NULL) {
-			if(event == NULL)
-				break;
-			/* Gotcha! */
-			found = TRUE;
-			if(max_events == 1) {
-				break;
-			} else {
-				/* The application is willing to receive more events at the same time, anything to report? */
-				list = json_array();
-				json_error_t error;
-				if(event->payload) {
-					json_t *ev = json_loads(event->payload, 0, &error);
-					if(ev && json_is_object(ev))	/* FIXME Should we fail if this is not valid JSON? */
-						json_array_append_new(list, ev);
-					g_free(event->payload);
-					event->payload = NULL;
-				}
-				g_free(event);
-				event = NULL;
-				int events = 1;
-				while(events < max_events) {
-					event = g_async_queue_try_pop(session->messages);
-					if(event == NULL)
-						break;
-					if(event->payload) {
-						json_t *ev = json_loads(event->payload, 0, &error);
-						if(ev && json_is_object(ev))	/* FIXME Should we fail if this is not valid JSON? */
-							json_array_append_new(list, ev);
-						g_free(event->payload);
-						event->payload = NULL;
-					}
-					g_free(event);
-					event = NULL;
-					events++;
-				}
-				break;
-			}
-		}
-		/* Sleep 100ms */
-		g_usleep(100000);
-		end = janus_get_monotonic_time();
-	}
-	if(!found) {
-		JANUS_LOG(LOG_VERB, "Long poll time out for session %"SCNu64"...\n", session_id);
-		event = (janus_http_event *)g_malloc0(sizeof(janus_http_event));
-		if(event == NULL) {
-			JANUS_LOG(LOG_FATAL, "Memory error!\n");
-			ret = MHD_queue_response(connection, MHD_HTTP_INTERNAL_SERVER_ERROR, response);
-			MHD_destroy_response(response);
-			return ret;
-		}
-		event->code = 200;
-		/*! \todo Improve the Janus protocol keep-alive mechanism in JavaScript */
-		event->payload = (char *)(max_events == 1 ? "{\"janus\" : \"keepalive\"}" : "[{\"janus\" : \"keepalive\"}]");
-		event->allocated = 0;
-	}
-	if(list != NULL) {
-		event = (janus_http_event *)g_malloc0(sizeof(janus_http_event));
-		if(event == NULL) {
-			JANUS_LOG(LOG_FATAL, "Memory error!\n");
-			ret = MHD_queue_response(connection, MHD_HTTP_INTERNAL_SERVER_ERROR, response);
-			MHD_destroy_response(response);
-			return ret;
-		}
-		event->code = 200;
-		char *event_text = json_dumps(list, JSON_INDENT(3) | JSON_PRESERVE_ORDER);
-		json_decref(list);
-		event->payload = event_text;
-		event->allocated = 1;
-	}
-	/* Finish the request by sending the response */
-	JANUS_LOG(LOG_VERB, "We have a message to serve...\n\t%s\n", event->payload);
-	/* Send event */
-	char *payload = g_strdup(event && event->payload ? event->payload : "");
-	if(payload == NULL) {
-		JANUS_LOG(LOG_FATAL, "Memory error!\n");
-		ret = MHD_queue_response(connection, MHD_HTTP_INTERNAL_SERVER_ERROR, response);
-		MHD_destroy_response(response);
-		if(event->payload && event->allocated) {
-			g_free(event->payload);
-			event->payload = NULL;
-		}
-		g_free(event);
-		return ret;
-	}
-	ret = janus_process_success(source, payload);
-	if(event != NULL) {
-		if(event->payload && event->allocated) {
-			g_free(event->payload);
-			event->payload = NULL;
-		}
-		g_free(event);
-	}
->>>>>>> 1f067658
 	return ret;
 }
 
 int janus_process_success(janus_request *request, json_t *payload)
 {
-<<<<<<< HEAD
 	if(!request || !payload)
 		return -1;
 	/* Pass to the right transport plugin */
 	JANUS_LOG(LOG_HUGE, "Sending %s API response to %s (%p)\n", request->admin ? "admin" : "Janus", request->transport->get_package(), request->instance);
 	return request->transport->send_message(request->instance, request->request_id, request->admin, payload);
-=======
-	if(!source || !payload)
-		return MHD_NO;
-	if(source->type == JANUS_SOURCE_PLAIN_HTTP) {
-		struct MHD_Connection *connection = (struct MHD_Connection *)source->source;
-		janus_http_msg *msg = (janus_http_msg *)source->msg;
-		if(!connection || !msg) {
-			g_free(payload);
-			return MHD_NO;
-		}
-		/* Send the reply */
-		struct MHD_Response *response = MHD_create_response_from_data(
-			strlen(payload),
-			(void*) payload,
-			MHD_YES,
-			MHD_NO);
-		MHD_add_response_header(response, "Content-Type", "application/json");
-		MHD_add_response_header(response, "Access-Control-Allow-Origin", "*");
-		if(msg->acrm)
-			MHD_add_response_header(response, "Access-Control-Allow-Methods", msg->acrm);
-		if(msg->acrh)
-			MHD_add_response_header(response, "Access-Control-Allow-Headers", msg->acrh);
-		int ret = MHD_queue_response(connection, MHD_HTTP_OK, response);
-		MHD_destroy_response(response);
-		return ret;
-	} else if(source->type == JANUS_SOURCE_WEBSOCKETS) {
-#ifdef HAVE_WEBSOCKETS
-		janus_websocket_client *client = (janus_websocket_client *)source->source;
-		/* Make sure this is not related to a closed WebSocket session */
-		janus_mutex_lock(&old_wss_mutex);
-		if(g_list_find(old_wss, client) == NULL) {
-			g_async_queue_push(client->responses, payload);
-			janus_mutex_lock(&client->mutex);
-			libwebsocket_callback_on_writable(client->context, client->wsi);
-			janus_mutex_unlock(&client->mutex);
-		} else {
-			g_free(payload);
-		}
-		janus_mutex_unlock(&old_wss_mutex);
-		return MHD_YES;
-#else
-		JANUS_LOG(LOG_ERR, "WebSockets support not compiled\n");
-		g_free(payload);
-		return MHD_NO;
-#endif
-	} else if(source->type == JANUS_SOURCE_RABBITMQ) {
-#ifdef HAVE_RABBITMQ
-		/* FIXME Add to the queue of outgoing responses */
-		janus_rabbitmq_response *response = (janus_rabbitmq_response *)g_malloc0(sizeof(janus_rabbitmq_response));
-		response->payload = payload;
-		response->correlation_id = (char *)source->msg;
-		g_async_queue_push(rmq_client->responses, response);
-		return MHD_YES;
-#else
-		JANUS_LOG(LOG_ERR, "RabbitMQ support not compiled\n");
-		g_free(payload);
-		return MHD_NO;
-#endif
-	} else {
-		/* WTF? */
-		g_free(payload);
-		return MHD_NO;
-	}
->>>>>>> 1f067658
 }
 
 int janus_process_error(janus_request *request, uint64_t session_id, const char *transaction, gint error, const char *format, ...)
@@ -2589,30 +1702,7 @@
 		/* This callback has variable arguments (error string) */
 		va_list ap;
 		va_start(ap, format);
-<<<<<<< HEAD
-		error_string = calloc(512, sizeof(char));
-=======
 		error_string = g_malloc0(512);
-		if(error_string == NULL) {
-			JANUS_LOG(LOG_FATAL, "Memory error!\n");
-			if(source->type == JANUS_SOURCE_PLAIN_HTTP) {
-				struct MHD_Connection *connection = (struct MHD_Connection *)source->source;
-				janus_http_msg *msg = (janus_http_msg *)source->msg;
-				if(!connection || !msg)
-					return MHD_NO;
-				struct MHD_Response *response = MHD_create_response_from_data(0, NULL, MHD_NO, MHD_NO);
-				int ret = MHD_queue_response(connection, MHD_HTTP_INTERNAL_SERVER_ERROR, response);
-				MHD_destroy_response(response);
-				return ret;
-			} else if(source->type == JANUS_SOURCE_WEBSOCKETS || source->type == JANUS_SOURCE_RABBITMQ) {
-				/* TODO We should send an error to the client... */
-				return MHD_NO;
-			} else {
-				/* WTF? */
-				return MHD_NO;
-			}
-		}
->>>>>>> 1f067658
 		vsprintf(error_string, format, ap);
 		va_end(ap);
 	}
@@ -2629,645 +1719,11 @@
 	json_object_set_new(error_data, "code", json_integer(error));
 	json_object_set_new(error_data, "reason", json_string(error_string ? error_string : "no text"));
 	json_object_set_new(reply, "error", error_data);
-<<<<<<< HEAD
 	/* Pass to the right transport plugin */
 	return request->transport->send_message(request->instance, request->request_id, request->admin, reply);
 }
 
 
-=======
-	/* Convert to a string */
-	char *reply_text = json_dumps(reply, JSON_INDENT(3) | JSON_PRESERVE_ORDER);
-	json_decref(reply);
-	if(format != NULL && error_string != NULL)
-		g_free(error_string);
-	/* Send the error */
-	if(source->type == JANUS_SOURCE_PLAIN_HTTP) {
-		struct MHD_Connection *connection = (struct MHD_Connection *)source->source;
-		janus_http_msg *msg = (janus_http_msg *)source->msg;
-		if(!connection || !msg) {
-			g_free(reply_text);
-			return MHD_NO;
-		}
-		struct MHD_Response *response = MHD_create_response_from_data(
-			strlen(reply_text),
-			(void*)reply_text,
-			MHD_YES,
-			MHD_NO);
-		MHD_add_response_header(response, "Content-Type", "application/json");
-		MHD_add_response_header(response, "Access-Control-Allow-Origin", "*");
-		if(msg->acrm)
-			MHD_add_response_header(response, "Access-Control-Allow-Methods", msg->acrm);
-		if(msg->acrh)
-			MHD_add_response_header(response, "Access-Control-Allow-Headers", msg->acrh);
-		int ret = MHD_queue_response(connection, MHD_HTTP_OK, response);
-		MHD_destroy_response(response);
-		return ret;
-	} else if(source->type == JANUS_SOURCE_WEBSOCKETS) {
-#ifdef HAVE_WEBSOCKETS
-		janus_websocket_client *client = (janus_websocket_client *)source->source;
-		/* Make sure this is not related to a closed WebSocket session */
-		janus_mutex_lock(&old_wss_mutex);
-		if(g_list_find(old_wss, client) == NULL) {
-			g_async_queue_push(client->responses, reply_text);
-			janus_mutex_lock(&client->mutex);
-			libwebsocket_callback_on_writable(client->context, client->wsi);
-			janus_mutex_unlock(&client->mutex);
-		} else {
-			g_free(reply_text);
-		}
-		janus_mutex_unlock(&old_wss_mutex);
-		return MHD_YES;
-#else
-		JANUS_LOG(LOG_ERR, "WebSockets support not compiled\n");
-		g_free(reply_text);
-		return MHD_NO;
-#endif
-	} else if(source->type == JANUS_SOURCE_RABBITMQ) {
-#ifdef HAVE_RABBITMQ
-		/* FIXME Add to the queue of outgoing responses */
-		janus_rabbitmq_response *response = (janus_rabbitmq_response *)g_malloc0(sizeof(janus_rabbitmq_response));
-		response->payload = reply_text;
-		response->correlation_id = (char *)source->msg;
-		g_async_queue_push(rmq_client->responses, response);
-		return MHD_YES;
-#else
-		JANUS_LOG(LOG_ERR, "RabbitMQ support not compiled\n");
-		g_free(reply_text);
-		return MHD_NO;
-#endif
-	} else {
-		/* WTF? */
-		g_free(reply_text);
-		return MHD_NO;
-	}
-}
-
-
-#ifdef HAVE_WEBSOCKETS
-/* WebSockets */
-const char *janus_wss_reason_string(enum libwebsocket_callback_reasons reason) {
-	switch(reason) {
-		case LWS_CALLBACK_ESTABLISHED:
-			return "LWS_CALLBACK_ESTABLISHED";
-		case LWS_CALLBACK_CLIENT_CONNECTION_ERROR:
-			return "LWS_CALLBACK_CLIENT_CONNECTION_ERROR";
-		case LWS_CALLBACK_CLIENT_FILTER_PRE_ESTABLISH:
-			return "LWS_CALLBACK_CLIENT_FILTER_PRE_ESTABLISH";
-		case LWS_CALLBACK_CLIENT_ESTABLISHED:
-			return "LWS_CALLBACK_CLIENT_ESTABLISHED";
-		case LWS_CALLBACK_CLOSED:
-			return "LWS_CALLBACK_CLOSED";
-		case LWS_CALLBACK_CLOSED_HTTP:
-			return "LWS_CALLBACK_CLOSED_HTTP";
-		case LWS_CALLBACK_RECEIVE:
-			return "LWS_CALLBACK_RECEIVE";
-		case LWS_CALLBACK_CLIENT_RECEIVE:
-			return "LWS_CALLBACK_CLIENT_RECEIVE";
-		case LWS_CALLBACK_CLIENT_RECEIVE_PONG:
-			return "LWS_CALLBACK_CLIENT_RECEIVE_PONG";
-		case LWS_CALLBACK_CLIENT_WRITEABLE:
-			return "LWS_CALLBACK_CLIENT_WRITEABLE";
-		case LWS_CALLBACK_SERVER_WRITEABLE:
-			return "LWS_CALLBACK_SERVER_WRITEABLE";
-		case LWS_CALLBACK_HTTP:
-			return "LWS_CALLBACK_HTTP";
-		case LWS_CALLBACK_HTTP_BODY:
-			return "LWS_CALLBACK_HTTP_BODY";
-		case LWS_CALLBACK_HTTP_BODY_COMPLETION:
-			return "LWS_CALLBACK_HTTP_BODY_COMPLETION";
-		case LWS_CALLBACK_HTTP_FILE_COMPLETION:
-			return "LWS_CALLBACK_HTTP_FILE_COMPLETION";
-		case LWS_CALLBACK_HTTP_WRITEABLE:
-			return "LWS_CALLBACK_HTTP_WRITEABLE";
-		case LWS_CALLBACK_FILTER_NETWORK_CONNECTION:
-			return "LWS_CALLBACK_FILTER_NETWORK_CONNECTION";
-		case LWS_CALLBACK_FILTER_HTTP_CONNECTION:
-			return "LWS_CALLBACK_FILTER_HTTP_CONNECTION";
-		case LWS_CALLBACK_SERVER_NEW_CLIENT_INSTANTIATED:
-			return "LWS_CALLBACK_SERVER_NEW_CLIENT_INSTANTIATED";
-		case LWS_CALLBACK_FILTER_PROTOCOL_CONNECTION:
-			return "LWS_CALLBACK_FILTER_PROTOCOL_CONNECTION";
-		case LWS_CALLBACK_OPENSSL_LOAD_EXTRA_CLIENT_VERIFY_CERTS:
-			return "LWS_CALLBACK_OPENSSL_LOAD_EXTRA_CLIENT_VERIFY_CERTS";
-		case LWS_CALLBACK_OPENSSL_LOAD_EXTRA_SERVER_VERIFY_CERTS:
-			return "LWS_CALLBACK_OPENSSL_LOAD_EXTRA_SERVER_VERIFY_CERTS";
-		case LWS_CALLBACK_OPENSSL_PERFORM_CLIENT_CERT_VERIFICATION:
-			return "LWS_CALLBACK_OPENSSL_PERFORM_CLIENT_CERT_VERIFICATION";
-		case LWS_CALLBACK_CLIENT_APPEND_HANDSHAKE_HEADER:
-			return "LWS_CALLBACK_CLIENT_APPEND_HANDSHAKE_HEADER";
-		case LWS_CALLBACK_CONFIRM_EXTENSION_OKAY:
-			return "LWS_CALLBACK_CONFIRM_EXTENSION_OKAY";
-		case LWS_CALLBACK_CLIENT_CONFIRM_EXTENSION_SUPPORTED:
-			return "LWS_CALLBACK_CLIENT_CONFIRM_EXTENSION_SUPPORTED";
-		case LWS_CALLBACK_PROTOCOL_INIT:
-			return "LWS_CALLBACK_PROTOCOL_INIT";
-		case LWS_CALLBACK_PROTOCOL_DESTROY:
-			return "LWS_CALLBACK_PROTOCOL_DESTROY";
-		case LWS_CALLBACK_WSI_CREATE:
-			return "LWS_CALLBACK_WSI_CREATE";
-		case LWS_CALLBACK_WSI_DESTROY:
-			return "LWS_CALLBACK_WSI_DESTROY";
-		case LWS_CALLBACK_GET_THREAD_ID:
-			return "LWS_CALLBACK_GET_THREAD_ID";
-		case LWS_CALLBACK_ADD_POLL_FD:
-			return "LWS_CALLBACK_ADD_POLL_FD";
-		case LWS_CALLBACK_DEL_POLL_FD:
-			return "LWS_CALLBACK_DEL_POLL_FD";
-		case LWS_CALLBACK_CHANGE_MODE_POLL_FD:
-			return "LWS_CALLBACK_CHANGE_MODE_POLL_FD";
-		case LWS_CALLBACK_LOCK_POLL:
-			return "LWS_CALLBACK_LOCK_POLL";
-		case LWS_CALLBACK_UNLOCK_POLL:
-			return "LWS_CALLBACK_UNLOCK_POLL";
-		case LWS_CALLBACK_OPENSSL_CONTEXT_REQUIRES_PRIVATE_KEY:
-			return "LWS_CALLBACK_OPENSSL_CONTEXT_REQUIRES_PRIVATE_KEY";
-		case LWS_CALLBACK_USER:
-			return "LWS_CALLBACK_USER = 1000";
-		default:
-			break;
-	}
-	return NULL;
-}
-
-static int janus_wss_callback_http(struct libwebsocket_context *this,
-		struct libwebsocket *wsi,
-		enum libwebsocket_callback_reasons reason,
-		void *user, void *in, size_t len)
-{
-	/* This endpoint cannot be used for HTTP */
-	switch(reason) {
-		case LWS_CALLBACK_HTTP:
-			JANUS_LOG(LOG_VERB, "Rejecting incoming HTTP request on WebSockets endpoint\n");
-			libwebsockets_return_http_status(this, wsi, 403, NULL);
-			/* Close and free connection */
-			return 1;
-		case LWS_CALLBACK_FILTER_PROTOCOL_CONNECTION:
-			if (!in) {
-				JANUS_LOG(LOG_VERB, "Rejecting incoming HTTP request on WebSockets endpoint: no sub-protocol specified\n");
-				return 1;
-			}
-			break;
-		default:
-			break;
-	}
-	return 0;
-}
-
-static int janus_wss_callback_https(struct libwebsocket_context *this,
-		struct libwebsocket *wsi,
-		enum libwebsocket_callback_reasons reason,
-		void *user, void *in, size_t len)
-{
-	/* We just forward the event to the HTTP handler */
-	return janus_wss_callback_http(this, wsi, reason, user, in, len);
-}
-
-static int janus_wss_callback(struct libwebsocket_context *this,
-		struct libwebsocket *wsi,
-		enum libwebsocket_callback_reasons reason,
-		void *user, void *in, size_t len)
-{
-	janus_websocket_client *ws_client = (janus_websocket_client *)user;
-	switch(reason) {
-		case LWS_CALLBACK_ESTABLISHED: {
-			JANUS_LOG(LOG_VERB, "[WSS-%p] WebSocket connection accepted\n", wsi);
-			if(ws_client == NULL) {
-				JANUS_LOG(LOG_ERR, "[WSS-%p] Invalid WebSocket client instance...\n", wsi);
-				return 1;
-			}
-			/* Clean the old sessions list, in case this pointer was used before */
-			janus_mutex_lock(&old_wss_mutex);
-			if(g_list_find(old_wss, ws_client) != NULL)
-				old_wss = g_list_remove(old_wss, ws_client);
-			janus_mutex_unlock(&old_wss_mutex);
-			/* Prepare the session */
-			ws_client->context = this;
-			ws_client->wsi = wsi;
-			/* Create a thread pool to handle incoming requests */
-			GError *error = NULL;
-			GThreadPool *thread_pool = g_thread_pool_new(janus_wss_task, ws_client, -1, FALSE, &error);
-			if(error != NULL) {
-				/* Something went wrong... */
-				JANUS_LOG(LOG_FATAL, "Got error %d (%s) trying to launch the pool thread...\n", error->code, error->message ? error->message : "??");
-				/* Close and free connection */
-				return 1;
-			}
-			ws_client->thread_pool = thread_pool;
-			ws_client->responses = g_async_queue_new();
-			ws_client->sessions = NULL;
-			ws_client->destroy = 0;
-			janus_mutex_init(&ws_client->mutex);
-			/* Let us know when the WebSocket channel becomes writeable */
-			libwebsocket_callback_on_writable(this, wsi);
-			JANUS_LOG(LOG_VERB, "[WSS-%p]   -- Ready to be used!\n", wsi);
-			return 0;
-		}
-		case LWS_CALLBACK_RECEIVE: {
-			JANUS_LOG(LOG_VERB, "[WSS-%p] Got %zu bytes:\n", wsi, len);
-			if(ws_client == NULL) {
-				JANUS_LOG(LOG_ERR, "[WSS-%p] Invalid WebSocket client instance...\n", wsi);
-				return 1;
-			}
-			char *payload = g_malloc0(len+1);
-			memcpy(payload, in, len);
-			payload[len] = '\0';
-			JANUS_LOG(LOG_HUGE, "%s\n", payload);
-			/* Parse it */
-			janus_request_source *source = janus_request_source_new(JANUS_SOURCE_WEBSOCKETS, (void *)ws_client, (void *)payload);
-			/* Parse the JSON payload */
-			json_error_t error;
-			json_t *root = json_loads(payload, 0, &error);
-			if(!root) {
-				g_free(payload);
-				janus_process_error(source, 0, NULL, JANUS_ERROR_INVALID_JSON, "JSON error: on line %d: %s", error.line, error.text);
-				janus_request_source_destroy(source);
-				return 0;
-			}
-			g_free(payload);
-			if(!json_is_object(root)) {
-				janus_process_error(source, 0, NULL, JANUS_ERROR_INVALID_JSON_OBJECT, "JSON error: not an object");
-				janus_request_source_destroy(source);
-				json_decref(root);
-				return 0;
-			}
-			/* Parse the request now */
-			janus_websocket_request *request = (janus_websocket_request *)g_malloc0(sizeof(janus_websocket_request));
-			request->source = source;
-			request->request = root;
-			GError *tperror = NULL;
-			g_thread_pool_push(ws_client->thread_pool, request, &tperror);
-			if(tperror != NULL) {
-				/* Something went wrong... */
-				JANUS_LOG(LOG_ERR, "Got error %d (%s) trying to push task in thread pool...\n", tperror->code, tperror->message ? tperror->message : "??");
-				json_t *transaction = json_object_get(root, "transaction");
-				const char *transaction_text = json_is_string(transaction) ? json_string_value(transaction) : NULL;
-				janus_process_error(source, 0, transaction_text, JANUS_ERROR_UNKNOWN, "Thread pool error");
-				janus_request_source_destroy(source);
-				json_decref(root);
-			}
-			return 0;
-		}
-		case LWS_CALLBACK_SERVER_WRITEABLE: {
-			if(ws_client == NULL) {
-				JANUS_LOG(LOG_ERR, "[WSS-%p] Invalid WebSocket client instance...\n", wsi);
-				return 1;
-			}
-			if(!ws_client->destroy && !g_atomic_int_get(&stop)) {
-				janus_mutex_lock(&ws_client->mutex);
-				/* Responses first */
-				char *response = g_async_queue_try_pop(ws_client->responses);
-				if(response && !ws_client->destroy && !g_atomic_int_get(&stop)) {
-					/* Gotcha! */
-					unsigned char *buf = g_malloc0(LWS_SEND_BUFFER_PRE_PADDING + strlen(response) + LWS_SEND_BUFFER_POST_PADDING);
-					memcpy(buf+LWS_SEND_BUFFER_PRE_PADDING, response, strlen(response));
-					JANUS_LOG(LOG_VERB, "Sending WebSocket response (%zu bytes)...\n", strlen(response));
-					int sent = libwebsocket_write(wsi, buf+LWS_SEND_BUFFER_PRE_PADDING, strlen(response), LWS_WRITE_TEXT);
-					JANUS_LOG(LOG_VERB, "  -- Sent %d/%zu bytes\n", sent, strlen(response));
-					g_free(buf);
-					g_free(response);
-					/* Done for this round, check the next response/notification later */
-					libwebsocket_callback_on_writable(this, wsi);
-					janus_mutex_unlock(&ws_client->mutex);
-					return 0;
-				}
-				/* Now iterate on all the sessions handled by this WebSocket ws_client */
-				if(ws_client->sessions != NULL && g_hash_table_size(ws_client->sessions) > 0) {
-					GHashTableIter iter;
-					gpointer value;
-					g_hash_table_iter_init(&iter, ws_client->sessions);
-					while (g_hash_table_iter_next(&iter, NULL, &value)) {
-						janus_session *session = value;
-						if(ws_client->destroy || !session || session->destroy || g_atomic_int_get(&stop)) {
-							continue;
-						}
-						janus_http_event *event = g_async_queue_try_pop(session->messages);
-						if(event && event->payload && !ws_client->destroy && session && !session->destroy && !g_atomic_int_get(&stop)) {
-							/* Gotcha! */
-							unsigned char *buf = g_malloc0(LWS_SEND_BUFFER_PRE_PADDING + strlen(event->payload) + LWS_SEND_BUFFER_POST_PADDING);
-							memcpy(buf+LWS_SEND_BUFFER_PRE_PADDING, event->payload, strlen(event->payload));
-							JANUS_LOG(LOG_VERB, "Sending WebSocket response (%zu bytes)...\n", strlen(event->payload));
-							int sent = libwebsocket_write(wsi, buf+LWS_SEND_BUFFER_PRE_PADDING, strlen(event->payload), LWS_WRITE_TEXT);
-							JANUS_LOG(LOG_VERB, "  -- Sent %d/%zu bytes\n", sent, strlen(event->payload));
-							g_free(buf);
-							/* Done for this round, check the next response later */
-							libwebsocket_callback_on_writable(this, wsi);
-							janus_mutex_unlock(&ws_client->mutex);
-							return 0;
-						}
-						if(session->timeout) {
-							/* Remove all sessions (and handles) created by this ws_client */
-							janus_mutex_lock(&sessions_mutex);
-							GHashTableIter ws_iter;
-							gpointer ws_value;
-							g_hash_table_iter_init(&ws_iter, ws_client->sessions);
-							while(g_hash_table_iter_next(&ws_iter, NULL, &ws_value)) {
-								janus_session *ws_session = ws_value;
-								if(!ws_session || ws_session == session)
-									continue;
-								ws_session->last_activity = 0;	/* This will trigger a timeout */
-							}
-							janus_mutex_unlock(&sessions_mutex);
-							g_hash_table_destroy(ws_client->sessions);
-							ws_client->sessions = NULL;
-							/* Close the WebSocket: the watchdog will get rid of resources */
-							janus_mutex_unlock(&ws_client->mutex);
-							return 1;
-						}
-					}
-				}
-				janus_mutex_unlock(&ws_client->mutex);
-			}
-			return 0;
-		}
-		case LWS_CALLBACK_CLOSED: {
-			JANUS_LOG(LOG_VERB, "[WSS-%p] WS connection closed\n", wsi);
-			if(ws_client != NULL) {
-				/* Mark the session as closed */
-				janus_mutex_lock(&old_wss_mutex);
-				old_wss = g_list_append(old_wss, ws_client);
-				janus_mutex_unlock(&old_wss_mutex);
-				/* Cleanup */
-				janus_mutex_lock(&ws_client->mutex);
-				JANUS_LOG(LOG_INFO, "[WSS-%p] Destroying WebSocket client\n", wsi);
-				ws_client->destroy = 1;
-				ws_client->context = NULL;
-				ws_client->wsi = NULL;
-				g_thread_pool_free(ws_client->thread_pool, FALSE, FALSE);
-				if(ws_client->sessions != NULL && g_hash_table_size(ws_client->sessions) > 0) {
-					/* Remove all sessions (and handles) created by this ws_client */
-					janus_mutex_lock(&sessions_mutex);
-					GHashTableIter iter;
-					gpointer value;
-					g_hash_table_iter_init(&iter, ws_client->sessions);
-					while(g_hash_table_iter_next(&iter, NULL, &value)) {
-						janus_session *session = value;
-						if(!session)
-							continue;
-						session->last_activity = 0;	/* This will trigger a timeout */
-					}
-					janus_mutex_unlock(&sessions_mutex);
-					g_hash_table_destroy(ws_client->sessions);
-				}
-				/* Remove responses queue too, if needed */
-				if(ws_client->responses != NULL) {
-					char *response = NULL;
-					while((response = g_async_queue_try_pop(ws_client->responses)) != NULL) {
-						g_free(response);
-					}
-					g_async_queue_unref(ws_client->responses);
-				}
-				ws_client->sessions = NULL;
-				janus_mutex_unlock(&ws_client->mutex);
-			}
-			JANUS_LOG(LOG_VERB, "[WSS-%p]   -- closed\n", wsi);
-			return 0;
-		}
-		default:
-			if(wsi != NULL) {
-				JANUS_LOG(LOG_VERB, "[WSS-%p] %d (%s)\n", wsi, reason, janus_wss_reason_string(reason));
-			} else {
-				JANUS_LOG(LOG_VERB, "[WSS] %d (%s)\n", reason, janus_wss_reason_string(reason));
-			}
-			break;
-	}
-	return 0;
-}
-
-static int janus_wss_callback_secure(struct libwebsocket_context *this,
-		struct libwebsocket *wsi,
-		enum libwebsocket_callback_reasons reason,
-		void *user, void *in, size_t len)
-{
-	/* We just forward the event to the Janus API handler */
-	return janus_wss_callback(this, wsi, reason, user, in, len);
-}
-
-void janus_wss_task(gpointer data, gpointer user_data) {
-	JANUS_LOG(LOG_VERB, "Thread pool, serving request\n");
-	janus_websocket_request *request = (janus_websocket_request *)data;
-	janus_websocket_client *client = (janus_websocket_client *)user_data;
-	if(request == NULL || client == NULL) {
-		JANUS_LOG(LOG_ERR, "Missing request or client\n");
-		return;
-	}
-	janus_request_source *source = (janus_request_source *)request->source;
-	json_t *root = (json_t *)request->request;
-	/* Make sure this is not related to a closed WebSocket session */
-	janus_mutex_lock(&old_wss_mutex);
-	if(g_list_find(old_wss, client) == NULL) {
-		janus_mutex_unlock(&old_wss_mutex);
-		janus_process_incoming_request(source, root);
-	} else {
-		janus_mutex_unlock(&old_wss_mutex);
-	}
-	/* Done */
-	janus_request_source_destroy(source);
-	request->source = NULL;
-	request->request = NULL;
-	g_free(request);
-}
-#endif
-
-
-#ifdef HAVE_RABBITMQ
-void *janus_rmq_in_thread(void *data) {
-	if(rmq_client == NULL) {
-		JANUS_LOG(LOG_ERR, "No RabbitMQ connection??\n");
-		return NULL;
-	}
-	JANUS_LOG(LOG_VERB, "Joining RabbitMQ in thread\n");
-
-	struct timeval timeout;
-	timeout.tv_sec = 0;
-	timeout.tv_usec = 20000;
-	amqp_frame_t frame;
-	while(!rmq_client->destroy && !g_atomic_int_get(&stop)) {
-		amqp_maybe_release_buffers(rmq_conn);
-		/* Wait for a frame */
-		int res = amqp_simple_wait_frame_noblock(rmq_conn, &frame, &timeout);
-		if(res != AMQP_STATUS_OK) {
-			/* No data */
-			if(res == AMQP_STATUS_TIMEOUT)
-				continue;
-			JANUS_LOG(LOG_VERB, "Error on amqp_simple_wait_frame_noblock: %d (%s)\n", res, amqp_error_string2(res));
-			break;
-		}
-		/* We expect method first */
-		JANUS_LOG(LOG_VERB, "Frame type %d, channel %d\n", frame.frame_type, frame.channel);
-		if(frame.frame_type != AMQP_FRAME_METHOD)
-			continue;
-		JANUS_LOG(LOG_VERB, "Method %s\n", amqp_method_name(frame.payload.method.id));
-		if(frame.payload.method.id == AMQP_BASIC_DELIVER_METHOD) {
-			amqp_basic_deliver_t *d = (amqp_basic_deliver_t *)frame.payload.method.decoded;
-			JANUS_LOG(LOG_VERB, "Delivery #%u, %.*s\n", (unsigned) d->delivery_tag, (int) d->routing_key.len, (char *) d->routing_key.bytes);
-		}
-		/* Then the header */
-		amqp_simple_wait_frame(rmq_conn, &frame);
-		JANUS_LOG(LOG_VERB, "Frame type %d, channel %d\n", frame.frame_type, frame.channel);
-		if(frame.frame_type != AMQP_FRAME_HEADER)
-			continue;
-		amqp_basic_properties_t *p = (amqp_basic_properties_t *)frame.payload.properties.decoded;
-		if(p->_flags & AMQP_BASIC_REPLY_TO_FLAG) {
-			JANUS_LOG(LOG_VERB, "  -- Reply-to: %.*s\n", (int) p->reply_to.len, (char *) p->reply_to.bytes);
-		}
-		char *correlation = NULL;
-		if(p->_flags & AMQP_BASIC_CORRELATION_ID_FLAG) {
-			correlation = (char *)g_malloc0(p->correlation_id.len+1);
-			sprintf(correlation, "%.*s", (int) p->correlation_id.len, (char *) p->correlation_id.bytes);
-			JANUS_LOG(LOG_VERB, "  -- Correlation-id: %s\n", correlation);
-		}
-		if(p->_flags & AMQP_BASIC_CONTENT_TYPE_FLAG) {
-			JANUS_LOG(LOG_VERB, "  -- Content-type: %.*s\n", (int) p->content_type.len, (char *) p->content_type.bytes);
-		}
-		/* And the body */
-		uint64_t total = frame.payload.properties.body_size, received = 0;
-		char *payload = (char *)g_malloc0(total+1), *index = payload;
-		while(received < total) {
-			amqp_simple_wait_frame(rmq_conn, &frame);
-			JANUS_LOG(LOG_VERB, "Frame type %d, channel %d\n", frame.frame_type, frame.channel);
-			if(frame.frame_type != AMQP_FRAME_BODY)
-				break;
-			sprintf(index, "%.*s", (int) frame.payload.body_fragment.len, (char *) frame.payload.body_fragment.bytes);
-			received += frame.payload.body_fragment.len;
-			index = payload+received;
-		}
-		JANUS_LOG(LOG_VERB, "Got %"SCNu64"/%"SCNu64" bytes (%"SCNu64")\n", received, total, frame.payload.body_fragment.len);
-		JANUS_LOG(LOG_HUGE, "%s\n", payload);
-		/* Parse it */
-		janus_request_source *source = janus_request_source_new(JANUS_SOURCE_RABBITMQ, (void *)rmq_client, (void *)correlation);
-		/* Parse the JSON payload */
-		json_error_t error;
-		json_t *root = json_loads(payload, 0, &error);
-		if(!root) {
-			janus_process_error(source, 0, NULL, JANUS_ERROR_INVALID_JSON, "JSON error: on line %d: %s", error.line, error.text);
-			g_free(payload);
-			continue;
-		}
-		if(!json_is_object(root)) {
-			janus_process_error(source, 0, NULL, JANUS_ERROR_INVALID_JSON_OBJECT, "JSON error: not an object");
-			g_free(payload);
-			json_decref(root);
-			continue;
-		}
-		g_free(payload);
-		/* Parse the request now */
-		janus_rabbitmq_request *request = (janus_rabbitmq_request *)g_malloc0(sizeof(janus_rabbitmq_request));
-		request->source = source;
-		request->request = root;
-		GError *tperror = NULL;
-		g_thread_pool_push(rmq_client->thread_pool, request, &tperror);
-		if(tperror != NULL) {
-			/* Something went wrong... */
-			JANUS_LOG(LOG_ERR, "Got error %d (%s) trying to push task in thread pool...\n", tperror->code, tperror->message ? tperror->message : "??");
-		}
-	}
-	JANUS_LOG(LOG_INFO, "Leaving RabbitMQ in thread\n");
-	return NULL;
-}
-
-void *janus_rmq_out_thread(void *data) {
-	if(rmq_client == NULL) {
-		JANUS_LOG(LOG_ERR, "No RabbitMQ connection??\n");
-		return NULL;
-	}
-	JANUS_LOG(LOG_VERB, "Joining RabbitMQ out thread\n");
-	while(!rmq_client->destroy && !g_atomic_int_get(&stop)) {
-		janus_mutex_lock(&rmq_client->mutex);
-		/* We send responses from here as well, not only notifications */
-		janus_rabbitmq_response *response = NULL;
-		while ((response = g_async_queue_try_pop(rmq_client->responses)) != NULL) {
-			if(!g_atomic_int_get(&stop) && response && response->payload) {
-				/* Gotcha! */
-				JANUS_LOG(LOG_VERB, "Sending response to RabbitMQ (%zu bytes)...\n", strlen(response->payload));
-				JANUS_LOG(LOG_HUGE, "%s\n", response->payload);
-				amqp_basic_properties_t props;
-				props._flags = 0;
-				props._flags |= AMQP_BASIC_REPLY_TO_FLAG;
-				props.reply_to = amqp_cstring_bytes("Janus");
-				if(response->correlation_id) {
-					props._flags |= AMQP_BASIC_CORRELATION_ID_FLAG;
-					props.correlation_id = amqp_cstring_bytes(response->correlation_id);
-				}
-				props._flags |= AMQP_BASIC_CONTENT_TYPE_FLAG;
-				props.content_type = amqp_cstring_bytes("application/json");
-				amqp_bytes_t message = amqp_cstring_bytes(response->payload);
-				int status = amqp_basic_publish(rmq_conn, rmq_channel, amqp_empty_bytes, from_janus_queue, 0, 0, &props, message);
-				if(status != AMQP_STATUS_OK) {
-					JANUS_LOG(LOG_ERR, "Error publishing... %d, %s\n", status, amqp_error_string2(status));
-				}
-				g_free(response->correlation_id);
-				response->correlation_id = NULL;
-				g_free(response->payload);
-				response->payload = NULL;
-				g_free(response);
-				response = NULL;
-			}
-		}
-		if(rmq_client->sessions != NULL && g_hash_table_size(rmq_client->sessions) > 0) {
-			/* Iterate on all the sessions handled by this rmq_client */
-			GHashTableIter iter;
-			gpointer value;
-			g_hash_table_iter_init(&iter, rmq_client->sessions);
-			while (g_hash_table_iter_next(&iter, NULL, &value)) {
-				janus_session *session = value;
-				if(rmq_client->destroy || !session || session->destroy || g_atomic_int_get(&stop)) {
-					continue;
-				}
-				janus_http_event *event;
-				while ((event = g_async_queue_try_pop(session->messages)) != NULL) {
-					if(!rmq_client->destroy && session && !session->destroy && !g_atomic_int_get(&stop) && event && event->payload) {
-						/* Gotcha! */
-						JANUS_LOG(LOG_VERB, "Sending event to RabbitMQ (%zu bytes)...\n", strlen(event->payload));
-						JANUS_LOG(LOG_HUGE, "%s\n", event->payload);
-						amqp_basic_properties_t props;
-						props._flags = 0;
-						props._flags |= AMQP_BASIC_REPLY_TO_FLAG;
-						props.reply_to = amqp_cstring_bytes("Janus");
-						props._flags |= AMQP_BASIC_CONTENT_TYPE_FLAG;
-						props.content_type = amqp_cstring_bytes("application/json");
-						amqp_bytes_t message = amqp_cstring_bytes(event->payload);
-						int status = amqp_basic_publish(rmq_conn, rmq_channel, amqp_empty_bytes, from_janus_queue, 0, 0, &props, message);
-						if(status != AMQP_STATUS_OK) {
-							JANUS_LOG(LOG_ERR, "Error publishing... %d, %s\n", status, amqp_error_string2(status));
-						}
-					}
-				}
-				if(session->timeout) {
-					/* A session timed out, remove it from the list of sessions we manage */
-					g_hash_table_remove(rmq_client->sessions, GUINT_TO_POINTER(session->session_id));
-					continue;
-				}
-			}
-		}
-		janus_mutex_unlock(&rmq_client->mutex);
-		/* Sleep 100ms */
-		g_usleep(100000);
-	}
-	JANUS_LOG(LOG_INFO, "Leaving RabbitMQ out thread\n");
-	return NULL;
-}
-
-void janus_rmq_task(gpointer data, gpointer user_data) {
-	JANUS_LOG(LOG_VERB, "Thread pool, serving request\n");
-	janus_rabbitmq_request *request = (janus_rabbitmq_request *)data;
-	janus_rabbitmq_client *client = (janus_rabbitmq_client *)user_data;
-	if(request == NULL || client == NULL) {
-		JANUS_LOG(LOG_ERR, "Missing request or client\n");
-		return;
-	}
-	janus_request_source *source = (janus_request_source *)request->source;
-	json_t *root = (json_t *)request->request;
-	janus_process_incoming_request(source, root);
-	janus_request_source_destroy(source);
-	request->source = NULL;
-	request->request = NULL;
-	g_free(request);
-}
-#endif
-
-
->>>>>>> 1f067658
 /* Admin/monitor helpers */
 json_t *janus_admin_stream_summary(janus_ice_stream *stream) {
 	if(stream == NULL)
@@ -3548,39 +2004,9 @@
 	if(jsep != NULL)
 		json_object_set_new(event, "jsep", jsep);
 	/* Send the event */
-<<<<<<< HEAD
 	JANUS_LOG(LOG_VERB, "[%"SCNu64"] Sending event to transport...\n", ice_handle->handle_id);
 	janus_session_notify_event(session->session_id, event);
 	
-=======
-	JANUS_LOG(LOG_VERB, "[%"SCNu64"] Adding event to queue of messages...\n", ice_handle->handle_id);
-	janus_http_event *notification = (janus_http_event *)g_malloc0(sizeof(janus_http_event));
-	if(notification == NULL) {
-		JANUS_LOG(LOG_FATAL, "Memory error!\n");
-		return JANUS_ERROR_UNKNOWN;	/* FIXME Do we need something like "Internal Server Error"? */
-	}
-	notification->code = 200;
-	notification->payload = reply_text;
-	notification->allocated = 1;
-
-	g_async_queue_push(session->messages, notification);
-#ifdef HAVE_WEBSOCKETS
-	janus_request_source *source = (janus_request_source *)session->source;
-	if(source != NULL && source->type == JANUS_SOURCE_WEBSOCKETS) {
-		/* Send this as soon as the WebSocket becomes writeable */
-		janus_websocket_client *client = (janus_websocket_client *)source->source;
-		/* Make sure this is not related to a closed WebSocket session */
-		janus_mutex_lock(&old_wss_mutex);
-		if(g_list_find(old_wss, client) == NULL) {
-			janus_mutex_lock(&client->mutex);
-			libwebsocket_callback_on_writable(client->context, client->wsi);
-			janus_mutex_unlock(&client->mutex);
-		}
-		janus_mutex_unlock(&old_wss_mutex);
-	}
-#endif
-
->>>>>>> 1f067658
 	return JANUS_OK;
 }
 
@@ -4545,7 +2971,6 @@
 		JANUS_LOG(LOG_FATAL, "\tCouldn't access transport plugins folder...\n");
 		exit(1);
 	}
-<<<<<<< HEAD
 	/* Any transport to ignore? */
 	gchar **disabled_transports = NULL;
 	item = janus_config_get_item_drilldown(config, "transports", "disable");
@@ -4558,53 +2983,6 @@
 		int len = strlen(transportent->d_name);
 		if (len < 4) {
 			continue;
-=======
-	/* Do we also have to provide an HTTPS one? */
-	char *cert_pem_bytes = NULL, *cert_key_bytes = NULL; 
-	item = janus_config_get_item_drilldown(config, "webserver", "https");
-	if(!item || !item->value || !janus_is_true(item->value)) {
-		JANUS_LOG(LOG_WARN, "HTTPS webserver disabled\n");
-	} else {
-		item = janus_config_get_item_drilldown(config, "webserver", "secure_port");
-		if(!item || !item->value) {
-			JANUS_LOG(LOG_FATAL, "  -- HTTPS port missing\n");
-			exit(1);	/* FIXME Should we really give up? */
-		}
-		int swsport = atoi(item->value);
-		/* Read certificate and key */
-		FILE *pem = fopen(server_pem, "rb");
-		if(!pem) {
-			JANUS_LOG(LOG_FATAL, "Could not open certificate file '%s'...\n", server_pem);
-			exit(1);	/* FIXME Should we really give up? */
-		}
-		fseek(pem, 0L, SEEK_END);
-		size_t size = ftell(pem);
-		fseek(pem, 0L, SEEK_SET);
-		cert_pem_bytes = g_malloc0(size);
-		if(cert_pem_bytes == NULL) {
-			JANUS_LOG(LOG_FATAL, "Memory error!\n");
-			exit(1);
-		}
-		char *index = cert_pem_bytes;
-		int read = 0, tot = size;
-		while((read = fread(index, sizeof(char), tot, pem)) > 0) {
-			tot -= read;
-			index += read;
-		}
-		fclose(pem);
-		FILE *key = fopen(server_key, "rb");
-		if(!key) {
-			JANUS_LOG(LOG_FATAL, "Could not open key file '%s'...\n", server_key);
-			exit(1);	/* FIXME Should we really give up? */
-		}
-		fseek(key, 0L, SEEK_END);
-		size = ftell(key);
-		fseek(key, 0L, SEEK_SET);
-		cert_key_bytes = g_malloc0(size);
-		if(cert_key_bytes == NULL) {
-			JANUS_LOG(LOG_FATAL, "Memory error!\n");
-			exit(1);
->>>>>>> 1f067658
 		}
 		if (strcasecmp(transportent->d_name+len-strlen(SHLIB_EXT), SHLIB_EXT)) {
 			continue;
@@ -4686,7 +3064,6 @@
 			g_hash_table_insert(transports_so, (gpointer)janus_transport->get_package(), transport);
 		}
 	}
-<<<<<<< HEAD
 	closedir(dir);
 	if(disabled_transports != NULL)
 		g_strfreev(disabled_transports);
@@ -4695,124 +3072,6 @@
 	if(!janus_api_enabled) {
 		JANUS_LOG(LOG_FATAL, "No Janus API transport is available... enable at least one and restart Janus\n");
 		exit(1);	/* FIXME Should we really give up? */
-=======
-#endif
-	/* Enable the RabbitMQ integration, if enabled */
-#ifndef HAVE_RABBITMQ
-	JANUS_LOG(LOG_WARN, "RabbitMQ support not compiled\n");
-#else
-	item = janus_config_get_item_drilldown(config, "rabbitmq", "enable");
-	if(!item || !item->value || !janus_is_true(item->value)) {
-		JANUS_LOG(LOG_WARN, "RabbitMQ support disabled\n");
-	} else {
-		/* Parse configuration */
-		char *rmqhost = NULL;
-		item = janus_config_get_item_drilldown(config, "rabbitmq", "host");
-		if(item && item->value)
-			rmqhost = g_strdup(item->value);
-		else
-			rmqhost = g_strdup("localhost");
-		int rmqport = AMQP_PROTOCOL_PORT;
-		item = janus_config_get_item_drilldown(config, "rabbitmq", "port");
-		if(item && item->value)
-			rmqport = atoi(item->value);
-		item = janus_config_get_item_drilldown(config, "rabbitmq", "to_janus");
-		if(!item || !item->value) {
-			JANUS_LOG(LOG_FATAL, "Missing name of incoming queue for RabbitMQ integration...\n");
-			exit(1);	/* FIXME Should we really give up? */
-		}
-		const char *to_janus = g_strdup(item->value);
-		item = janus_config_get_item_drilldown(config, "rabbitmq", "from_janus");
-		if(!item || !item->value) {
-			JANUS_LOG(LOG_FATAL, "Missing name of outgoing queue for RabbitMQ integration...\n");
-			exit(1);	/* FIXME Should we really give up? */
-		}
-		const char *from_janus = g_strdup(item->value);
-		JANUS_LOG(LOG_INFO, "RabbitMQ support enabled, %s:%d (%s/%s)\n", rmqhost, rmqport, to_janus, from_janus);
-		/* Connect */
-		rmq_conn = amqp_new_connection();
-		JANUS_LOG(LOG_VERB, "Creating RabbitMQ socket...\n");
-		amqp_socket_t *socket = amqp_tcp_socket_new(rmq_conn);
-		if(socket == NULL) {
-			JANUS_LOG(LOG_FATAL, "Can't connect to RabbitMQ server: error creating socket...\n");
-			exit(1);	/* FIXME Should we really give up? */
-		}
-		JANUS_LOG(LOG_VERB, "Connecting to RabbitMQ server...\n");
-		int status = amqp_socket_open(socket, rmqhost, rmqport);
-		g_free(rmqhost);
-		if(status != AMQP_STATUS_OK) {
-			JANUS_LOG(LOG_FATAL, "Can't connect to RabbitMQ server: error opening socket... (%s)\n", amqp_error_string2(status));
-			exit(1);	/* FIXME Should we really give up? */
-		}
-		JANUS_LOG(LOG_VERB, "Logging in...\n");
-		amqp_rpc_reply_t result = amqp_login(rmq_conn, "/", 0, 131072, 0, AMQP_SASL_METHOD_PLAIN, "guest", "guest");
-		if(result.reply_type != AMQP_RESPONSE_NORMAL) {
-			JANUS_LOG(LOG_FATAL, "Can't connect to RabbitMQ server: error logging in... %s, %s\n", amqp_error_string2(result.library_error), amqp_method_name(result.reply.id));
-			exit(1);	/* FIXME Should we really give up? */
-		}
-		rmq_channel = 1;
-		JANUS_LOG(LOG_VERB, "Opening channel...\n");
-		amqp_channel_open(rmq_conn, rmq_channel);
-		result = amqp_get_rpc_reply(rmq_conn);
-		if(result.reply_type != AMQP_RESPONSE_NORMAL) {
-			JANUS_LOG(LOG_FATAL, "Can't connect to RabbitMQ server: error opening channel... %s, %s\n", amqp_error_string2(result.library_error), amqp_method_name(result.reply.id));
-			exit(1);	/* FIXME Should we really give up? */
-		}
-		JANUS_LOG(LOG_VERB, "Declaring incoming queue... (%s)\n", to_janus);
-		to_janus_queue = amqp_cstring_bytes(to_janus);
-		amqp_queue_declare(rmq_conn, rmq_channel, to_janus_queue, 0, 0, 0, 0, amqp_empty_table);
-		result = amqp_get_rpc_reply(rmq_conn);
-		if(result.reply_type != AMQP_RESPONSE_NORMAL) {
-			JANUS_LOG(LOG_FATAL, "Can't connect to RabbitMQ server: error declaring queue... %s, %s\n", amqp_error_string2(result.library_error), amqp_method_name(result.reply.id));
-			exit(1);	/* FIXME Should we really give up? */
-		}
-		JANUS_LOG(LOG_VERB, "Declaring outgoing queue... (%s)\n", from_janus);
-		from_janus_queue = amqp_cstring_bytes(from_janus);
-		amqp_queue_declare(rmq_conn, rmq_channel, from_janus_queue, 0, 0, 0, 0, amqp_empty_table);
-		result = amqp_get_rpc_reply(rmq_conn);
-		if(result.reply_type != AMQP_RESPONSE_NORMAL) {
-			JANUS_LOG(LOG_FATAL, "Can't connect to RabbitMQ server: error declaring queue... %s, %s\n", amqp_error_string2(result.library_error), amqp_method_name(result.reply.id));
-			exit(1);	/* FIXME Should we really give up? */
-		}
-		amqp_basic_consume(rmq_conn, rmq_channel, to_janus_queue, amqp_empty_bytes, 0, 1, 0, amqp_empty_table);
-		result = amqp_get_rpc_reply(rmq_conn);
-		if(result.reply_type != AMQP_RESPONSE_NORMAL) {
-			JANUS_LOG(LOG_FATAL, "Can't connect to RabbitMQ server: error consuming... %s, %s\n", amqp_error_string2(result.library_error), amqp_method_name(result.reply.id));
-			exit(1);	/* FIXME Should we really give up? */
-		}
-		/* FIXME We currently support a single application, create a new janus_rabbitmq_client instance */
-		rmq_client = g_malloc0(sizeof(janus_rabbitmq_client));
-		if(rmq_client == NULL) {
-			JANUS_LOG(LOG_FATAL, "Memory error!\n");
-			exit(1);	/* FIXME Should we really give up? */
-		}
-		rmq_client->sessions = NULL;
-		rmq_client->responses = g_async_queue_new();
-		rmq_client->destroy = 0;
-		GError *error = NULL;
-		rmq_client->in_thread = g_thread_try_new("rmq_in_thread", &janus_rmq_in_thread, rmq_client, &error);
-		if(error != NULL) {
-			/* Something went wrong... */
-			JANUS_LOG(LOG_FATAL, "Got error %d (%s) trying to launch the RabbitMQ incoming thread...\n", error->code, error->message ? error->message : "??");
-			exit(1);	/* FIXME Should we really give up? */
-		}
-		rmq_client->out_thread = g_thread_try_new("rmq_out_thread", &janus_rmq_out_thread, rmq_client, &error);
-		if(error != NULL) {
-			/* Something went wrong... */
-			JANUS_LOG(LOG_FATAL, "Got error %d (%s) trying to launch the RabbitMQ outgoing thread...\n", error->code, error->message ? error->message : "??");
-			exit(1);	/* FIXME Should we really give up? */
-		}
-		/* rabbitmq-c is single threaded, we need a thread pool to serve requests */
-		rmq_client->thread_pool = g_thread_pool_new(janus_rmq_task, rmq_client, -1, FALSE, &error);
-		if(error != NULL) {
-			/* Something went wrong... */
-			JANUS_LOG(LOG_FATAL, "Got error %d (%s) trying to launch the pool thread...\n", error->code, error->message ? error->message : "??");
-			exit(1);	/* FIXME Should we really give up? */
-		}
-		janus_mutex_init(&rmq_client->mutex);
-		/* Done */
-		JANUS_LOG(LOG_INFO, "Setup of RabbitMQ integration completed\n");
->>>>>>> 1f067658
 	}
 	/* Make sure at least an admin API transport is available, if the auth mechanism is enabled */
 	if(!admin_api_enabled && janus_auth_is_enabled()) {
@@ -4834,165 +3093,6 @@
 		exit(1);
 	}
 
-<<<<<<< HEAD
-=======
-	/* Admin/monitor time: start web server, if enabled */
-	threads = 0;
-	item = janus_config_get_item_drilldown(config, "admin", "admin_threads");
-	if(item && item->value) {
-		if(!strcasecmp(item->value, "unlimited")) {
-			/* No limit on threads, use a thread per connection */
-			threads = 0;
-		} else {
-			/* Use a thread pool */
-			threads = atoll(item->value);
-			if(threads == 0) {
-				JANUS_LOG(LOG_WARN, "Chose '0' as size for the admin/monitor thread pool, which is equivalent to 'unlimited'\n");
-			} else if(threads < 0) {
-				JANUS_LOG(LOG_WARN, "Invalid value '%"SCNi64"' as size for the admin/monitor thread pool, falling back to to 'unlimited'\n", threads);
-				threads = 0;
-			}
-		}
-	}
-	item = janus_config_get_item_drilldown(config, "admin", "admin_http");
-	if(!item || !item->value || !janus_is_true(item->value)) {
-		JANUS_LOG(LOG_WARN, "Admin/monitor HTTP webserver disabled\n");
-	} else {
-		int wsport = 7088;
-		item = janus_config_get_item_drilldown(config, "admin", "admin_port");
-		if(item && item->value)
-			wsport = atoi(item->value);
-		if(threads == 0) {
-			JANUS_LOG(LOG_VERB, "Using a thread per connection for the admin/monitor HTTP webserver\n");
-			admin_ws = MHD_start_daemon(
-				MHD_USE_THREAD_PER_CONNECTION | MHD_USE_POLL,
-				wsport,
-				janus_admin_ws_client_connect,
-				NULL,
-				&janus_admin_ws_handler,
-				admin_ws_path,
-				MHD_OPTION_NOTIFY_COMPLETED, &janus_ws_request_completed, NULL,
-				MHD_OPTION_END);
-		} else {
-			JANUS_LOG(LOG_VERB, "Using a thread pool of size %"SCNi64" the admin/monitor HTTP webserver\n", threads);
-			admin_ws = MHD_start_daemon(
-				MHD_USE_SELECT_INTERNALLY,
-				wsport,
-				janus_admin_ws_client_connect,
-				NULL,
-				&janus_admin_ws_handler,
-				admin_ws_path,
-				MHD_OPTION_THREAD_POOL_SIZE, threads,
-				MHD_OPTION_NOTIFY_COMPLETED, &janus_ws_request_completed, NULL,
-				MHD_OPTION_END);
-		}
-		if(admin_ws == NULL) {
-			JANUS_LOG(LOG_FATAL, "Couldn't start admin/monitor webserver on port %d...\n", wsport);
-			exit(1);	/* FIXME Should we really give up? */
-		}
-		JANUS_LOG(LOG_INFO, "Admin/monitor HTTP webserver started (port %d, %s path listener)...\n", wsport, admin_ws_path);
-	}
-	/* Do we also have to provide an HTTPS one? */
-	item = janus_config_get_item_drilldown(config, "admin", "admin_https");
-	if(!item || !item->value || !janus_is_true(item->value)) {
-		JANUS_LOG(LOG_WARN, "Admin/monitor HTTPS webserver disabled\n");
-	} else {
-		item = janus_config_get_item_drilldown(config, "admin", "admin_secure_port");
-		if(!item || !item->value) {
-			JANUS_LOG(LOG_FATAL, "  -- Admin/monitor HTTPS port missing\n");
-			exit(1);	/* FIXME Should we really give up? */
-		}
-		int swsport = atoi(item->value);
-		/* Read certificate and key */
-		if(cert_pem_bytes == NULL) {
-			FILE *pem = fopen(server_pem, "rb");
-			if(!pem) {
-				JANUS_LOG(LOG_FATAL, "Could not open certificate file '%s'...\n", server_pem);
-				exit(1);	/* FIXME Should we really give up? */
-			}
-			fseek(pem, 0L, SEEK_END);
-			size_t size = ftell(pem);
-			fseek(pem, 0L, SEEK_SET);
-			cert_pem_bytes = g_malloc0(size);
-			if(cert_pem_bytes == NULL) {
-				JANUS_LOG(LOG_FATAL, "Memory error!\n");
-				exit(1);
-			}
-			char *index = cert_pem_bytes;
-			int read = 0, tot = size;
-			while((read = fread(index, sizeof(char), tot, pem)) > 0) {
-				tot -= read;
-				index += read;
-			}
-			fclose(pem);
-		}
-		if(cert_key_bytes == NULL) {
-			FILE *key = fopen(server_key, "rb");
-			if(!key) {
-				JANUS_LOG(LOG_FATAL, "Could not open key file '%s'...\n", server_key);
-				exit(1);	/* FIXME Should we really give up? */
-			}
-			fseek(key, 0L, SEEK_END);
-			size_t size = ftell(key);
-			fseek(key, 0L, SEEK_SET);
-			cert_key_bytes = g_malloc0(size);
-			if(cert_key_bytes == NULL) {
-				JANUS_LOG(LOG_FATAL, "Memory error!\n");
-				exit(1);
-			}
-			char *index = cert_key_bytes;
-			int read = 0;
-			int tot = size;
-			while((read = fread(index, sizeof(char), tot, key)) > 0) {
-				tot -= read;
-				index += read;
-			}
-			fclose(key);
-		}
-		/* Start webserver */
-		if(threads == 0) {
-			JANUS_LOG(LOG_VERB, "Using a thread per connection for the admin/monitor HTTPS webserver\n");
-			admin_sws = MHD_start_daemon(
-				MHD_USE_SSL | MHD_USE_THREAD_PER_CONNECTION | MHD_USE_POLL,
-				swsport,
-				janus_admin_ws_client_connect,
-				NULL,
-				&janus_admin_ws_handler,
-				admin_ws_path,
-				MHD_OPTION_NOTIFY_COMPLETED, &janus_ws_request_completed, NULL,
-					/* FIXME We're using the same certificates as those for DTLS */
-					MHD_OPTION_HTTPS_MEM_CERT, cert_pem_bytes,
-					MHD_OPTION_HTTPS_MEM_KEY, cert_key_bytes,
-				MHD_OPTION_END);
-		} else {
-			JANUS_LOG(LOG_VERB, "Using a thread pool of size %"SCNi64" the admin/monitor HTTPS webserver\n", threads);
-			admin_sws = MHD_start_daemon(
-				MHD_USE_SSL | MHD_USE_SELECT_INTERNALLY,
-				swsport,
-				janus_admin_ws_client_connect,
-				NULL,
-				&janus_admin_ws_handler,
-				admin_ws_path,
-				MHD_OPTION_THREAD_POOL_SIZE, threads,
-				MHD_OPTION_NOTIFY_COMPLETED, &janus_ws_request_completed, NULL,
-					/* FIXME We're using the same certificates as those for DTLS */
-					MHD_OPTION_HTTPS_MEM_CERT, cert_pem_bytes,
-					MHD_OPTION_HTTPS_MEM_KEY, cert_key_bytes,
-				MHD_OPTION_END);
-		}
-		if(admin_sws == NULL) {
-			JANUS_LOG(LOG_FATAL, "Couldn't start secure admin/monitor webserver on port %d...\n", swsport);
-			exit(1);	/* FIXME Should we really give up? */
-		} else {
-			JANUS_LOG(LOG_INFO, "Admin/monitor HTTPS webserver started (port %d, %s path listener)...\n", swsport, admin_ws_path);
-		}
-	}
-	if(!admin_ws && !admin_sws && janus_auth_is_enabled()) {
-		JANUS_LOG(LOG_FATAL, "No Admin/monitor is available, but the token based authentication mechanism is enabled... this will cause all requests to fail, giving up! If you want to use tokens, enable the Admin/monitor API and restart Janus\n");
-		exit(1);	/* FIXME Should we really give up? */
-	}
-
->>>>>>> 1f067658
 	while(!g_atomic_int_get(&stop)) {
 		/* Loop until we have to stop */
 		usleep(250000); /* A signal will cancel usleep() but not g_usleep() */
@@ -5050,21 +3150,4 @@
 
 	JANUS_PRINT("Bye!\n");
 	exit(0);
-<<<<<<< HEAD
-=======
-}
-
-
-void janus_http_event_free(janus_http_event *event)
-{
-	if (event == NULL) {
-		return;
-	}
-
-	if (event->payload && event->allocated) {
-		g_free(event->payload);
-	}
-
-	g_free(event);
->>>>>>> 1f067658
 }