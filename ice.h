--- conflicted
+++ resolved
@@ -340,7 +340,6 @@
 	guint component_id;
 	/*! \brief Whether this stream is ready to be used */
 	gint cdone:1;
-<<<<<<< HEAD
 	/*! \brief libnice ICE component state */
 	guint state;
 	/*! \brief Monotonic time of when ICE has successfully connected */
@@ -365,66 +364,9 @@
 	janus_dtls_srtp *dtls;
 	/*! \brief SDES mid RTP extension ID */
 	gint mid_ext_id;
-	/*! \brief RTP Stream extension ID */
-	gint rid_ext_id;
-	/*! \brief Wether we do transport wide cc */
-=======
-	/*! \brief Audio SSRC of the server for this stream */
-	guint32 audio_ssrc;
-	/*! \brief Video SSRC of the server for this stream */
-	guint32 video_ssrc;
-	/*! \brief Video retransmission SSRC of the peer for this stream */
-	guint32 video_ssrc_rtx;
-	/*! \brief Audio SSRC of the peer for this stream */
-	guint32 audio_ssrc_peer, audio_ssrc_peer_new, audio_ssrc_peer_orig;
-	/*! \brief Video SSRC(s) of the peer for this stream (may be simulcasting) */
-	guint32 video_ssrc_peer[3], video_ssrc_peer_new[3], video_ssrc_peer_orig[3];
-	/*! \brief Video retransmissions SSRC(s) of the peer for this stream */
-	guint32 video_ssrc_peer_rtx[3], video_ssrc_peer_rtx_new[3], video_ssrc_peer_rtx_orig[3];
-	/*! \brief Array of RTP Stream IDs (for Firefox simulcasting, if enabled) */
-	char *rid[3];
-	/*! \brief Whether we should use the legacy simulcast syntax (a=simulcast:recv rid=..) or the proper one (a=simulcast:recv ..) */
-	gboolean legacy_rid;
-	/*! \brief RTP switching context(s) in case of renegotiations (audio+video and/or simulcast) */
-	janus_rtp_switching_context rtp_ctx[3];
-	/*! \brief List of payload types we can expect for audio */
-	GList *audio_payload_types;
-	/*! \brief List of payload types we can expect for video */
-	GList *video_payload_types;
-	/*! \brief Mapping of rtx payload types to actual media-related packet types */
-	GHashTable *rtx_payload_types;
-	/*! \brief RTP payload types of this stream */
-	gint audio_payload_type, video_payload_type, video_rtx_payload_type;
-	/*! \brief Codecs used by this stream */
-	char *audio_codec, *video_codec;
-	/*! \brief Pointer to function to check if a packet is a keyframe (depends on negotiated codec) */
-	gboolean (* video_is_keyframe)(const char* buffer, int len);
-	/*! \brief Media direction */
-	gboolean audio_send, audio_recv, video_send, video_recv;
-	/*! \brief RTCP context for the audio stream */
-	janus_rtcp_context *audio_rtcp_ctx;
-	/*! \brief RTCP context(s) for the video stream (may be simulcasting) */
-	janus_rtcp_context *video_rtcp_ctx[3];
-	/*! \brief Map(s) of the NACKed packets (to track retransmissions and avoid duplicates) */
-	GHashTable *rtx_nacked[3];
-	/*! \brief First received audio NTP timestamp */
-	gint64 audio_first_ntp_ts;
-	/*! \brief First received audio RTP timestamp */
-	guint32 audio_first_rtp_ts;
-	/*! \brief First received video NTP timestamp (for all simulcast video streams) */
-	gint64 video_first_ntp_ts[3];
-	/*! \brief First received video NTP RTP timestamp (for all simulcast video streams) */
-	guint32 video_first_rtp_ts[3];
-	/*! \brief Last sent audio RTP timestamp */
-	guint32 audio_last_ts;
-	/*! \brief Last sent video RTP timestamp */
-	guint32 video_last_ts;
-	/*! \brief SDES mid RTP extension ID */
-	gint mid_ext_id;
 	/*! \brief RTP Stream extension ID, and the related rtx one */
 	gint rid_ext_id, ridrtx_ext_id;
-	/*! \brief Whether we do transport wide cc for video */
->>>>>>> 58be79e8
+	/*! \brief Whether we do transport wide cc */
 	gboolean do_transport_wide_cc;
 	/*! \brief Transport wide cc rtp ext ID */
 	gint transport_wide_cc_ext_id;
@@ -490,6 +432,8 @@
 	guint32 ssrc_peer_rtx[3], ssrc_peer_rtx_new[3], ssrc_peer_rtx_orig[3];
 	/*! \brief Array of RTP Stream IDs (for Firefox simulcasting, if enabled) */
 	char *rid[3];
+	/*! \brief Whether we should use the legacy simulcast syntax (a=simulcast:recv rid=..) or the proper one (a=simulcast:recv ..) */
+	gboolean legacy_rid;
 	/*! \brief RTP switching context(s) in case of renegotiations (audio+video and/or simulcast) */
 	janus_rtp_switching_context rtp_ctx[3];
 	/*! \brief List of payload types we can expect */
