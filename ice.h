--- conflicted
+++ resolved
@@ -236,31 +236,12 @@
 
 /*! \brief Janus media statistics container
  * \note To improve with more stuff */
-<<<<<<< HEAD
 typedef struct janus_media_stats {
 	/*! \brief Media stats info (considering we may be simulcasting) */
 	janus_media_stats_info info[3];
-	/*! \brief Last time the slow_link callback (of the plugin) was called */
-	gint64 last_slowlink_time;
-	/*! \brief Start time of recent NACKs (for slow_link) */
-	gint64 sl_nack_period_ts;
-	/*! \brief Count of recent NACKs (for slow_link) */
-	guint sl_nack_recent_cnt;
+	/*! \brief Last known count of lost packets (for slow_link) */
+	guint sl_lost_count;
 } janus_media_stats;
-=======
-typedef struct janus_ice_stats {
-	/*! \brief Audio info */
-	janus_ice_stats_info audio;
-	/*! \brief Video info (considering we may be simulcasting) */
-	janus_ice_stats_info video[3];
-	/*! \brief Data info */
-	janus_ice_stats_info data;
-	/*! \brief Last known count of lost audio packets (for slow_link) */
-	guint sl_lost_count_audio;
-	/*! \brief Last known count of lost video packets (for slow_link) */
-	guint sl_lost_count_video;
-} janus_ice_stats;
->>>>>>> 2a86d527
 
 /*! \brief Quick helper method to notify a WebRTC hangup through the Janus API
  * @param handle The janus_handle instance this event refers to
