--- conflicted
+++ resolved
@@ -3658,19 +3658,10 @@
 			nice_candidate_free(c);
 			continue;
 		}
-<<<<<<< HEAD
-		if(janus_ice_candidate_to_string(handle, c, buffer, sizeof(buffer), FALSE, FALSE) == 0) {
-			/* Candidate encoded, send a "trickle" event to the browser */
-			janus_ice_notify_trickle(handle, buffer);
-			/* If nat-1-1 is enabled but we want to keep the private host, add another candidate */
-			if(nat_1_1_enabled && keep_private_host &&
-					janus_ice_candidate_to_string(handle, c, buffer, sizeof(buffer), FALSE, TRUE) == 0) {
-=======
 
 		guint public_ip_index = 0;
 		do {
 			if(janus_ice_candidate_to_string(handle, c, buffer, sizeof(buffer), FALSE, FALSE, public_ip_index) == 0) {
->>>>>>> bb0ab093
 				/* Candidate encoded, send a "trickle" event to the browser */
 				janus_ice_notify_trickle(handle, buffer);
 				/* If nat-1-1 is enabled but we want to keep the private host, add another candidate */
