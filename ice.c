--- conflicted
+++ resolved
@@ -2153,11 +2153,7 @@
 	/* Not DTLS... RTP or RTCP? (http://tools.ietf.org/html/rfc5761#section-4) */
 	if(janus_is_rtp(buf, len)) {
 		/* This is RTP */
-<<<<<<< HEAD
-		if(!pc->dtls || !pc->dtls->srtp_valid || !pc->dtls->srtp_in) {
-=======
-		if(janus_is_webrtc_encryption_enabled() && (!component->dtls || !component->dtls->srtp_valid || !component->dtls->srtp_in)) {
->>>>>>> c6a1255e
+		if(janus_is_webrtc_encryption_enabled() && (!pc->dtls || !pc->dtls->srtp_valid || !pc->dtls->srtp_in)) {
 			JANUS_LOG(LOG_WARN, "[%"SCNu64"]     Missing valid SRTP session (packet arrived too early?), skipping...\n", handle->handle_id);
 		} else {
 			janus_rtp_header *header = (janus_rtp_header *)buf;
@@ -2270,12 +2266,8 @@
 			}
 
 			int buflen = len;
-<<<<<<< HEAD
-			srtp_err_status_t res = srtp_unprotect(pc->dtls->srtp_in, buf, &buflen);
-=======
 			srtp_err_status_t res = janus_is_webrtc_encryption_enabled() ?
-				srtp_unprotect(component->dtls->srtp_in, buf, &buflen) : srtp_err_status_ok;
->>>>>>> c6a1255e
+				srtp_unprotect(pc->dtls->srtp_in, buf, &buflen) : srtp_err_status_ok;
 			if(res != srtp_err_status_ok) {
 				if(res != srtp_err_status_replay_fail && res != srtp_err_status_replay_old) {
 					/* Only print the error if it's not a 'replay fail' or 'replay old' (which is probably just the result of us NACKing a packet) */
@@ -2584,20 +2576,12 @@
 	} else if(janus_is_rtcp(buf, len)) {
 		/* This is RTCP */
 		JANUS_LOG(LOG_HUGE, "[%"SCNu64"]  Got an RTCP packet\n", handle->handle_id);
-<<<<<<< HEAD
-		if(!pc->dtls || !pc->dtls->srtp_valid || !pc->dtls->srtp_in) {
-			JANUS_LOG(LOG_WARN, "[%"SCNu64"]     Missing valid SRTP session (packet arrived too early?), skipping...\n", handle->handle_id);
-		} else {
-			int buflen = len;
-			srtp_err_status_t res = srtp_unprotect_rtcp(pc->dtls->srtp_in, buf, &buflen);
-=======
-		if(janus_is_webrtc_encryption_enabled() && (!component->dtls || !component->dtls->srtp_valid || !component->dtls->srtp_in)) {
+		if(janus_is_webrtc_encryption_enabled() && (!pc->dtls || !pc->dtls->srtp_valid || !pc->dtls->srtp_in)) {
 			JANUS_LOG(LOG_WARN, "[%"SCNu64"]     Missing valid SRTP session (packet arrived too early?), skipping...\n", handle->handle_id);
 		} else {
 			int buflen = len;
 			srtp_err_status_t res = janus_is_webrtc_encryption_enabled() ?
-				srtp_unprotect_rtcp(component->dtls->srtp_in, buf, &buflen) : srtp_err_status_ok;
->>>>>>> c6a1255e
+				srtp_unprotect_rtcp(pc->dtls->srtp_in, buf, &buflen) : srtp_err_status_ok;
 			if(res != srtp_err_status_ok) {
 				JANUS_LOG(LOG_ERR, "[%"SCNu64"]     SRTCP unprotect error: %s (len=%d-->%d)\n", handle->handle_id, janus_srtp_error_str(res), len, buflen);
 			} else {
@@ -3226,7 +3210,7 @@
 #endif
 	if(!nice_agent_gather_candidates(handle->agent, handle->stream_id)) {
 		JANUS_LOG(LOG_ERR, "[%"SCNu64"] Error gathering candidates...\n", handle->handle_id);
-		janus_flags_clear(&handle->webrtc_flags, JANUS_ICE_HANDLE_WEBRTC_HAS_AGENT);
+		janus_flags_clear(&handle->webrtc_flags, JANUS_HANDLE_WEBRTC_HAS_AGENT);
 		janus_refcount_decrease(&handle->ref);
 		return -1;
 	}
@@ -3565,7 +3549,7 @@
 	if(pkt == &janus_ice_dtls_handshake) {
 		if(!janus_is_webrtc_encryption_enabled()) {
 			JANUS_LOG(LOG_WARN, "[%"SCNu64"] WebRTC encryption disabled, skipping DTLS handshake\n", handle->handle_id);
-			janus_ice_dtls_handshake_done(handle, component);
+			janus_handle_dtls_handshake_done(handle);
 			return G_SOURCE_CONTINUE;
 		}
 		/* Start the DTLS handshake */
@@ -3679,15 +3663,9 @@
 	if(pkt->control) {
 		/* RTCP */
 		int video = (pkt->type == JANUS_ICE_PACKET_VIDEO);
-<<<<<<< HEAD
 		pc->noerrorlog = FALSE;
-		if(!pc->dtls || !pc->dtls->srtp_valid || !pc->dtls->srtp_out) {
+		if(janus_is_webrtc_encryption_enabled() && (!pc->dtls || !pc->dtls->srtp_valid || !pc->dtls->srtp_out)) {
 			if(!janus_flags_is_set(&handle->webrtc_flags, JANUS_HANDLE_WEBRTC_ALERT) && !medium->noerrorlog) {
-=======
-		stream->noerrorlog = FALSE;
-		if(janus_is_webrtc_encryption_enabled() && (!component->dtls || !component->dtls->srtp_valid || !component->dtls->srtp_out)) {
-			if(!janus_flags_is_set(&handle->webrtc_flags, JANUS_ICE_HANDLE_WEBRTC_ALERT) && !component->noerrorlog) {
->>>>>>> c6a1255e
 				JANUS_LOG(LOG_WARN, "[%"SCNu64"] %s stream (#%u) component has no valid SRTP session (yet?)\n",
 					handle->handle_id, video ? "video" : "audio", pc->stream_id);
 				medium->noerrorlog = TRUE;	/* Don't flood with the same error all over again */
@@ -3737,12 +3715,8 @@
 					"[session=%"SCNu64"][handle=%"SCNu64"]", session->session_id, handle->handle_id);
 			/* Encrypt SRTCP */
 			int protected = pkt->length;
-<<<<<<< HEAD
-			int res = srtp_protect_rtcp(pc->dtls->srtp_out, pkt->data, &protected);
-=======
 			int res = janus_is_webrtc_encryption_enabled() ?
-				srtp_protect_rtcp(component->dtls->srtp_out, pkt->data, &protected) : srtp_err_status_ok;
->>>>>>> c6a1255e
+				srtp_protect_rtcp(pc->dtls->srtp_out, pkt->data, &protected) : srtp_err_status_ok;
 			if(res != srtp_err_status_ok) {
 				/* We don't spam the logs for every SRTP error: just take note of this, and print a summary later */
 				handle->srtp_errors_count++;
@@ -3767,13 +3741,8 @@
 				janus_ice_free_queued_packet(pkt);
 				return G_SOURCE_CONTINUE;
 			}
-<<<<<<< HEAD
-			if(!pc->dtls || !pc->dtls->srtp_valid || !pc->dtls->srtp_out) {
+			if(janus_is_webrtc_encryption_enabled() && (!pc->dtls || !pc->dtls->srtp_valid || !pc->dtls->srtp_out)) {
 				if(!janus_flags_is_set(&handle->webrtc_flags, JANUS_HANDLE_WEBRTC_ALERT) && !medium->noerrorlog) {
-=======
-			if(janus_is_webrtc_encryption_enabled() && (!component->dtls || !component->dtls->srtp_valid || !component->dtls->srtp_out)) {
-				if(!janus_flags_is_set(&handle->webrtc_flags, JANUS_ICE_HANDLE_WEBRTC_ALERT) && !component->noerrorlog) {
->>>>>>> c6a1255e
 					JANUS_LOG(LOG_WARN, "[%"SCNu64"] %s stream component has no valid SRTP session (yet?)\n",
 						handle->handle_id, video ? "video" : "audio");
 					medium->noerrorlog = TRUE;	/* Don't flood with the same error all over again */
@@ -3863,12 +3832,8 @@
 				}
 				/* Encrypt SRTP */
 				int protected = pkt->length;
-<<<<<<< HEAD
-				int res = srtp_protect(pc->dtls->srtp_out, pkt->data, &protected);
-=======
 				int res = janus_is_webrtc_encryption_enabled() ?
-					srtp_protect(component->dtls->srtp_out, pkt->data, &protected) : srtp_err_status_ok;
->>>>>>> c6a1255e
+					srtp_protect(pc->dtls->srtp_out, pkt->data, &protected) : srtp_err_status_ok;
 				if(res != srtp_err_status_ok) {
 					/* We don't spam the logs for every SRTP error: just take note of this, and print a summary later */
 					handle->srtp_errors_count++;
@@ -4081,35 +4046,34 @@
 	}
 }
 
-<<<<<<< HEAD
 void janus_ice_relay_rtcp(janus_handle *handle, int mindex, gboolean video, char *buf, int len) {
 	janus_ice_relay_rtcp_internal(handle, mindex, video, buf, len, TRUE);
-=======
-void janus_ice_relay_rtcp(janus_ice_handle *handle, int video, char *buf, int len) {
-	janus_ice_relay_rtcp_internal(handle, video, buf, len, TRUE);
 	/* If this is a PLI and we're simulcasting, send a PLI on other layers as well */
-	if(janus_rtcp_has_pli(buf, len)) {
-		janus_ice_stream *stream = handle->stream;
-		if(stream == NULL)
+	if(video && janus_rtcp_has_pli(buf, len)) {
+		/* Find the right medium instance */
+		janus_handle_webrtc_medium *medium = (mindex != -1 ?
+				g_hash_table_lookup(handle->pc->media, GINT_TO_POINTER(mindex)) :
+				g_hash_table_lookup(handle->pc->media_bytype,
+					GINT_TO_POINTER(video ? JANUS_MEDIA_VIDEO : JANUS_MEDIA_AUDIO)));
+		if(!medium)
 			return;
-		if(stream->video_ssrc_peer[1]) {
+		if(medium->ssrc_peer[1]) {
 			char plibuf[12];
 			memset(plibuf, 0, 12);
 			janus_rtcp_pli((char *)&plibuf, 12);
 			janus_rtcp_fix_ssrc(NULL, plibuf, sizeof(plibuf), 1,
-				stream->video_ssrc, stream->video_ssrc_peer[1]);
-			janus_ice_relay_rtcp_internal(handle, 1, plibuf, sizeof(plibuf), FALSE);
-		}
-		if(stream->video_ssrc_peer[2]) {
+				medium->ssrc, medium->ssrc_peer[1]);
+			janus_ice_relay_rtcp_internal(handle, mindex, TRUE, plibuf, sizeof(plibuf), FALSE);
+		}
+		if(medium->ssrc_peer[2]) {
 			char plibuf[12];
 			memset(plibuf, 0, 12);
 			janus_rtcp_pli((char *)&plibuf, 12);
 			janus_rtcp_fix_ssrc(NULL, plibuf, sizeof(plibuf), 1,
-				stream->video_ssrc, stream->video_ssrc_peer[2]);
-			janus_ice_relay_rtcp_internal(handle, 1, plibuf, sizeof(plibuf), FALSE);
-		}
-	}
->>>>>>> c6a1255e
+				medium->ssrc, medium->ssrc_peer[2]);
+			janus_ice_relay_rtcp_internal(handle, mindex, TRUE, plibuf, sizeof(plibuf), FALSE);
+		}
+	}
 }
 
 #ifdef HAVE_SCTP
@@ -4168,19 +4132,7 @@
 	JANUS_LOG(LOG_VERB, "[%"SCNu64"] The DTLS handshake for the component %d in stream %d has been completed\n",
 		handle->handle_id, handle->pc->component_id, handle->pc->stream_id);
 	janus_mutex_lock(&handle->mutex);
-<<<<<<< HEAD
 	if(janus_flags_is_set(&handle->webrtc_flags, JANUS_HANDLE_WEBRTC_READY)) {
-=======
-	if(handle->stream && janus_is_webrtc_encryption_enabled()) {
-		if(handle->stream->component && (!handle->stream->component->dtls ||
-				!handle->stream->component->dtls->srtp_valid)) {
-			/* Still waiting for this component to become ready */
-			janus_mutex_unlock(&handle->mutex);
-			return;
-		}
-	}
-	if(janus_flags_is_set(&handle->webrtc_flags, JANUS_ICE_HANDLE_WEBRTC_READY)) {
->>>>>>> c6a1255e
 		/* Already notified */
 		janus_mutex_unlock(&handle->mutex);
 		return;
