--- conflicted
+++ resolved
@@ -646,7 +646,9 @@
 				&& sdpMLineIndex != 0) {
 			JANUS_LOG(LOG_VERB, "[%"SCNu64"] Got a %s candidate but we're bundling, ignoring...\n", handle->handle_id, json_string_value(mid));
 		} else {
-			janus_ice_stream *stream = video ? handle->video_stream : (data ? handle->data_stream : handle->audio_stream);
+			janus_ice_stream *stream = janus_flags_is_set(&handle->webrtc_flags, JANUS_ICE_HANDLE_WEBRTC_BUNDLE) ?
+				g_hash_table_lookup(handle->streams, GUINT_TO_POINTER(handle->bundle_id)) :
+				(video ? handle->video_stream : (data ? handle->data_stream : handle->audio_stream));
 			if(stream == NULL) {
 				*error = "Trickle error: invalid element type (no such stream)";
 				return JANUS_ERROR_TRICKE_INVALID_STREAM;
@@ -2118,13 +2120,9 @@
 				janus_plugin *plugin = (janus_plugin *)handle->app;
 				if(plugin && plugin->incoming_rtp)
 					plugin->incoming_rtp(handle->app_handle, video, buf, buflen);
-<<<<<<< HEAD
 				/* Restore the header for the stats (plugins may have messed with it) */
 				*header = backup;
-				/* Update stats (TODO Do the same for the last second window as well) */
-=======
 				/* Update stats (overall data received, and data received in the last second) */
->>>>>>> 3d4a319f
 				if(buflen > 0) {
 					gint64 now = janus_get_monotonic_time();
 					if(!video) {
@@ -3485,8 +3483,9 @@
 		}
 		/* Reset the last second counters if too much time passed with no data in or out */
 		gint64 now = janus_get_monotonic_time();
-		if(handle->audio_stream && handle->audio_stream->rtp_component) {
-			janus_ice_component *component = handle->audio_stream->rtp_component;
+		janus_ice_stream *stream = janus_flags_is_set(&handle->webrtc_flags, JANUS_ICE_HANDLE_WEBRTC_BUNDLE) ? g_hash_table_lookup(handle->streams, GUINT_TO_POINTER(handle->bundle_id)) : handle->audio_stream;
+		if(stream && stream->rtp_component) {
+			janus_ice_component *component = stream->rtp_component;
 			gint64 last = component->in_stats.audio.updated;
 			if(last && now > last && now-last >= 2*G_USEC_PER_SEC && component->in_stats.audio.bytes_lastsec_temp > 0) {
 				component->in_stats.audio.bytes_lastsec = 0;
@@ -3497,24 +3496,10 @@
 				component->out_stats.audio.bytes_lastsec = 0;
 				component->out_stats.audio.bytes_lastsec_temp = 0;
 			}
-			int vindex = 0;
-			for(vindex=0; vindex < 3; vindex++) {
-				last = component->in_stats.video[vindex].updated;
-				if(last && now > last && now-last >= 2*G_USEC_PER_SEC && component->in_stats.video[vindex].bytes_lastsec_temp > 0) {
-					component->in_stats.video[vindex].bytes_lastsec = 0;
-					component->in_stats.video[vindex].bytes_lastsec_temp = 0;
-				}
-				if(vindex > 0)	/* Outgoing data only uses a single SSRC */
-					continue;
-				last = component->out_stats.video[vindex].updated;
-				if(last && now > last && now-last >= 2*G_USEC_PER_SEC && component->out_stats.video[vindex].bytes_lastsec_temp > 0) {
-					component->out_stats.video[vindex].bytes_lastsec = 0;
-					component->out_stats.video[vindex].bytes_lastsec_temp = 0;
-				}
-			}
-		}
-		if(handle->video_stream && handle->video_stream->rtp_component) {
-			janus_ice_component *component = handle->video_stream->rtp_component;
+		}
+		stream = janus_flags_is_set(&handle->webrtc_flags, JANUS_ICE_HANDLE_WEBRTC_BUNDLE) ? g_hash_table_lookup(handle->streams, GUINT_TO_POINTER(handle->bundle_id)) : handle->video_stream;
+		if(stream && stream->rtp_component) {
+			janus_ice_component *component = stream->rtp_component;
 			int vindex = 0;
 			for(vindex=0; vindex < 3; vindex++) {
 				gint64 last = component->in_stats.video[vindex].updated;
@@ -3531,8 +3516,9 @@
 		}
 		/* Let's see if we need to notify the user about no incoming audio or video */
 		if(no_media_timer > 0 && now-before >= G_USEC_PER_SEC) {
-			if(handle->audio_stream && handle->audio_stream->rtp_component) {
-				janus_ice_component *component = handle->audio_stream->rtp_component;
+			stream = janus_flags_is_set(&handle->webrtc_flags, JANUS_ICE_HANDLE_WEBRTC_BUNDLE) ? g_hash_table_lookup(handle->streams, GUINT_TO_POINTER(handle->bundle_id)) : handle->audio_stream;
+			if(stream && stream->rtp_component) {
+				janus_ice_component *component = stream->rtp_component;
 				gint64 last = component->in_stats.audio.updated;
 				if(!component->in_stats.audio.notified_lastsec && last && now-last >= (gint64)no_media_timer*G_USEC_PER_SEC) {
 					/* We missed more than no_second_timer seconds of audio! */
@@ -3540,20 +3526,10 @@
 					JANUS_LOG(LOG_WARN, "[%"SCNu64"] Didn't receive audio for more than %d seconds...\n", handle->handle_id, no_media_timer);
 					janus_ice_notify_media(handle, FALSE, FALSE);
 				}
-				/* Note that for video we only use the base stream as a reference, not the simulcast streams */
-				if(!component->in_stats.video[0].notified_lastsec && janus_flags_is_set(&handle->webrtc_flags, JANUS_ICE_HANDLE_WEBRTC_BUNDLE)) {
-					last = component->in_stats.video[0].updated;
-					if(last && now-last >= (gint64)no_media_timer*G_USEC_PER_SEC) {
-						/* We missed more than no_second_timer seconds of video! */
-						component->in_stats.video[0].notified_lastsec = TRUE;
-						JANUS_LOG(LOG_WARN, "[%"SCNu64"] Didn't receive video for more than %d seconds...\n", handle->handle_id, no_media_timer);
-						janus_ice_notify_media(handle, TRUE, FALSE);
-					}
-				}
-			}
-			/* Note that for video we only use the base stream as a reference, not the simulcast streams */
-			if(handle->video_stream && handle->video_stream->rtp_component) {
-				janus_ice_component *component = handle->video_stream->rtp_component;
+			}
+			stream = janus_flags_is_set(&handle->webrtc_flags, JANUS_ICE_HANDLE_WEBRTC_BUNDLE) ? g_hash_table_lookup(handle->streams, GUINT_TO_POINTER(handle->bundle_id)) : handle->video_stream;
+			if(stream && stream->rtp_component) {
+				janus_ice_component *component = stream->rtp_component;
 				gint64 last = component->in_stats.video[0].updated;
 				if(!component->in_stats.video[0].notified_lastsec && last && now-last >= (gint64)no_media_timer*G_USEC_PER_SEC) {
 					/* We missed more than no_second_timer seconds of video! */
@@ -3745,9 +3721,10 @@
 		}
 		/* Should we clean up old NACK buffers? (we check each 1/4 of the max_nack_queue time) */
 		if(max_nack_queue > 0 && (now-last_nack_cleanup >= (max_nack_queue*250))) {
-			/* Check if we do for both streams */
+			/* Check if we do for all streams */
 			janus_cleanup_nack_buffer(now, handle->audio_stream);
 			janus_cleanup_nack_buffer(now, handle->video_stream);
+			janus_cleanup_nack_buffer(now, handle->data_stream);
 			last_nack_cleanup = now;
 		}
 		/* Check if we should also print a summary of SRTP-related errors */
