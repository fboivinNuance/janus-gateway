/*! \file    ice.c
 * \author   Lorenzo Miniero <lorenzo@meetecho.com>
 * \copyright GNU General Public License v3
 * \brief    Janus handles and ICE/STUN/TURN processing
 * \details  A Janus handle represents an abstraction of the communication
 * between a user and a specific plugin, within a Janus session. This is
 * particularly important in terms of media connectivity, as each handle
 * can be associated with a single WebRTC PeerConnection. This code also
 * contains the implementation (based on libnice) of a WebRTC PeerConnection.
 * The code handles the whole ICE process, from the gathering of candidates
 * to the final setup of a virtual channel RTP and RTCP can be transported
 * on. Incoming RTP and RTCP packets from peers are relayed to the associated
 * plugins by means of the incoming_rtp and incoming_rtcp callbacks. Packets
 * to be sent to peers are relayed by peers invoking the relay_rtp and
 * relay_rtcp core callbacks instead.
 *
 * \ingroup protocols
 * \ref protocols
 */

#include <ifaddrs.h>
#include <poll.h>
#include <net/if.h>
#include <sys/socket.h>
#include <sys/time.h>
#include <netdb.h>
#include <fcntl.h>
#include <stun/usages/bind.h>
#include <nice/debug.h>

#include "janus.h"
#include "debug.h"
#include "ice.h"
#include "turnrest.h"
#include "sdp.h"
#include "rtpsrtp.h"
#include "rtcp.h"
#include "apierror.h"
#include "ip-utils.h"
#include "events.h"

/* STUN server/port, if any */
static char *janus_stun_server = NULL;
static uint16_t janus_stun_port = 0;

char *janus_ice_get_stun_server(void) {
	return janus_stun_server;
}
uint16_t janus_ice_get_stun_port(void) {
	return janus_stun_port;
}


/* TURN server/port and credentials, if any */
static char *janus_turn_server = NULL;
static uint16_t janus_turn_port = 0;
static char *janus_turn_user = NULL, *janus_turn_pwd = NULL;
static NiceRelayType janus_turn_type = NICE_RELAY_TYPE_TURN_UDP;

char *janus_ice_get_turn_server(void) {
	return janus_turn_server;
}
uint16_t janus_ice_get_turn_port(void) {
	return janus_turn_port;
}


/* TURN REST API support, if any */
char *janus_ice_get_turn_rest_api(void) {
#ifndef HAVE_LIBCURL
	return NULL;
#else
	return (char *)janus_turnrest_get_backend();
#endif
}


/* ICE-Lite status */
static gboolean janus_ice_lite_enabled;
gboolean janus_ice_is_ice_lite_enabled(void) {
	return janus_ice_lite_enabled;
}

/* ICE-TCP support (only libnice >= 0.1.8, currently broken) */
static gboolean janus_ice_tcp_enabled;
gboolean janus_ice_is_ice_tcp_enabled(void) {
	return janus_ice_tcp_enabled;
}

/* Full-trickle support */
static gboolean janus_full_trickle_enabled;
gboolean janus_ice_is_full_trickle_enabled(void) {
	return janus_full_trickle_enabled;
}

/* IPv6 support (still mostly WIP) */
static gboolean janus_ipv6_enabled;
gboolean janus_ice_is_ipv6_enabled(void) {
	return janus_ipv6_enabled;
}

/* Only needed in case we're using static event loops spawned at startup (disabled by default) */
typedef struct janus_ice_static_event_loop {
	int id;
	GMainContext *mainctx;
	GMainLoop *mainloop;
	GThread *thread;
} janus_ice_static_event_loop;
static int static_event_loops = 0;
static GSList *event_loops = NULL, *current_loop = NULL;
static janus_mutex event_loops_mutex = JANUS_MUTEX_INITIALIZER;
static void *janus_ice_static_event_loop_thread(void *data) {
	janus_ice_static_event_loop *loop = data;
	JANUS_LOG(LOG_VERB, "[loop#%d] Event loop thread started\n", loop->id);
	if(loop->mainloop == NULL) {
		JANUS_LOG(LOG_ERR, "[loop#%d] Invalid loop...\n", loop->id);
		g_thread_unref(g_thread_self());
		return NULL;
	}
	JANUS_LOG(LOG_DBG, "[loop#%d] Looping...\n", loop->id);
	g_main_loop_run(loop->mainloop);
	/* When the loop quits, we can unref it */
	g_main_loop_unref(loop->mainloop);
	g_main_context_unref(loop->mainctx);
	JANUS_LOG(LOG_VERB, "[loop#%d] Event loop thread ended!\n", loop->id);
	return NULL;
}
int janus_ice_get_static_event_loops(void) {
	return static_event_loops;
}
void janus_ice_set_static_event_loops(int loops) {
	if(loops == 0)
		return;
	else if(loops < 1) {
		JANUS_LOG(LOG_WARN, "Invalid number of static event loops (%d), disabling\n", loops);
		return;
	}
	/* Create a pool of new event loops */
	int i = 0;
	for(i=0; i<loops; i++) {
		janus_ice_static_event_loop *loop = g_malloc0(sizeof(janus_ice_static_event_loop));
		loop->id = static_event_loops;
		loop->mainctx = g_main_context_new();
		loop->mainloop = g_main_loop_new(loop->mainctx, FALSE);
		/* Now spawn a thread for this loop */
		GError *error = NULL;
		char tname[16];
		g_snprintf(tname, sizeof(tname), "hloop %d", loop->id);
		loop->thread = g_thread_try_new(tname, &janus_ice_static_event_loop_thread, loop, &error);
		if(error != NULL) {
			g_main_loop_unref(loop->mainloop);
			g_main_context_unref(loop->mainctx);
			g_free(loop);
			JANUS_LOG(LOG_ERR, "Got error %d (%s) trying to launch a new event loop thread...\n",
				error->code, error->message ? error->message : "??");
			g_error_free(error);
		} else {
			event_loops = g_slist_append(event_loops, loop);
			static_event_loops++;
		}
	}
	current_loop = event_loops;
	JANUS_LOG(LOG_INFO, "Spawned %d static event loops (handles won't have a dedicated loop)\n", static_event_loops);
	return;
}
void janus_ice_stop_static_event_loops(void) {
	if(static_event_loops < 1)
		return;
	/* Quit all the static loops and wait for the threads to leave */
	janus_mutex_lock(&event_loops_mutex);
	GSList *l = event_loops;
	while(l) {
		janus_ice_static_event_loop *loop = (janus_ice_static_event_loop *)l->data;
		if(loop->mainloop != NULL && g_main_loop_is_running(loop->mainloop))
			g_main_loop_quit(loop->mainloop);
		g_thread_join(loop->thread);
		l = l->next;
	}
	g_slist_free_full(event_loops, (GDestroyNotify)g_free);
	janus_mutex_unlock(&event_loops_mutex);
}

/* libnice debugging */
static gboolean janus_ice_debugging_enabled;
gboolean janus_ice_is_ice_debugging_enabled(void) {
	return janus_ice_debugging_enabled;
}
void janus_ice_debugging_enable(void) {
	JANUS_LOG(LOG_VERB, "Enabling libnice debugging...\n");
	if(g_getenv("NICE_DEBUG") == NULL) {
		JANUS_LOG(LOG_WARN, "No NICE_DEBUG environment variable set, setting maximum debug\n");
		g_setenv("NICE_DEBUG", "all", TRUE);
	}
	if(g_getenv("G_MESSAGES_DEBUG") == NULL) {
		JANUS_LOG(LOG_WARN, "No G_MESSAGES_DEBUG environment variable set, setting maximum debug\n");
		g_setenv("G_MESSAGES_DEBUG", "all", TRUE);
	}
	JANUS_LOG(LOG_VERB, "Debugging NICE_DEBUG=%s G_MESSAGES_DEBUG=%s\n",
		g_getenv("NICE_DEBUG"), g_getenv("G_MESSAGES_DEBUG"));
	janus_ice_debugging_enabled = TRUE;
	nice_debug_enable(strstr(g_getenv("NICE_DEBUG"), "all") || strstr(g_getenv("NICE_DEBUG"), "stun"));
}
void janus_ice_debugging_disable(void) {
	JANUS_LOG(LOG_VERB, "Disabling libnice debugging...\n");
	janus_ice_debugging_enabled = FALSE;
	nice_debug_disable(TRUE);
}


/* NAT 1:1 stuff */
static gboolean nat_1_1_enabled = FALSE;
void janus_ice_enable_nat_1_1(void) {
	nat_1_1_enabled = TRUE;
}

/* Interface/IP enforce/ignore lists */
GList *janus_ice_enforce_list = NULL, *janus_ice_ignore_list = NULL;
janus_mutex ice_list_mutex;

void janus_ice_enforce_interface(const char *ip) {
	if(ip == NULL)
		return;
	/* Is this an IP or an interface? */
	janus_mutex_lock(&ice_list_mutex);
	janus_ice_enforce_list = g_list_append(janus_ice_enforce_list, (gpointer)ip);
	janus_mutex_unlock(&ice_list_mutex);
}
gboolean janus_ice_is_enforced(const char *ip) {
	if(ip == NULL || janus_ice_enforce_list == NULL)
		return false;
	janus_mutex_lock(&ice_list_mutex);
	GList *temp = janus_ice_enforce_list;
	while(temp) {
		const char *enforced = (const char *)temp->data;
		if(enforced != NULL && strstr(ip, enforced)) {
			janus_mutex_unlock(&ice_list_mutex);
			return true;
		}
		temp = temp->next;
	}
	janus_mutex_unlock(&ice_list_mutex);
	return false;
}

void janus_ice_ignore_interface(const char *ip) {
	if(ip == NULL)
		return;
	/* Is this an IP or an interface? */
	janus_mutex_lock(&ice_list_mutex);
	janus_ice_ignore_list = g_list_append(janus_ice_ignore_list, (gpointer)ip);
	if(janus_ice_enforce_list != NULL) {
		JANUS_LOG(LOG_WARN, "Added %s to the ICE ignore list, but the ICE enforce list is not empty: the ICE ignore list will not be used\n", ip);
	}
	janus_mutex_unlock(&ice_list_mutex);
}
gboolean janus_ice_is_ignored(const char *ip) {
	if(ip == NULL || janus_ice_ignore_list == NULL)
		return false;
	janus_mutex_lock(&ice_list_mutex);
	GList *temp = janus_ice_ignore_list;
	while(temp) {
		const char *ignored = (const char *)temp->data;
		if(ignored != NULL && strstr(ip, ignored)) {
			janus_mutex_unlock(&ice_list_mutex);
			return true;
		}
		temp = temp->next;
	}
	janus_mutex_unlock(&ice_list_mutex);
	return false;
}


/* Frequency of statistics via event handlers (one second by default) */
static int janus_ice_event_stats_period = 1;
void janus_ice_set_event_stats_period(int period) {
	janus_ice_event_stats_period = period;
}
int janus_ice_get_event_stats_period(void) {
	return janus_ice_event_stats_period;
}


/* RTP/RTCP port range */
uint16_t rtp_range_min = 0;
uint16_t rtp_range_max = 0;


/* Helpers to demultiplex protocols */
static gboolean janus_is_dtls(gchar *buf) {
	return ((*buf >= 20) && (*buf <= 64));
}

static gboolean janus_is_rtp(gchar *buf, guint len) {
	if (len < 2) return FALSE;
	janus_rtp_header *header = (janus_rtp_header *)buf;
	return ((header->type < 64) || (header->type >= 96));
}

static gboolean janus_is_rtcp(gchar *buf, guint len) {
	if (len < 2) return FALSE;
	janus_rtp_header *header = (janus_rtp_header *)buf;
	return ((header->type >= 64) && (header->type < 96));
}


#define JANUS_ICE_PACKET_AUDIO	0
#define JANUS_ICE_PACKET_VIDEO	1
#define JANUS_ICE_PACKET_DATA	2
#define JANUS_ICE_PACKET_SCTP	3
/* Janus enqueued (S)RTP/(S)RTCP packet to send */
typedef struct janus_ice_queued_packet {
	gint mindex;
	char *data;
	gint length;
	gint type;
	gboolean control;
	gboolean retransmission;
	gboolean encrypted;
	gint64 added;
} janus_ice_queued_packet;
/* A few static, fake, messages we use as a trigger: e.g., to start a
 * new DTLS handshake, hangup a PeerConnection or close a handle */
static janus_ice_queued_packet janus_ice_dtls_handshake,
	janus_ice_hangup_peerconnection, janus_ice_detach_handle;

/* Janus NACKed packet we're tracking (to avoid duplicates) */
typedef struct janus_nacked_packet {
	janus_handle_webrtc_medium *medium;
	int vindex;
	guint16 seq_number;
} janus_nacked_packet;
static gboolean janus_nacked_packet_cleanup(gpointer user_data) {
	janus_nacked_packet *pkt = (janus_nacked_packet *)user_data;

	if(pkt->medium && pkt->medium->pc && pkt->medium->pc->handle) {
		JANUS_LOG(LOG_HUGE, "[%"SCNu64"] Cleaning up NACKed packet %"SCNu16" (SSRC %"SCNu32", vindex %d)...\n",
			pkt->medium->pc->handle->handle_id, pkt->seq_number, pkt->medium->ssrc_peer[pkt->vindex], pkt->vindex);
		g_hash_table_remove(pkt->medium->rtx_nacked[pkt->vindex], GUINT_TO_POINTER(pkt->seq_number));
	}

	return G_SOURCE_REMOVE;
}

/* Deallocation helpers for handles and related structs */
static void janus_handle_free(const janus_refcount *handle_ref);
static void janus_ice_webrtc_free(janus_handle *handle);
static void janus_ice_plugin_session_free(const janus_refcount *app_handle_ref);
static void janus_handle_webrtc_free(const janus_refcount *handle_ref);
static void janus_handle_webrtc_medium_free(const janus_refcount *handle_ref);

/* Custom GSource for outgoing traffic */
typedef struct janus_ice_outgoing_traffic {
	GSource parent;
	janus_handle *handle;
	GDestroyNotify destroy;
} janus_ice_outgoing_traffic;
static gboolean janus_ice_outgoing_rtcp_handle(gpointer user_data);
static gboolean janus_ice_outgoing_stats_handle(gpointer user_data);
static gboolean janus_ice_outgoing_traffic_handle(janus_handle *handle, janus_ice_queued_packet *pkt);
static gboolean janus_ice_outgoing_traffic_prepare(GSource *source, gint *timeout) {
	janus_ice_outgoing_traffic *t = (janus_ice_outgoing_traffic *)source;
	return (g_async_queue_length(t->handle->queued_packets) > 0);
}
static gboolean janus_ice_outgoing_traffic_dispatch(GSource *source, GSourceFunc callback, gpointer user_data) {
	janus_ice_outgoing_traffic *t = (janus_ice_outgoing_traffic *)source;
	int ret = G_SOURCE_CONTINUE;
	janus_ice_queued_packet *pkt = NULL;
	while((pkt = g_async_queue_try_pop(t->handle->queued_packets)) != NULL) {
		if(janus_ice_outgoing_traffic_handle(t->handle, pkt) == G_SOURCE_REMOVE)
			ret = G_SOURCE_REMOVE;
	}
	return ret;
}
static void janus_ice_outgoing_traffic_finalize(GSource *source) {
	janus_ice_outgoing_traffic *t = (janus_ice_outgoing_traffic *)source;
	JANUS_LOG(LOG_VERB, "[%"SCNu64"] Finalizing loop source\n", t->handle->handle_id);
	if(static_event_loops > 0) {
		/* This handle was sharing an event loop with others */
		janus_ice_webrtc_free(t->handle);
		janus_refcount_decrease(&t->handle->ref);
	} else if(t->handle->mainloop != NULL && g_main_loop_is_running(t->handle->mainloop)) {
		/* This handle had a dedicated event loop, quit it */
		g_main_loop_quit(t->handle->mainloop);
	}
	janus_refcount_decrease(&t->handle->ref);
}
static GSourceFuncs janus_ice_outgoing_traffic_funcs = {
	janus_ice_outgoing_traffic_prepare,
	NULL,	/* We don't need check */
	janus_ice_outgoing_traffic_dispatch,
	janus_ice_outgoing_traffic_finalize,
	NULL, NULL
};
static GSource *janus_ice_outgoing_traffic_create(janus_handle *handle, GDestroyNotify destroy) {
	GSource *source = g_source_new(&janus_ice_outgoing_traffic_funcs, sizeof(janus_ice_outgoing_traffic));
	janus_ice_outgoing_traffic *t = (janus_ice_outgoing_traffic *)source;
	char name[255];
	g_snprintf(name, sizeof(name), "source-%"SCNu64, handle->handle_id);
	g_source_set_name(source, name);
	janus_refcount_increase(&handle->ref);
	t->handle = handle;
	t->destroy = destroy;
	return source;
}

/* Time, in seconds, that should pass with no media (audio or video) being
 * received before Janus notifies you about this with a receiving=false */
#define DEFAULT_NO_MEDIA_TIMER	1
static uint no_media_timer = DEFAULT_NO_MEDIA_TIMER;
void janus_set_no_media_timer(uint timer) {
	no_media_timer = timer;
	if(no_media_timer == 0)
		JANUS_LOG(LOG_VERB, "Disabling no-media timer\n");
	else
		JANUS_LOG(LOG_VERB, "Setting no-media timer to %ds\n", no_media_timer);
}
uint janus_get_no_media_timer(void) {
	return no_media_timer;
}


/* RFC4588 support */
static gboolean rfc4588_enabled = FALSE;
void janus_set_rfc4588_enabled(gboolean enabled) {
	rfc4588_enabled = enabled;
	JANUS_LOG(LOG_VERB, "RFC4588 support is %s\n", rfc4588_enabled ? "enabled" : "disabled");
}
gboolean janus_is_rfc4588_enabled(void) {
	return rfc4588_enabled;
}

static inline void janus_rtp_packet_free(janus_rtp_packet *pkt) {
	if(pkt == NULL) {
		return;
	}

	g_free(pkt->data);
	g_free(pkt);
}

static inline void janus_ice_free_queued_packet(janus_ice_queued_packet *pkt) {
	if(pkt == NULL || pkt == &janus_ice_dtls_handshake ||
			pkt == &janus_ice_hangup_peerconnection || pkt == &janus_ice_detach_handle) {
		return;
	}
	g_free(pkt->data);
	g_free(pkt);
}

/* Maximum value, in milliseconds, for the NACK queue/retransmissions (default=500ms) */
#define DEFAULT_MAX_NACK_QUEUE	500
/* Maximum ignore count after retransmission (200ms) */
#define MAX_NACK_IGNORE			200000

static uint max_nack_queue = DEFAULT_MAX_NACK_QUEUE;
void janus_set_max_nack_queue(uint mnq) {
	max_nack_queue = mnq;
	if(max_nack_queue == 0)
		JANUS_LOG(LOG_VERB, "Disabling NACK queue\n");
	else
		JANUS_LOG(LOG_VERB, "Setting max NACK queue to %dms\n", max_nack_queue);
}
uint janus_get_max_nack_queue(void) {
	return max_nack_queue;
}
/* Helper to clean old NACK packets in the buffer when they exceed the queue time limit */
static void janus_cleanup_nack_buffer(gint64 now, janus_handle_webrtc *pc, gboolean audio, gboolean video) {
	if(!pc)
		return;
	/* Iterate on all media */
	janus_handle_webrtc_medium *medium = NULL;
	uint mi=0;
	for(mi=0; mi<g_hash_table_size(pc->media); mi++) {
		medium = g_hash_table_lookup(pc->media, GUINT_TO_POINTER(mi));
		if(!medium)
			continue;
		if((medium->type == JANUS_MEDIA_AUDIO && !audio) || (medium->type == JANUS_MEDIA_VIDEO && !video))
			continue;
		if(medium->retransmit_buffer) {
			janus_rtp_packet *p = (janus_rtp_packet *)g_queue_peek_head(medium->retransmit_buffer);
			while(p && (!now || (now - p->created >= (gint64)max_nack_queue*1000))) {
				/* Packet is too old, get rid of it */
				g_queue_pop_head(medium->retransmit_buffer);
				/* Remove from hashtable too */
				janus_rtp_header *header = (janus_rtp_header *)p->data;
				guint16 seq = ntohs(header->seq_number);
				g_hash_table_remove(medium->retransmit_seqs, GUINT_TO_POINTER(seq));
				/* Free the packet */
				janus_rtp_packet_free(p);
				p = (janus_rtp_packet *)g_queue_peek_head(medium->retransmit_buffer);
			}
		}
	}
}


#define SEQ_MISSING_WAIT 12000 /*  12ms */
#define SEQ_NACKED_WAIT 155000 /* 155ms */
/* janus_seq_info list functions */
static void janus_seq_append(janus_seq_info **head, janus_seq_info *new_seq) {
	if(*head == NULL) {
		new_seq->prev = new_seq;
		new_seq->next = new_seq;
		*head = new_seq;
	} else {
		janus_seq_info *last_seq = (*head)->prev;
		new_seq->prev = last_seq;
		new_seq->next = *head;
		(*head)->prev = new_seq;
		last_seq->next = new_seq;
	}
}
static janus_seq_info *janus_seq_pop_head(janus_seq_info **head) {
	janus_seq_info *pop_seq = *head;
	if(pop_seq) {
		janus_seq_info *new_head = pop_seq->next;
		if(pop_seq == new_head || new_head == NULL) {
			*head = NULL;
		} else {
			*head = new_head;
			new_head->prev = pop_seq->prev;
			new_head->prev->next = new_head;
		}
	}
	return pop_seq;
}
void janus_seq_list_free(janus_seq_info **head) {
	if(!*head)
		return;
	janus_seq_info *cur = *head;
	do {
		janus_seq_info *next = cur->next;
		g_free(cur);
		cur = next;
	} while(cur != *head);
	*head = NULL;
}
static int janus_seq_in_range(guint16 seqn, guint16 start, guint16 len) {
	/* Supports wrapping sequence (easier with int range) */
	int n = seqn;
	int nh = (1<<16) + n;
	int s = start;
	int e = s + len;
	return (s <= n && n < e) || (s <= nh && nh < e);
}


/* Internal method for relaying RTCP messages, optionally filtering them in case they come from plugins */
static void janus_ice_relay_rtcp_internal(janus_handle *handle, int mindex, gboolean video, char *buf, int len, gboolean filter_rtcp);


/* Map of active plugin sessions */
static GHashTable *plugin_sessions;
static janus_mutex plugin_sessions_mutex;
gboolean janus_plugin_session_is_alive(janus_plugin_session *plugin_session) {
	if(plugin_session == NULL || plugin_session < (janus_plugin_session *)0x1000 ||
			g_atomic_int_get(&plugin_session->stopped))
		return FALSE;
	/* Make sure this plugin session is still alive */
	janus_mutex_lock_nodebug(&plugin_sessions_mutex);
	janus_plugin_session *result = g_hash_table_lookup(plugin_sessions, plugin_session);
	janus_mutex_unlock_nodebug(&plugin_sessions_mutex);
	if(result == NULL) {
		JANUS_LOG(LOG_ERR, "Invalid plugin session (%p)\n", plugin_session);
	}
	return (result != NULL);
}
static void janus_plugin_session_dereference(janus_plugin_session *plugin_session) {
	if(plugin_session)
		janus_refcount_decrease(&plugin_session->ref);
}


static void janus_ice_clear_queued_packets(janus_handle *handle) {
	if(handle == NULL || handle->queued_packets == NULL) {
		return;
	}
	janus_ice_queued_packet *pkt = NULL;
	while(g_async_queue_length(handle->queued_packets) > 0) {
		pkt = g_async_queue_try_pop(handle->queued_packets);
		janus_ice_free_queued_packet(pkt);
	}
}


static void janus_ice_notify_trickle(janus_handle *handle, char *buffer) {
	if(handle == NULL)
		return;
	char cbuffer[200];
	if(buffer != NULL)
		g_snprintf(cbuffer, sizeof(cbuffer), "candidate:%s", buffer);
	/* Send a "trickle" event to the browser */
	janus_session *session = (janus_session *)handle->session;
	if(session == NULL)
		return;
	json_t *event = json_object();
	json_object_set_new(event, "janus", json_string("trickle"));
	json_object_set_new(event, "session_id", json_integer(session->session_id));
	json_object_set_new(event, "sender", json_integer(handle->handle_id));
	json_t *candidate = json_object();
	if(buffer != NULL) {
		json_object_set_new(candidate, "sdpMid", json_string(handle->pc_mid));
		json_object_set_new(candidate, "sdpMLineIndex", json_integer(0));
		json_object_set_new(candidate, "candidate", json_string(cbuffer));
	} else {
		json_object_set_new(candidate, "completed", json_true());
	}
	json_object_set_new(event, "candidate", candidate);
	/* Send the event */
	JANUS_LOG(LOG_VERB, "[%"SCNu64"] Sending trickle event (%s) to transport...\n",
		handle->handle_id, buffer ? "candidate" : "end-of-candidates");
	janus_session_notify_event(session, event);
}

static void janus_ice_notify_media(janus_handle *handle, char *mid, gboolean video, gboolean up) {
	if(handle == NULL)
		return;
	/* Prepare JSON event to notify user/application */
	JANUS_LOG(LOG_VERB, "[%"SCNu64"] Notifying that we %s receiving %s on mid %s\n",
		handle->handle_id, up ? "are" : "are NOT", video ? "video" : "audio", mid);
	janus_session *session = (janus_session *)handle->session;
	if(session == NULL)
		return;
	json_t *event = json_object();
	json_object_set_new(event, "janus", json_string("media"));
	json_object_set_new(event, "session_id", json_integer(session->session_id));
	json_object_set_new(event, "sender", json_integer(handle->handle_id));
	json_object_set_new(event, "mid", json_string(mid));
	json_object_set_new(event, "type", json_string(video ? "video" : "audio"));
	json_object_set_new(event, "receiving", up ? json_true() : json_false());
	if(!up && no_media_timer > 1)
		json_object_set_new(event, "seconds", json_integer(no_media_timer));
	/* Send the event */
	JANUS_LOG(LOG_VERB, "[%"SCNu64"] Sending event to transport...\n", handle->handle_id);
	janus_session_notify_event(session, event);
	/* Notify event handlers as well */
	if(janus_events_is_enabled()) {
		json_t *info = json_object();
		json_object_set_new(info, "media", json_string(video ? "video" : "audio"));
		json_object_set_new(info, "mid", json_string(mid));
		json_object_set_new(info, "receiving", up ? json_true() : json_false());
		if(!up && no_media_timer > 1)
			json_object_set_new(info, "seconds", json_integer(no_media_timer));
		janus_events_notify_handlers(JANUS_EVENT_TYPE_MEDIA, session->session_id, handle->handle_id, handle->opaque_id, info);
	}
}

void janus_ice_notify_hangup(janus_handle *handle, const char *reason) {
	if(handle == NULL)
		return;
	/* Prepare JSON event to notify user/application */
	JANUS_LOG(LOG_VERB, "[%"SCNu64"] Notifying WebRTC hangup; %p\n", handle->handle_id, handle);
	janus_session *session = (janus_session *)handle->session;
	if(session == NULL)
		return;
	json_t *event = json_object();
	json_object_set_new(event, "janus", json_string("hangup"));
	json_object_set_new(event, "session_id", json_integer(session->session_id));
	json_object_set_new(event, "sender", json_integer(handle->handle_id));
	if(reason != NULL)
		json_object_set_new(event, "reason", json_string(reason));
	/* Send the event */
	JANUS_LOG(LOG_VERB, "[%"SCNu64"] Sending event to transport...; %p\n", handle->handle_id, handle);
	janus_session_notify_event(session, event);
	/* Notify event handlers as well */
	if(janus_events_is_enabled()) {
		json_t *info = json_object();
		json_object_set_new(info, "connection", json_string("hangup"));
		if(reason != NULL)
			json_object_set_new(info, "reason", json_string(reason));
		janus_events_notify_handlers(JANUS_EVENT_TYPE_WEBRTC, session->session_id, handle->handle_id, handle->opaque_id, info);
	}
}


/* Trickle helpers */
janus_trickle *janus_trickle_new(const char *transaction, json_t *candidate) {
	if(transaction == NULL || candidate == NULL)
		return NULL;
	janus_trickle *trickle = g_malloc(sizeof(janus_trickle));
	trickle->handle = NULL;
	trickle->received = janus_get_monotonic_time();
	trickle->transaction = g_strdup(transaction);
	trickle->candidate = json_deep_copy(candidate);
	return trickle;
}

gint janus_trickle_parse(janus_handle *handle, json_t *candidate, const char **error) {
	const char *ignore_error = NULL;
	if(error == NULL) {
		error = &ignore_error;
	}
	if(handle == NULL) {
		*error = "Invalid handle";
		return JANUS_ERROR_HANDLE_NOT_FOUND;
	}
	/* Parse trickle candidate */
	if(!json_is_object(candidate) || json_object_get(candidate, "completed") != NULL) {
		JANUS_LOG(LOG_VERB, "No more remote candidates for handle %"SCNu64"!\n", handle->handle_id);
		janus_flags_set(&handle->webrtc_flags, JANUS_HANDLE_WEBRTC_ALL_TRICKLES);
	} else {
		/* Handle remote candidate */
		json_t *mid = json_object_get(candidate, "sdpMid");
		if(!mid) {
			*error = "Trickle error: missing mandatory element (sdpMid)";
			return JANUS_ERROR_MISSING_MANDATORY_ELEMENT;
		}
		if(!json_is_string(mid)) {
			*error = "Trickle error: invalid element type (sdpMid should be a string)";
			return JANUS_ERROR_INVALID_ELEMENT_TYPE;
		}
		json_t *mline = json_object_get(candidate, "sdpMLineIndex");
		if(!mline) {
			*error = "Trickle error: missing mandatory element (sdpMLineIndex)";
			return JANUS_ERROR_MISSING_MANDATORY_ELEMENT;
		}
		if(!json_is_integer(mline) || json_integer_value(mline) < 0) {
			*error = "Trickle error: invalid element type (sdpMLineIndex should be an integer)";
			return JANUS_ERROR_INVALID_ELEMENT_TYPE;
		}
		json_t *rc = json_object_get(candidate, "candidate");
		if(!rc) {
			*error = "Trickle error: missing mandatory element (candidate)";
			return JANUS_ERROR_MISSING_MANDATORY_ELEMENT;
		}
		if(!json_is_string(rc)) {
			*error = "Trickle error: invalid element type (candidate should be a string)";
			return JANUS_ERROR_INVALID_ELEMENT_TYPE;
		}
		JANUS_LOG(LOG_VERB, "[%"SCNu64"] Trickle candidate (%s): %s\n", handle->handle_id, json_string_value(mid), json_string_value(rc));
		/* Parse it */
		int sdpMLineIndex = json_integer_value(mline);
		if(sdpMLineIndex > 0) {
			/* FIXME We bundle everything, so we ignore candidates for anything beyond the first m-line */
			JANUS_LOG(LOG_VERB, "[%"SCNu64"] Got a %s candidate (index %d) but we're bundling, ignoring...\n",
				handle->handle_id, json_string_value(mid), sdpMLineIndex);
			return 0;
		}
		janus_handle_webrtc *pc = handle->pc;
		if(pc == NULL) {
			*error = "Trickle error: invalid element type (no WebRTC PeerConnection)";
			return JANUS_ERROR_TRICKE_INVALID_STREAM;
		}
		int res = janus_sdp_parse_candidate(pc, json_string_value(rc), 1);
		if(res != 0) {
			JANUS_LOG(LOG_ERR, "[%"SCNu64"] Failed to parse candidate... (%d)\n", handle->handle_id, res);
			/* FIXME Should we return an error? */
		}
	}
	return 0;
}

void janus_trickle_destroy(janus_trickle *trickle) {
	if(trickle == NULL)
		return;
	g_free(trickle->transaction);
	trickle->transaction = NULL;
	if(trickle->candidate)
		json_decref(trickle->candidate);
	trickle->candidate = NULL;
	g_free(trickle);
}


/* libnice initialization */
void janus_ice_init(gboolean ice_lite, gboolean ice_tcp, gboolean full_trickle, gboolean ipv6, uint16_t rtp_min_port, uint16_t rtp_max_port) {
	janus_ice_lite_enabled = ice_lite;
	janus_ice_tcp_enabled = ice_tcp;
	janus_full_trickle_enabled = full_trickle;
	janus_ipv6_enabled = ipv6;
	JANUS_LOG(LOG_INFO, "Initializing ICE stuff (%s mode, ICE-TCP candidates %s, %s-trickle, IPv6 support %s)\n",
		janus_ice_lite_enabled ? "Lite" : "Full",
		janus_ice_tcp_enabled ? "enabled" : "disabled",
		janus_full_trickle_enabled ? "full" : "half",
		janus_ipv6_enabled ? "enabled" : "disabled");
	if(janus_ice_tcp_enabled) {
#ifndef HAVE_LIBNICE_TCP
		JANUS_LOG(LOG_WARN, "libnice version < 0.1.8, disabling ICE-TCP support\n");
		janus_ice_tcp_enabled = FALSE;
#else
		if(!janus_ice_lite_enabled) {
			JANUS_LOG(LOG_WARN, "ICE-TCP only works in libnice if you enable ICE Lite too: disabling ICE-TCP support\n");
			janus_ice_tcp_enabled = FALSE;
		}
#endif
	}
	/* libnice debugging is disabled unless explicitly stated */
	nice_debug_disable(TRUE);

	/*! \note The RTP/RTCP port range configuration may be just a placeholder: for
	 * instance, libnice supports this since 0.1.0, but the 0.1.3 on Fedora fails
	 * when linking with an undefined reference to \c nice_agent_set_port_range
	 * so this is checked by the install.sh script in advance. */
	rtp_range_min = rtp_min_port;
	rtp_range_max = rtp_max_port;
	if(rtp_range_max < rtp_range_min) {
		JANUS_LOG(LOG_WARN, "Invalid ICE port range: %"SCNu16" > %"SCNu16"\n", rtp_range_min, rtp_range_max);
	} else if(rtp_range_min > 0 || rtp_range_max > 0) {
#ifndef HAVE_PORTRANGE
		JANUS_LOG(LOG_WARN, "nice_agent_set_port_range unavailable, port range disabled\n");
#else
		JANUS_LOG(LOG_INFO, "ICE port range: %"SCNu16"-%"SCNu16"\n", rtp_range_min, rtp_range_max);
#endif
	}

	/* We keep track of plugin sessions to avoid problems */
	plugin_sessions = g_hash_table_new_full(NULL, NULL, NULL, (GDestroyNotify)janus_plugin_session_dereference);
	janus_mutex_init(&plugin_sessions_mutex);

#ifdef HAVE_LIBCURL
	/* Initialize the TURN REST API client stack, whether we're going to use it or not */
	janus_turnrest_init();
#endif

}

void janus_ice_deinit(void) {
#ifdef HAVE_LIBCURL
	janus_turnrest_deinit();
#endif
}

int janus_ice_set_stun_server(gchar *stun_server, uint16_t stun_port) {
	if(stun_server == NULL)
		return 0;	/* No initialization needed */
	if(stun_port == 0)
		stun_port = 3478;
	JANUS_LOG(LOG_INFO, "STUN server to use: %s:%u\n", stun_server, stun_port);
	/* Resolve address to get an IP */
	struct addrinfo *res = NULL;
	janus_network_address addr;
	janus_network_address_string_buffer addr_buf;
	if(getaddrinfo(stun_server, NULL, NULL, &res) != 0 ||
			janus_network_address_from_sockaddr(res->ai_addr, &addr) != 0 ||
			janus_network_address_to_string_buffer(&addr, &addr_buf) != 0) {
		JANUS_LOG(LOG_ERR, "Could not resolve %s...\n", stun_server);
		if(res)
			freeaddrinfo(res);
		return -1;
	}
	freeaddrinfo(res);
	janus_stun_server = g_strdup(janus_network_address_string_from_buffer(&addr_buf));
	if(janus_stun_server == NULL) {
		JANUS_LOG(LOG_ERR, "Could not resolve %s...\n", stun_server);
		return -1;
	}
	janus_stun_port = stun_port;
	JANUS_LOG(LOG_INFO, "  >> %s:%u (%s)\n", janus_stun_server, janus_stun_port, addr.family == AF_INET ? "IPv4" : "IPv6");
	/* Test the STUN server */
	StunAgent stun;
	stun_agent_init (&stun, STUN_ALL_KNOWN_ATTRIBUTES, STUN_COMPATIBILITY_RFC5389, 0);
	StunMessage msg;
	uint8_t buf[1500];
	size_t len = stun_usage_bind_create(&stun, &msg, buf, 1500);
	JANUS_LOG(LOG_INFO, "Testing STUN server: message is of %zu bytes\n", len);
	/* Use the janus_network_address info to drive the socket creation */
	int fd = socket(addr.family, SOCK_DGRAM, 0);
	if(fd < 0) {
		JANUS_LOG(LOG_FATAL, "Error creating socket for STUN BINDING test\n");
		return -1;
	}
	struct sockaddr *address = NULL, *remote = NULL;
	struct sockaddr_in address4, remote4;
	struct sockaddr_in6 address6, remote6;
	socklen_t addrlen = 0;
	if(addr.family == AF_INET) {
		memset(&address4, 0, sizeof(address4));
		address4.sin_family = AF_INET;
		address4.sin_port = 0;
		address4.sin_addr.s_addr = INADDR_ANY;
		memset(&remote4, 0, sizeof(remote4));
		remote4.sin_family = AF_INET;
		remote4.sin_port = htons(janus_stun_port);
		memcpy(&remote4.sin_addr, &addr.ipv4, sizeof(addr.ipv4));
		address = (struct sockaddr *)(&address4);
		remote = (struct sockaddr *)(&remote4);
		addrlen = sizeof(remote4);
	} else if(addr.family == AF_INET6) {
		memset(&address6, 0, sizeof(address6));
		address6.sin6_family = AF_INET6;
		address6.sin6_port = 0;
		address6.sin6_addr = in6addr_any;
		memset(&remote6, 0, sizeof(remote6));
		remote6.sin6_family = AF_INET6;
		remote6.sin6_port = htons(janus_stun_port);
		memcpy(&remote6.sin6_addr, &addr.ipv6, sizeof(addr.ipv6));
		remote6.sin6_addr = addr.ipv6;
		address = (struct sockaddr *)(&address6);
		remote = (struct sockaddr *)(&remote6);
		addrlen = sizeof(remote6);
	}
	if(bind(fd, address, addrlen) < 0) {
		JANUS_LOG(LOG_FATAL, "Bind failed for STUN BINDING test: %d (%s)\n", errno, strerror(errno));
		close(fd);
		return -1;
	}
	int bytes = sendto(fd, buf, len, 0, remote, addrlen);
	if(bytes < 0) {
		JANUS_LOG(LOG_FATAL, "Error sending STUN BINDING test\n");
		close(fd);
		return -1;
	}
	JANUS_LOG(LOG_VERB, "  >> Sent %d bytes %s:%u, waiting for reply...\n", bytes, janus_stun_server, janus_stun_port);
	struct timeval timeout;
	fd_set readfds;
	FD_ZERO(&readfds);
	FD_SET(fd, &readfds);
	timeout.tv_sec = 5;	/* FIXME Don't wait forever */
	timeout.tv_usec = 0;
	int err = select(fd+1, &readfds, NULL, NULL, &timeout);
	if(err < 0) {
		JANUS_LOG(LOG_FATAL, "Error waiting for a response to our STUN BINDING test: %d (%s)\n", errno, strerror(errno));
		close(fd);
		return -1;
	}
	if(!FD_ISSET(fd, &readfds)) {
		JANUS_LOG(LOG_FATAL, "No response to our STUN BINDING test\n");
		close(fd);
		return -1;
	}
	bytes = recvfrom(fd, buf, 1500, 0, remote, &addrlen);
	JANUS_LOG(LOG_VERB, "  >> Got %d bytes...\n", bytes);
	if(stun_agent_validate (&stun, &msg, buf, bytes, NULL, NULL) != STUN_VALIDATION_SUCCESS) {
		JANUS_LOG(LOG_FATAL, "Failed to validate STUN BINDING response\n");
		close(fd);
		return -1;
	}
	StunClass class = stun_message_get_class(&msg);
	StunMethod method = stun_message_get_method(&msg);
	if(class != STUN_RESPONSE || method != STUN_BINDING) {
		JANUS_LOG(LOG_FATAL, "Unexpected STUN response: %d/%d\n", class, method);
		close(fd);
		return -1;
	}
	StunMessageReturn ret = stun_message_find_xor_addr(&msg, STUN_ATTRIBUTE_XOR_MAPPED_ADDRESS, (struct sockaddr_storage *)address, &addrlen);
	JANUS_LOG(LOG_VERB, "  >> XOR-MAPPED-ADDRESS: %d\n", ret);
	if(ret == STUN_MESSAGE_RETURN_SUCCESS) {
		if(janus_network_address_from_sockaddr((struct sockaddr *)address, &addr) != 0 ||
				janus_network_address_to_string_buffer(&addr, &addr_buf) != 0) {
			JANUS_LOG(LOG_ERR, "Could not resolve XOR-MAPPED-ADDRESS...\n");
		} else {
			const char *public_ip = janus_network_address_string_from_buffer(&addr_buf);
			JANUS_LOG(LOG_INFO, "  >> Our public address is %s\n", public_ip);
			janus_set_public_ip(public_ip);
		}
		close(fd);
		return 0;
	}
	ret = stun_message_find_addr(&msg, STUN_ATTRIBUTE_MAPPED_ADDRESS, (struct sockaddr_storage *)address, &addrlen);
	JANUS_LOG(LOG_VERB, "  >> MAPPED-ADDRESS: %d\n", ret);
	if(ret == STUN_MESSAGE_RETURN_SUCCESS) {
		if(janus_network_address_from_sockaddr((struct sockaddr *)address, &addr) != 0 ||
				janus_network_address_to_string_buffer(&addr, &addr_buf) != 0) {
			JANUS_LOG(LOG_ERR, "Could not resolve MAPPED-ADDRESS...\n");
		} else {
			const char *public_ip = janus_network_address_string_from_buffer(&addr_buf);
			JANUS_LOG(LOG_INFO, "  >> Our public address is %s\n", public_ip);
			janus_set_public_ip(public_ip);
		}
		close(fd);
		return 0;
	}
	close(fd);
	return -1;
}

int janus_ice_set_turn_server(gchar *turn_server, uint16_t turn_port, gchar *turn_type, gchar *turn_user, gchar *turn_pwd) {
	if(turn_server == NULL)
		return 0;	/* No initialization needed */
	if(turn_type == NULL)
		turn_type = (char *)"udp";
	if(turn_port == 0)
		turn_port = 3478;
	JANUS_LOG(LOG_INFO, "TURN server to use: %s:%u (%s)\n", turn_server, turn_port, turn_type);
	if(!strcasecmp(turn_type, "udp")) {
		janus_turn_type = NICE_RELAY_TYPE_TURN_UDP;
	} else if(!strcasecmp(turn_type, "tcp")) {
		janus_turn_type = NICE_RELAY_TYPE_TURN_TCP;
	} else if(!strcasecmp(turn_type, "tls")) {
		janus_turn_type = NICE_RELAY_TYPE_TURN_TLS;
	} else {
		JANUS_LOG(LOG_ERR, "Unsupported relay type '%s'...\n", turn_type);
		return -1;
	}
	/* Resolve address to get an IP */
	struct addrinfo *res = NULL;
	janus_network_address addr;
	janus_network_address_string_buffer addr_buf;
	if(getaddrinfo(turn_server, NULL, NULL, &res) != 0 ||
			janus_network_address_from_sockaddr(res->ai_addr, &addr) != 0 ||
			janus_network_address_to_string_buffer(&addr, &addr_buf) != 0) {
		JANUS_LOG(LOG_ERR, "Could not resolve %s...\n", turn_server);
		if(res)
			freeaddrinfo(res);
		return -1;
	}
	freeaddrinfo(res);
	g_free(janus_turn_server);
	janus_turn_server = g_strdup(janus_network_address_string_from_buffer(&addr_buf));
	if(janus_turn_server == NULL) {
		JANUS_LOG(LOG_ERR, "Could not resolve %s...\n", turn_server);
		return -1;
	}
	janus_turn_port = turn_port;
	JANUS_LOG(LOG_VERB, "  >> %s:%u\n", janus_turn_server, janus_turn_port);
	g_free(janus_turn_user);
	janus_turn_user = NULL;
	if(turn_user)
		janus_turn_user = g_strdup(turn_user);
	g_free(janus_turn_pwd);
	janus_turn_pwd = NULL;
	if(turn_pwd)
		janus_turn_pwd = g_strdup(turn_pwd);
	return 0;
}

int janus_ice_set_turn_rest_api(gchar *api_server, gchar *api_key, gchar *api_method) {
#ifndef HAVE_LIBCURL
	JANUS_LOG(LOG_ERR, "Janus has been nuilt with no libcurl support, TURN REST API unavailable\n");
	return -1;
#else
	if(api_server != NULL &&
			(strstr(api_server, "http://") != api_server && strstr(api_server, "https://") != api_server)) {
		JANUS_LOG(LOG_ERR, "Invalid TURN REST API backend: not an HTTP address\n");
		return -1;
	}
	janus_turnrest_set_backend(api_server, api_key, api_method);
	JANUS_LOG(LOG_INFO, "TURN REST API backend: %s\n", api_server ? api_server : "(disabled)");
#endif
	return 0;
}


/* ICE stuff */
static const gchar *janus_ice_state_name[] =
{
	"disconnected",
	"gathering",
	"connecting",
	"connected",
	"ready",
	"failed"
};
const gchar *janus_get_ice_state_name(gint state) {
	if(state < 0 || state > 5)
		return NULL;
	return janus_ice_state_name[state];
}


/* Thread to take care of the handle loop */
static void *janus_handle_thread(void *data) {
	janus_handle *handle = data;
	JANUS_LOG(LOG_VERB, "[%"SCNu64"] Handle thread started; %p\n", handle->handle_id, handle);
	if(handle->mainloop == NULL) {
		JANUS_LOG(LOG_ERR, "[%"SCNu64"] Invalid loop...\n", handle->handle_id);
		janus_refcount_decrease(&handle->ref);
		g_thread_unref(g_thread_self());
		return NULL;
	}
	JANUS_LOG(LOG_DBG, "[%"SCNu64"] Looping...\n", handle->handle_id);
	g_main_loop_run(handle->mainloop);
	janus_ice_webrtc_free(handle);
	handle->thread = NULL;
	JANUS_LOG(LOG_VERB, "[%"SCNu64"] Handle thread ended! %p\n", handle->handle_id, handle);
	/* Unref the handle */
	janus_refcount_decrease(&handle->ref);
	g_thread_unref(g_thread_self());
	return NULL;
}

janus_handle *janus_handle_create(void *core_session, const char *opaque_id) {
	if(core_session == NULL)
		return NULL;
	janus_session *session = (janus_session *)core_session;
	janus_handle *handle = NULL;
	guint64 handle_id = 0;
	while(handle_id == 0) {
		handle_id = janus_random_uint64();
		handle = janus_session_handles_find(session, handle_id);
		if(handle != NULL) {
			/* Handle ID already taken, try another one */
			janus_refcount_decrease(&handle->ref);	/* janus_session_handles_find increases it */
			handle_id = 0;
		}
	}
	handle = (janus_handle *)g_malloc0(sizeof(janus_handle));
	JANUS_LOG(LOG_INFO, "Creating new handle in session %"SCNu64": %"SCNu64"; %p %p\n", session->session_id, handle_id, core_session, handle);
	janus_refcount_init(&handle->ref, janus_handle_free);
	janus_refcount_increase(&session->ref);
	handle->session = core_session;
	if(opaque_id)
		handle->opaque_id = g_strdup(opaque_id);
	handle->created = janus_get_monotonic_time();
	handle->handle_id = handle_id;
	handle->app = NULL;
	handle->app_handle = NULL;
	handle->queued_packets = g_async_queue_new();
	janus_mutex_init(&handle->mutex);
	janus_session_handles_insert(session, handle);
	return handle;
}

gint janus_handle_attach_plugin(void *core_session, janus_handle *handle, janus_plugin *plugin) {
	if(core_session == NULL)
		return JANUS_ERROR_SESSION_NOT_FOUND;
	janus_session *session = (janus_session *)core_session;
	if(plugin == NULL)
		return JANUS_ERROR_PLUGIN_NOT_FOUND;
	if(handle == NULL)
		return JANUS_ERROR_HANDLE_NOT_FOUND;
	if(handle->app != NULL) {
		/* This handle is already attached to a plugin */
		return JANUS_ERROR_PLUGIN_ATTACH;
	}
	int error = 0;
	janus_plugin_session *session_handle = g_malloc(sizeof(janus_plugin_session));
	session_handle->gateway_handle = handle;
	session_handle->plugin_handle = NULL;
	g_atomic_int_set(&session_handle->stopped, 0);
	plugin->create_session(session_handle, &error);
	if(error) {
		/* TODO Make error struct to pass verbose information */
		g_free(session_handle);
		return error;
	}
	janus_refcount_init(&session_handle->ref, janus_ice_plugin_session_free);
	/* Handle and plugin session reference each other */
	janus_refcount_increase(&session_handle->ref);
	janus_refcount_increase(&handle->ref);
	handle->app = plugin;
	handle->app_handle = session_handle;
	/* Add this plugin session to active sessions map */
	janus_mutex_lock(&plugin_sessions_mutex);
	g_hash_table_insert(plugin_sessions, session_handle, session_handle);
	janus_mutex_unlock(&plugin_sessions_mutex);
	/* Create a new context, loop, and source */
	if(static_event_loops == 0) {
		handle->mainctx = g_main_context_new();
		handle->mainloop = g_main_loop_new(handle->mainctx, FALSE);
	} else {
		/* We're actually using static event loops, pick one from the list */
		janus_refcount_increase(&handle->ref);
		janus_mutex_lock(&event_loops_mutex);
		janus_ice_static_event_loop *loop = (janus_ice_static_event_loop *)current_loop->data;
		handle->mainctx = loop->mainctx;
		handle->mainloop = loop->mainloop;
		current_loop = current_loop->next;
		if(current_loop == NULL)
			current_loop = event_loops;
		janus_mutex_unlock(&event_loops_mutex);
	}
	handle->rtp_source = janus_ice_outgoing_traffic_create(handle, (GDestroyNotify)g_free);
	g_source_set_priority(handle->rtp_source, G_PRIORITY_DEFAULT);
	g_source_attach(handle->rtp_source, handle->mainctx);
	if(static_event_loops == 0) {
		/* Now spawn a thread for this loop */
		GError *terror = NULL;
		char tname[16];
		g_snprintf(tname, sizeof(tname), "hloop %"SCNu64, handle->handle_id);
		janus_refcount_increase(&handle->ref);
		handle->thread = g_thread_try_new(tname, &janus_handle_thread, handle, &terror);
		if(terror != NULL) {
			/* FIXME We should clear some resources... */
			JANUS_LOG(LOG_ERR, "[%"SCNu64"] Got error %d (%s) trying to launch the handle thread...\n",
				handle->handle_id, terror->code, terror->message ? terror->message : "??");
			g_error_free(terror);
			janus_refcount_decrease(&handle->ref);	/* This is for the thread reference we just added */
			janus_handle_destroy(session, handle);
			return -1;
		}
	}
	/* Notify event handlers */
	if(janus_events_is_enabled())
		janus_events_notify_handlers(JANUS_EVENT_TYPE_HANDLE,
			session->session_id, handle->handle_id, "attached", plugin->get_package(), handle->opaque_id);
	return 0;
}

gint janus_handle_destroy(void *core_session, janus_handle *handle) {
	/* session->mutex has to be locked when calling this function */
	janus_session *session = (janus_session *)core_session;
	if(session == NULL)
		return JANUS_ERROR_SESSION_NOT_FOUND;
	if(handle == NULL)
		return JANUS_ERROR_HANDLE_NOT_FOUND;
	if(!g_atomic_int_compare_and_exchange(&handle->destroyed, 0, 1))
		return 0;
	/* First of all, hangup the PeerConnection, if any */
	janus_handle_webrtc_hangup(handle, "Detach");
	janus_flags_set(&handle->webrtc_flags, JANUS_HANDLE_WEBRTC_STOP);
	/* Remove the session from active sessions map */
	janus_mutex_lock(&plugin_sessions_mutex);
	gboolean found = g_hash_table_remove(plugin_sessions, handle->app_handle);
	if(!found) {
		janus_mutex_unlock(&plugin_sessions_mutex);
		return JANUS_ERROR_HANDLE_NOT_FOUND;
	}
	janus_mutex_unlock(&plugin_sessions_mutex);
	janus_plugin *plugin_t = (janus_plugin *)handle->app;
	if(plugin_t == NULL) {
		/* There was no plugin attached, probably something went wrong there */
		janus_refcount_decrease(&handle->ref);
		janus_flags_set(&handle->webrtc_flags, JANUS_HANDLE_WEBRTC_ALERT);
		janus_flags_set(&handle->webrtc_flags, JANUS_HANDLE_WEBRTC_STOP);
		if(handle->mainloop != NULL) {
			if(handle->stream_id > 0) {
				nice_agent_attach_recv(handle->agent, handle->stream_id, 1, g_main_loop_get_context(handle->mainloop), NULL, NULL);
			}
			if(static_event_loops == 0 && handle->mainloop != NULL && g_main_loop_is_running(handle->mainloop)) {
				g_main_loop_quit(handle->mainloop);
			}
		}
		return 0;
	}
	JANUS_LOG(LOG_INFO, "Detaching handle from %s; %p %p %p %p\n", plugin_t->get_name(), handle, handle->app_handle, handle->app_handle->gateway_handle, handle->app_handle->plugin_handle);
	/* Actually detach handle... */
	if(g_atomic_int_compare_and_exchange(&handle->app_handle->stopped, 0, 1)) {
		/* Notify the plugin that the session's over (the plugin will
		 * remove the other reference to the plugin session handle) */
		g_async_queue_push(handle->queued_packets, &janus_ice_detach_handle);
		g_main_context_wakeup(handle->mainctx);
	}
	/* Get rid of the handle now */
	if(g_atomic_int_compare_and_exchange(&handle->dump_packets, 1, 0)) {
		janus_text2pcap_close(handle->text2pcap);
		g_clear_pointer(&handle->text2pcap, janus_text2pcap_free);
	}
	/* We only actually destroy the handle later */
	JANUS_LOG(LOG_VERB, "[%"SCNu64"] Handle detached, scheduling destruction\n", handle->handle_id);
	/* Unref the handle: we only unref the session too when actually freeing the handle, so that it is freed before that */
	janus_refcount_decrease(&handle->ref);
	return 0;
}

static void janus_handle_free(const janus_refcount *handle_ref) {
	janus_handle *handle = janus_refcount_containerof(handle_ref, janus_handle, ref);
	/* This stack can be destroyed, free all the resources */
	janus_mutex_lock(&handle->mutex);
	if(handle->queued_packets != NULL) {
		janus_ice_clear_queued_packets(handle);
		g_async_queue_unref(handle->queued_packets);
	}
	if(static_event_loops == 0 && handle->mainloop != NULL) {
		g_main_loop_unref(handle->mainloop);
		handle->mainloop = NULL;
	}
	if(static_event_loops == 0 && handle->mainctx != NULL) {
		g_main_context_unref(handle->mainctx);
		handle->mainctx = NULL;
	}
	janus_mutex_unlock(&handle->mutex);
	janus_ice_webrtc_free(handle);
	JANUS_LOG(LOG_INFO, "[%"SCNu64"] Handle and related resources freed; %p %p\n", handle->handle_id, handle, handle->session);
	/* Finally, unref the session and free the handle */
	if(handle->session != NULL) {
		janus_session *session = (janus_session *)handle->session;
		janus_refcount_decrease(&session->ref);
	}
	g_free(handle->opaque_id);
	g_free(handle);
}

static void janus_ice_plugin_session_free(const janus_refcount *app_handle_ref) {
	janus_plugin_session *app_handle = janus_refcount_containerof(app_handle_ref, janus_plugin_session, ref);
	/* This app handle can be destroyed, free all the resources */
	if(app_handle->gateway_handle != NULL) {
		janus_handle *handle = (janus_handle *)app_handle->gateway_handle;
		app_handle->gateway_handle = NULL;
		janus_refcount_decrease(&handle->ref);
	}
	g_free(app_handle);
}

void janus_handle_webrtc_hangup(janus_handle *handle, const char *reason) {
	if(handle == NULL)
		return;
	if(janus_flags_is_set(&handle->webrtc_flags, JANUS_HANDLE_WEBRTC_ALERT))
		return;
	janus_flags_set(&handle->webrtc_flags, JANUS_HANDLE_WEBRTC_ALERT);
	janus_flags_set(&handle->webrtc_flags, JANUS_HANDLE_WEBRTC_CLEANING);
	/* User will be notified only after the actual hangup */
	JANUS_LOG(LOG_VERB, "[%"SCNu64"] Hanging up PeerConnection because of a %s\n",
		handle->handle_id, reason);
	handle->hangup_reason = reason;
	/* Stop incoming traffic */
	if(handle->mainloop != NULL && handle->stream_id > 0) {
		nice_agent_attach_recv(handle->agent, handle->stream_id, 1, g_main_loop_get_context(handle->mainloop), NULL, NULL);
	}
	/* Let's message the loop, we'll notify the plugin from there */
	if(handle->queued_packets != NULL) {
#if GLIB_CHECK_VERSION(2, 46, 0)
		g_async_queue_push_front(handle->queued_packets, &janus_ice_hangup_peerconnection);
#else
		g_async_queue_push(handle->queued_packets, &janus_ice_hangup_peerconnection);
#endif
		g_main_context_wakeup(handle->mainctx);
	}
}

static void janus_ice_webrtc_free(janus_handle *handle) {
	if(handle == NULL)
		return;
	janus_mutex_lock(&handle->mutex);
	if(!handle->agent_created) {
		janus_mutex_unlock(&handle->mutex);
		return;
	}
	handle->agent_created = 0;
	if(handle->pc != NULL) {
		janus_handle_webrtc_destroy(handle->pc);
		handle->pc = NULL;
	}
	if(handle->agent != NULL) {
		if(G_IS_OBJECT(handle->agent))
			g_object_unref(handle->agent);
		handle->agent = NULL;
	}
	if(handle->pending_trickles) {
		while(handle->pending_trickles) {
			GList *temp = g_list_first(handle->pending_trickles);
			handle->pending_trickles = g_list_remove_link(handle->pending_trickles, temp);
			janus_trickle *trickle = (janus_trickle *)temp->data;
			g_list_free(temp);
			janus_trickle_destroy(trickle);
		}
	}
	handle->pending_trickles = NULL;
	g_free(handle->rtp_profile);
	handle->rtp_profile = NULL;
	g_free(handle->local_sdp);
	handle->local_sdp = NULL;
	g_free(handle->remote_sdp);
	handle->remote_sdp = NULL;
	g_free(handle->pc_mid);
	handle->pc_mid = NULL;
	handle->thread = NULL;
	janus_flags_clear(&handle->webrtc_flags, JANUS_HANDLE_WEBRTC_NEW_DATACHAN_SDP);
	janus_flags_clear(&handle->webrtc_flags, JANUS_HANDLE_WEBRTC_READY);
	janus_flags_clear(&handle->webrtc_flags, JANUS_HANDLE_WEBRTC_CLEANING);
	janus_flags_clear(&handle->webrtc_flags, JANUS_HANDLE_WEBRTC_HAS_AGENT);
	if(!janus_flags_is_set(&handle->webrtc_flags, JANUS_HANDLE_WEBRTC_STOP) && handle->hangup_reason) {
		janus_ice_notify_hangup(handle, handle->hangup_reason);
	}
	handle->hangup_reason = NULL;
	janus_mutex_unlock(&handle->mutex);
	JANUS_LOG(LOG_INFO, "[%"SCNu64"] WebRTC resources freed; %p %p\n", handle->handle_id, handle, handle->session);
}

void janus_handle_webrtc_destroy(janus_handle_webrtc *pc) {
	if(pc == NULL)
		return;
	/* Remove all media instances */
	g_hash_table_remove_all(pc->media);
	g_hash_table_remove_all(pc->media_byssrc);
	g_hash_table_remove_all(pc->media_bytype);
	//~ janus_dtls_srtp_destroy(pc->dtls);
	janus_handle *handle = pc->handle;
	if(handle != NULL) {
		janus_refcount_decrease(&handle->ref);
		pc->handle = NULL;
	}
	janus_refcount_decrease(&pc->ref);
}

static void janus_handle_webrtc_free(const janus_refcount *pc_ref) {
	janus_handle_webrtc *pc = janus_refcount_containerof(pc_ref, janus_handle_webrtc, ref);
	/* This PeerConnection can be destroyed, free all the resources */
	pc->handle = NULL;
	if(pc->icestate_source != NULL) {
		g_source_destroy(pc->icestate_source);
		g_source_unref(pc->icestate_source);
		pc->icestate_source = NULL;
	}
	if(pc->dtlsrt_source != NULL) {
		g_source_destroy(pc->dtlsrt_source);
		g_source_unref(pc->dtlsrt_source);
		pc->dtlsrt_source = NULL;
	}
	if(pc->dtls != NULL) {
		janus_dtls_srtp_destroy(pc->dtls);
		janus_refcount_decrease(&pc->dtls->ref);
		pc->dtls = NULL;
	}
	g_free(pc->remote_hashing);
	pc->remote_hashing = NULL;
	g_free(pc->remote_fingerprint);
	pc->remote_fingerprint = NULL;
	g_free(pc->ruser);
	pc->ruser = NULL;
	g_free(pc->rpass);
	pc->rpass = NULL;
	g_slist_free_full(pc->transport_wide_received_seq_nums, (GDestroyNotify)g_free);
	pc->transport_wide_received_seq_nums = NULL;
	if(pc->candidates != NULL) {
		GSList *i = NULL, *candidates = pc->candidates;
		for(i = candidates; i; i = i->next) {
			NiceCandidate *c = (NiceCandidate *) i->data;
			if(c != NULL) {
				nice_candidate_free(c);
				c = NULL;
			}
		}
		g_slist_free(candidates);
		candidates = NULL;
	}
	pc->candidates = NULL;
	if(pc->local_candidates != NULL) {
		GSList *i = NULL, *candidates = pc->local_candidates;
		for(i = candidates; i; i = i->next) {
			gchar *c = (gchar *) i->data;
			g_free(c);
		}
		g_slist_free(candidates);
		candidates = NULL;
	}
	pc->local_candidates = NULL;
	if(pc->remote_candidates != NULL) {
		GSList *i = NULL, *candidates = pc->remote_candidates;
		for(i = candidates; i; i = i->next) {
			gchar *c = (gchar *) i->data;
			g_free(c);
		}
		g_slist_free(candidates);
		candidates = NULL;
	}
	pc->remote_candidates = NULL;
	g_free(pc->selected_pair);
	pc->selected_pair = NULL;
	g_free(pc);
	pc = NULL;
}

janus_handle_webrtc_medium *janus_handle_webrtc_medium_create(janus_handle *handle, janus_media_type type) {
	if(handle == NULL || handle->pc == NULL || type == JANUS_MEDIA_UNKNOWN)
		return NULL;
	janus_handle_webrtc *pc = handle->pc;
	janus_handle_webrtc_medium *medium = g_malloc0(sizeof(janus_handle_webrtc_medium));
	medium->pc = pc;
	medium->type = type;
	medium->mindex = g_hash_table_size(pc->media);
	janus_mutex_init(&medium->mutex);
	janus_refcount_init(&medium->ref, janus_handle_webrtc_medium_free);
	janus_refcount_increase(&pc->ref);
	g_hash_table_insert(pc->media, GINT_TO_POINTER(medium->mindex), medium);
	/* If this is audio or video, fill in some other fields too */
	if(type != JANUS_MEDIA_DATA) {
		medium->payload_type = -1;
		medium->rtx_payload_type = -1;
		medium->ssrc = janus_random_uint32();	/* FIXME Should we look for conflicts? */
		if(janus_flags_is_set(&handle->webrtc_flags, JANUS_HANDLE_WEBRTC_RFC4588_RTX)) {
			/* Create an SSRC for RFC4588 as well */
			medium->ssrc_rtx = janus_random_uint32();	/* FIXME Should we look for conflicts? */
		}
		medium->rtcp_ctx[0] = g_malloc0(sizeof(janus_rtcp_context));
		medium->rtcp_ctx[0]->tb = (type == JANUS_MEDIA_VIDEO ? 90000 : 48000);	/* May change later */
		/* We can address media by SSRC */
		g_hash_table_insert(pc->media_byssrc, GINT_TO_POINTER(medium->ssrc), medium);
		janus_refcount_increase(&medium->ref);
		if(medium->ssrc_rtx > 0) {
			g_hash_table_insert(pc->media_byssrc, GINT_TO_POINTER(medium->ssrc_rtx), medium);
			janus_refcount_increase(&medium->ref);
		}
		g_hash_table_insert(pc->media_bytype, GINT_TO_POINTER(type), medium);
		janus_refcount_increase(&medium->ref);
	}
	/* For backwards compatibility, we address media by type too (e.g., first video stream) */
	g_hash_table_insert(pc->media_bytype, GINT_TO_POINTER(type), medium);
	janus_refcount_increase(&medium->ref);
	return medium;
}

static void janus_handle_webrtc_medium_destroy(janus_handle_webrtc_medium *medium) {
	if(medium == NULL)
		return;
	janus_handle_webrtc *pc = medium->pc;
	if(pc != NULL) {
		janus_refcount_decrease(&pc->ref);
		medium->pc = NULL;
	}
	janus_refcount_decrease(&medium->ref);
}

static void janus_handle_webrtc_medium_dereference(janus_handle_webrtc_medium *medium) {
	if(medium == NULL)
		return;
	janus_refcount_decrease(&medium->ref);
}

static void janus_handle_webrtc_medium_free(const janus_refcount *medium_ref) {
	janus_handle_webrtc_medium *medium = janus_refcount_containerof(medium_ref, janus_handle_webrtc_medium, ref);
	g_free(medium->mid);
	g_free(medium->rid[0]);
	medium->rid[0] = NULL;
	g_free(medium->rid[1]);
	medium->rid[1] = NULL;
	g_free(medium->rid[2]);
	medium->rid[2] = NULL;
	g_list_free(medium->payload_types);
	medium->payload_types = NULL;
	if(medium->rtx_payload_types != NULL)
		g_hash_table_destroy(medium->rtx_payload_types);
	medium->rtx_payload_types = NULL;
	g_free(medium->codec);
	medium->codec = NULL;
	g_free(medium->rtcp_ctx[0]);
	medium->rtcp_ctx[0] = NULL;
	g_free(medium->rtcp_ctx[1]);
	medium->rtcp_ctx[1] = NULL;
	g_free(medium->rtcp_ctx[2]);
	medium->rtcp_ctx[2] = NULL;
	if(medium->rtx_nacked[0])
		g_hash_table_destroy(medium->rtx_nacked[0]);
	medium->rtx_nacked[0] = NULL;
	if(medium->rtx_nacked[1])
		g_hash_table_destroy(medium->rtx_nacked[1]);
	medium->rtx_nacked[1] = NULL;
	if(medium->rtx_nacked[2])
		g_hash_table_destroy(medium->rtx_nacked[2]);
	medium->rtx_nacked[2] = NULL;
	if(medium->retransmit_buffer != NULL) {
		janus_rtp_packet *p = NULL;
		while((p = (janus_rtp_packet *)g_queue_pop_head(medium->retransmit_buffer)) != NULL) {
			/* Remove from hashtable too */
			janus_rtp_header *header = (janus_rtp_header *)p->data;
			guint16 seq = ntohs(header->seq_number);
			g_hash_table_remove(medium->retransmit_seqs, GUINT_TO_POINTER(seq));
			/* Free the packet */
			janus_rtp_packet_free(p);
		}
		g_queue_free(medium->retransmit_buffer);
		g_hash_table_destroy(medium->retransmit_seqs);
	}
	if(medium->last_seqs[0])
		janus_seq_list_free(&medium->last_seqs[0]);
	if(medium->last_seqs[1])
		janus_seq_list_free(&medium->last_seqs[1]);
	if(medium->last_seqs[2])
		janus_seq_list_free(&medium->last_seqs[2]);
	g_free(medium);
	//~ janus_mutex_unlock(&handle->mutex);
}

/* Call plugin slow_link callback if enough NACKs within a second */
#define SLOW_LINK_NACKS_PER_SEC 8
static void
janus_slow_link_update(janus_handle_webrtc_medium *medium, janus_handle *handle,
		guint nacks, int video, int uplink, gint64 now) {
	/* We keep the counters in different janus_media_stats objects, depending on the direction */
	gint64 sl_nack_period_ts = uplink ? medium->in_stats.sl_nack_period_ts : medium->out_stats.sl_nack_period_ts;
	/* Is the NACK too old? */
	if(now-sl_nack_period_ts > 2*G_USEC_PER_SEC) {
		/* Old nacks too old, don't count them */
		if(uplink) {
			medium->in_stats.sl_nack_period_ts = now;
			medium->in_stats.sl_nack_recent_cnt = 0;
		} else {
			medium->out_stats.sl_nack_period_ts = now;
			medium->out_stats.sl_nack_recent_cnt = 0;
		}
	}
	if(uplink) {
		medium->in_stats.sl_nack_recent_cnt += nacks;
	} else {
		medium->out_stats.sl_nack_recent_cnt += nacks;
	}
	gint64 last_slowlink_time = uplink ? medium->in_stats.last_slowlink_time : medium->out_stats.last_slowlink_time;
	guint sl_nack_recent_cnt = uplink ? medium->in_stats.sl_nack_recent_cnt : medium->out_stats.sl_nack_recent_cnt;
	if((sl_nack_recent_cnt >= SLOW_LINK_NACKS_PER_SEC) && (now-last_slowlink_time > 1*G_USEC_PER_SEC)) {
		/* Tell the plugin */
		janus_plugin *plugin = (janus_plugin *)handle->app;
		if(plugin && plugin->slow_link && janus_plugin_session_is_alive(handle->app_handle) &&
				!g_atomic_int_get(&handle->destroyed))
			plugin->slow_link(handle->app_handle, uplink, video);
		/* Notify the user/application too */
		janus_session *session = (janus_session *)handle->session;
		if(session != NULL) {
			json_t *event = json_object();
			json_object_set_new(event, "janus", json_string("slowlink"));
			json_object_set_new(event, "session_id", json_integer(session->session_id));
			json_object_set_new(event, "sender", json_integer(handle->handle_id));
			json_object_set_new(event, "uplink", uplink ? json_true() : json_false());
			json_object_set_new(event, "nacks", json_integer(sl_nack_recent_cnt));
			/* Send the event */
			JANUS_LOG(LOG_VERB, "[%"SCNu64"] Sending event to transport...; %p\n", handle->handle_id, handle);
			janus_session_notify_event(session, event);
			/* Finally, notify event handlers */
			if(janus_events_is_enabled()) {
				json_t *info = json_object();
				json_object_set_new(info, "media", json_string(video ? "video" : "audio"));
				json_object_set_new(info, "slow_link", json_string(uplink ? "uplink" : "downlink"));
				json_object_set_new(info, "nacks_lastsec", json_integer(sl_nack_recent_cnt));
				janus_events_notify_handlers(JANUS_EVENT_TYPE_MEDIA, session->session_id, handle->handle_id, handle->opaque_id, info);
			}
		}
		/* Update the counters */
		if(uplink) {
			medium->in_stats.last_slowlink_time = now;
			medium->in_stats.sl_nack_period_ts = now;
			medium->in_stats.sl_nack_recent_cnt = 0;
		} else {
			medium->out_stats.last_slowlink_time = now;
			medium->out_stats.sl_nack_period_ts = now;
			medium->out_stats.sl_nack_recent_cnt = 0;
		}
	}
}


/* ICE state check timer (needed to check if a failed really is definitive or if things can still improve) */
static gboolean janus_ice_check_failed(gpointer data) {
	janus_handle_webrtc *pc = (janus_handle_webrtc *)data;
	if(!pc)
		goto stoptimer;
	janus_handle *handle = pc->handle;
	if(!handle)
		goto stoptimer;
	if(janus_flags_is_set(&handle->webrtc_flags, JANUS_HANDLE_WEBRTC_STOP) ||
			janus_flags_is_set(&handle->webrtc_flags, JANUS_HANDLE_WEBRTC_ALERT))
		goto stoptimer;
	if(pc->state == NICE_COMPONENT_STATE_CONNECTED || pc->state == NICE_COMPONENT_STATE_READY) {
		/* ICE succeeded in the meanwhile, get rid of this timer */
		JANUS_LOG(LOG_VERB, "[%"SCNu64"] ICE succeeded, disabling ICE state check timer!\n", handle->handle_id);
		goto stoptimer;
	}
	/* Still in the failed state, how much time passed since we first detected it? */
	if(janus_get_monotonic_time() - pc->icefailed_detected < 5*G_USEC_PER_SEC) {
		/* Let's wait a little longer */
		return TRUE;
	}
	/* If we got here it means the timer expired, and we should check if this is a failure */
	gboolean trickle_recv = (!janus_flags_is_set(&handle->webrtc_flags, JANUS_HANDLE_WEBRTC_TRICKLE) || janus_flags_is_set(&handle->webrtc_flags, JANUS_HANDLE_WEBRTC_ALL_TRICKLES));
	gboolean answer_recv = janus_flags_is_set(&handle->webrtc_flags, JANUS_HANDLE_WEBRTC_GOT_ANSWER);
	gboolean alert_set = janus_flags_is_set(&handle->webrtc_flags, JANUS_HANDLE_WEBRTC_ALERT);
	/* We may still be waiting for something... but we don't wait forever */
	gboolean do_wait = TRUE;
	if(janus_get_monotonic_time() - pc->icefailed_detected >= 15*G_USEC_PER_SEC) {
		do_wait = FALSE;
	}
	if(!do_wait || (handle && trickle_recv && answer_recv && !alert_set)) {
		/* FIXME Should we really give up for what may be a failure in only one of the media? */
		JANUS_LOG(LOG_ERR, "[%"SCNu64"] ICE failed for component %d in stream %d...\n",
			handle->handle_id, pc->component_id, pc->stream_id);
		janus_handle_webrtc_hangup(handle, "ICE failed");
		goto stoptimer;
	}
	/* Let's wait a little longer */
	JANUS_LOG(LOG_WARN, "[%"SCNu64"] ICE failed for component %d in stream %d, but we're still waiting for some info so we don't care... (trickle %s, answer %s, alert %s)\n",
		handle->handle_id, pc->component_id, pc->stream_id,
		trickle_recv ? "received" : "pending",
		answer_recv ? "received" : "pending",
		alert_set ? "set" : "not set");
	return TRUE;

stoptimer:
	if(pc->icestate_source != NULL) {
		g_source_destroy(pc->icestate_source);
		g_source_unref(pc->icestate_source);
		pc->icestate_source = NULL;
	}
	return FALSE;
}

/* Callbacks */
static void janus_ice_cb_candidate_gathering_done(NiceAgent *agent, guint stream_id, gpointer user_data) {
	janus_handle *handle = (janus_handle *)user_data;
	if(!handle)
		return;
	JANUS_LOG(LOG_VERB, "[%"SCNu64"] Gathering done for stream %d\n", handle->handle_id, stream_id);
	handle->cdone++;
	janus_handle_webrtc *pc = handle->pc;
	if(!pc || pc->stream_id != stream_id) {
		JANUS_LOG(LOG_ERR, "[%"SCNu64"]  No stream %d??\n", handle->handle_id, stream_id);
		return;
	}
	pc->cdone = 1;
	/* If we're doing full-trickle, send an event to the user too */
	if(janus_full_trickle_enabled) {
		/* Send a "trickle" event with completed:true to the browser */
		janus_ice_notify_trickle(handle, NULL);
	}
}

static void janus_ice_cb_component_state_changed(NiceAgent *agent, guint stream_id, guint component_id, guint state, gpointer ice) {
	janus_handle *handle = (janus_handle *)ice;
	if(!handle)
		return;
	if(component_id > 1) {
		/* State changed for a component we don't need anymore (rtcp-mux) */
		return;
	}
	JANUS_LOG(LOG_VERB, "[%"SCNu64"] Component state changed for component %d in stream %d: %d (%s)\n",
		handle->handle_id, component_id, stream_id, state, janus_get_ice_state_name(state));
	janus_handle_webrtc *pc = handle->pc;
	if(!pc || pc->stream_id != stream_id) {
		JANUS_LOG(LOG_ERR, "[%"SCNu64"]     No stream %d??\n", handle->handle_id, stream_id);
		return;
	}
	pc->state = state;
	/* Notify event handlers */
	if(janus_events_is_enabled()) {
		janus_session *session = (janus_session *)handle->session;
		json_t *info = json_object();
		json_object_set_new(info, "ice", json_string(janus_get_ice_state_name(state)));
		json_object_set_new(info, "stream_id", json_integer(stream_id));
		json_object_set_new(info, "component_id", json_integer(component_id));
		janus_events_notify_handlers(JANUS_EVENT_TYPE_WEBRTC, session->session_id, handle->handle_id, handle->opaque_id, info);
	}
	/* FIXME Even in case the state is 'connected', we wait for the 'new-selected-pair' callback to do anything */
	if(state == NICE_COMPONENT_STATE_FAILED) {
		/* Failed doesn't mean necessarily we need to give up: we may be trickling */
		gboolean alert_set = janus_flags_is_set(&handle->webrtc_flags, JANUS_HANDLE_WEBRTC_ALERT);
		if(alert_set)
			return;
		gboolean trickle_recv = (!janus_flags_is_set(&handle->webrtc_flags, JANUS_HANDLE_WEBRTC_TRICKLE) || janus_flags_is_set(&handle->webrtc_flags, JANUS_HANDLE_WEBRTC_ALL_TRICKLES));
		gboolean answer_recv = janus_flags_is_set(&handle->webrtc_flags, JANUS_HANDLE_WEBRTC_GOT_ANSWER);
		JANUS_LOG(LOG_WARN, "[%"SCNu64"] ICE failed for component %d in stream %d, but let's give it some time... (trickle %s, answer %s, alert %s)\n",
			handle->handle_id, component_id, stream_id,
			trickle_recv ? "received" : "pending",
			answer_recv ? "received" : "pending",
			alert_set ? "set" : "not set");
		/* In case we haven't started a timer yet, let's do it now */
		if(pc->icestate_source == NULL && pc->icefailed_detected == 0) {
			pc->icefailed_detected = janus_get_monotonic_time();
			pc->icestate_source = g_timeout_source_new(500);
			g_source_set_callback(pc->icestate_source, janus_ice_check_failed, pc, NULL);
			guint id = g_source_attach(pc->icestate_source, handle->mainctx);
			JANUS_LOG(LOG_VERB, "[%"SCNu64"] Creating ICE state check timer with ID %u\n", handle->handle_id, id);
		}
	}
}

#ifndef HAVE_LIBNICE_TCP
static void janus_ice_cb_new_selected_pair (NiceAgent *agent, guint stream_id, guint component_id, gchar *local, gchar *remote, gpointer ice) {
#else
static void janus_ice_cb_new_selected_pair (NiceAgent *agent, guint stream_id, guint component_id, NiceCandidate *local, NiceCandidate *remote, gpointer ice) {
#endif
	janus_handle *handle = (janus_handle *)ice;
	if(!handle)
		return;
	if(component_id > 1) {
		/* New selected pair for a component we don't need anymore (rtcp-mux) */
		return;
	}
#ifndef HAVE_LIBNICE_TCP
	JANUS_LOG(LOG_VERB, "[%"SCNu64"] New selected pair for component %d in stream %d: %s <-> %s\n", handle ? handle->handle_id : 0, component_id, stream_id, local, remote);
#else
	JANUS_LOG(LOG_VERB, "[%"SCNu64"] New selected pair for component %d in stream %d: %s <-> %s\n", handle ? handle->handle_id : 0, component_id, stream_id, local->foundation, remote->foundation);
#endif
	janus_handle_webrtc *pc = handle->pc;
	if(!pc || pc->stream_id != stream_id) {
		JANUS_LOG(LOG_ERR, "[%"SCNu64"]     No stream %d??\n", handle->handle_id, stream_id);
		return;
	}
	char sp[200];
#ifndef HAVE_LIBNICE_TCP
	g_snprintf(sp, 200, "%s <-> %s", local, remote);
#else
	gchar laddress[NICE_ADDRESS_STRING_LEN], raddress[NICE_ADDRESS_STRING_LEN];
	gint lport = 0, rport = 0;
	nice_address_to_string(&(local->addr), (gchar *)&laddress);
	nice_address_to_string(&(remote->addr), (gchar *)&raddress);
	lport = nice_address_get_port(&(local->addr));
	rport = nice_address_get_port(&(remote->addr));
	const char *ltype = NULL, *rtype = NULL;
	switch(local->type) {
		case NICE_CANDIDATE_TYPE_HOST:
			ltype = "host";
			break;
		case NICE_CANDIDATE_TYPE_SERVER_REFLEXIVE:
			ltype = "srflx";
			break;
		case NICE_CANDIDATE_TYPE_PEER_REFLEXIVE:
			ltype = "prflx";
			break;
		case NICE_CANDIDATE_TYPE_RELAYED:
			ltype = "relay";
			break;
		default:
			break;
	}
	switch(remote->type) {
		case NICE_CANDIDATE_TYPE_HOST:
			rtype = "host";
			break;
		case NICE_CANDIDATE_TYPE_SERVER_REFLEXIVE:
			rtype = "srflx";
			break;
		case NICE_CANDIDATE_TYPE_PEER_REFLEXIVE:
			rtype = "prflx";
			break;
		case NICE_CANDIDATE_TYPE_RELAYED:
			rtype = "relay";
			break;
		default:
			break;
	}
	g_snprintf(sp, sizeof(sp), "%s:%d [%s,%s] <-> %s:%d [%s,%s]",
		laddress, lport, ltype, local->transport == NICE_CANDIDATE_TRANSPORT_UDP ? "udp" : "tcp",
		raddress, rport, rtype, remote->transport == NICE_CANDIDATE_TRANSPORT_UDP ? "udp" : "tcp");
#endif
	gboolean newpair = FALSE;
	if(pc->selected_pair == NULL || strcmp(sp, pc->selected_pair)) {
		newpair = TRUE;
		gchar *prev_selected_pair = pc->selected_pair;
		pc->selected_pair = g_strdup(sp);
		g_clear_pointer(&prev_selected_pair, g_free);
	}
	/* Notify event handlers */
	if(newpair && janus_events_is_enabled()) {
		janus_session *session = (janus_session *)handle->session;
		json_t *info = json_object();
		json_object_set_new(info, "selected-pair", json_string(sp));
#ifdef HAVE_LIBNICE_TCP
		json_t *candidates = json_object();
		json_t *lcand = json_object();
		json_object_set_new(lcand, "address", json_string(laddress));
		json_object_set_new(lcand, "port", json_integer(lport));
		json_object_set_new(lcand, "type", json_string(ltype));
		json_object_set_new(lcand, "transport", json_string(local->transport == NICE_CANDIDATE_TRANSPORT_UDP ? "udp" : "tcp"));
		json_object_set_new(lcand, "family", json_integer(nice_address_ip_version(&local->addr)));
		json_object_set_new(candidates, "local", lcand);
		json_t *rcand = json_object();
		json_object_set_new(rcand, "address", json_string(raddress));
		json_object_set_new(rcand, "port", json_integer(rport));
		json_object_set_new(rcand, "type", json_string(rtype));
		json_object_set_new(rcand, "transport", json_string(remote->transport == NICE_CANDIDATE_TRANSPORT_UDP ? "udp" : "tcp"));
		json_object_set_new(rcand, "family", json_integer(nice_address_ip_version(&remote->addr)));
		json_object_set_new(candidates, "remote", rcand);
		json_object_set_new(info, "candidates", candidates);
#endif
		json_object_set_new(info, "stream_id", json_integer(stream_id));
		json_object_set_new(info, "component_id", json_integer(component_id));
		janus_events_notify_handlers(JANUS_EVENT_TYPE_WEBRTC, session->session_id, handle->handle_id, handle->opaque_id, info);
	}
	/* Have we been here before? (might happen, when trickling) */
	if(pc->ice_connected > 0)
		return;
	/* FIXME Clear the queue */
	janus_ice_clear_queued_packets(handle);
	/* Now we can start the DTLS handshake (FIXME This was on the 'connected' state notification, before) */
	JANUS_LOG(LOG_VERB, "[%"SCNu64"]   Component is ready enough, starting DTLS handshake...\n", handle->handle_id);
	pc->ice_connected = janus_get_monotonic_time();
	/* Start the DTLS handshake, at last */
#if GLIB_CHECK_VERSION(2, 46, 0)
	g_async_queue_push_front(handle->queued_packets, &janus_ice_dtls_handshake);
#else
	g_async_queue_push(handle->queued_packets, &janus_ice_dtls_handshake);
#endif
	g_main_context_wakeup(handle->mainctx);
}

/* Candidates management */
static int janus_ice_candidate_to_string(janus_handle *handle, NiceCandidate *c, char *buffer, int buflen, gboolean log_candidate);
#ifndef HAVE_LIBNICE_TCP
static void janus_ice_cb_new_local_candidate (NiceAgent *agent, guint stream_id, guint component_id, gchar *foundation, gpointer ice) {
#else
static void janus_ice_cb_new_local_candidate (NiceAgent *agent, NiceCandidate *candidate, gpointer ice) {
#endif
	if(!janus_full_trickle_enabled) {
		/* Ignore if we're not full-trickling: for half-trickle
		 * janus_handle_candidates_to_sdp() is used instead */
		return;
	}
	janus_handle *handle = (janus_handle *)ice;
	if(!handle)
		return;
#ifndef HAVE_LIBNICE_TCP
	JANUS_LOG(LOG_VERB, "[%"SCNu64"] Discovered new local candidate for component %d in stream %d: foundation=%s\n", handle ? handle->handle_id : 0, component_id, stream_id, foundation);
#else
	const char *ctype = NULL;
	switch(candidate->type) {
		case NICE_CANDIDATE_TYPE_HOST:
			ctype = "host";
			break;
		case NICE_CANDIDATE_TYPE_SERVER_REFLEXIVE:
			ctype = "srflx";
			break;
		case NICE_CANDIDATE_TYPE_PEER_REFLEXIVE:
			ctype = "prflx";
			break;
		case NICE_CANDIDATE_TYPE_RELAYED:
			ctype = "relay";
			break;
		default:
			break;
	}
	guint stream_id = candidate->stream_id;
	guint component_id = candidate->component_id;
	JANUS_LOG(LOG_VERB, "[%"SCNu64"] Discovered new local candidate for component %d in stream %d: type=%s\n", handle ? handle->handle_id : 0, component_id, stream_id, ctype);
#endif
	if(component_id > 1) {
		/* New remote candidate for a component we don't need anymore (rtcp-mux) */
		return;
	}
	janus_handle_webrtc *pc = handle->pc;
	if(!pc || pc->stream_id != stream_id) {
		JANUS_LOG(LOG_ERR, "[%"SCNu64"]     No stream %d??\n", handle->handle_id, stream_id);
		return;
	}
#ifndef HAVE_LIBNICE_TCP
	/* Get local candidates and look for the related foundation */
	NiceCandidate *candidate = NULL;
	GSList *candidates = nice_agent_get_local_candidates(agent, component_id, stream_id), *tmp = candidates;
	while(tmp) {
		NiceCandidate *c = (NiceCandidate *)tmp->data;
		/* Check if this is what we're looking for */
		if(!strcasecmp(c->foundation, foundation)) {
			/* It is! */
			candidate = c;
			break;
		}
		nice_candidate_free(c);
		tmp = tmp->next;
	}
	g_slist_free(candidates);
	if(candidate == NULL) {
		JANUS_LOG(LOG_WARN, "Candidate with foundation %s not found?\n", foundation);
		return;
	}
#endif
	char buffer[200];
	if(janus_ice_candidate_to_string(handle, candidate, buffer, sizeof(buffer), TRUE) == 0) {
		/* Candidate encoded, send a "trickle" event to the browser (but only if it's not a 'prflx') */
		if(candidate->type == NICE_CANDIDATE_TYPE_PEER_REFLEXIVE) {
			JANUS_LOG(LOG_VERB, "[%"SCNu64"] Skipping prflx candidate...\n", handle->handle_id);
		} else {
			janus_ice_notify_trickle(handle, buffer);
		}
	}

#ifndef HAVE_LIBNICE_TCP
	nice_candidate_free(candidate);
#endif
}

#ifndef HAVE_LIBNICE_TCP
static void janus_ice_cb_new_remote_candidate (NiceAgent *agent, guint stream_id, guint component_id, gchar *foundation, gpointer ice) {
#else
static void janus_ice_cb_new_remote_candidate (NiceAgent *agent, NiceCandidate *candidate, gpointer ice) {
#endif
	janus_handle *handle = (janus_handle *)ice;
	if(!handle)
		return;
#ifndef HAVE_LIBNICE_TCP
	JANUS_LOG(LOG_VERB, "[%"SCNu64"] Discovered new remote candidate for component %d in stream %d: foundation=%s\n", handle ? handle->handle_id : 0, component_id, stream_id, foundation);
#else
	const char *ctype = NULL;
	switch(candidate->type) {
		case NICE_CANDIDATE_TYPE_HOST:
			ctype = "host";
			break;
		case NICE_CANDIDATE_TYPE_SERVER_REFLEXIVE:
			ctype = "srflx";
			break;
		case NICE_CANDIDATE_TYPE_PEER_REFLEXIVE:
			ctype = "prflx";
			break;
		case NICE_CANDIDATE_TYPE_RELAYED:
			ctype = "relay";
			break;
		default:
			break;
	}
	guint stream_id = candidate->stream_id;
	guint component_id = candidate->component_id;
	JANUS_LOG(LOG_VERB, "[%"SCNu64"] Discovered new remote candidate for component %d in stream %d: type=%s\n", handle ? handle->handle_id : 0, component_id, stream_id, ctype);
#endif
	if(component_id > 1) {
		/* New remote candidate for a component we don't need anymore (rtcp-mux) */
		return;
	}
	janus_handle_webrtc *pc = handle->pc;
	if(!pc || pc->stream_id != stream_id) {
		JANUS_LOG(LOG_ERR, "[%"SCNu64"]     No stream %d??\n", handle->handle_id, stream_id);
		return;
	}
#ifndef HAVE_LIBNICE_TCP
	/* Get remote candidates and look for the related foundation */
	NiceCandidate *candidate = NULL;
	GSList *candidates = nice_agent_get_remote_candidates(agent, component_id, stream_id), *tmp = candidates;
	while(tmp) {
		NiceCandidate *c = (NiceCandidate *)tmp->data;
		if(candidate == NULL) {
			/* Check if this is what we're looking for */
			if(!strcasecmp(c->foundation, foundation)) {
				/* It is! */
				candidate = c;
				tmp = tmp->next;
				continue;
			}
		}
		nice_candidate_free(c);
		tmp = tmp->next;
	}
	g_slist_free(candidates);
	if(candidate == NULL) {
		JANUS_LOG(LOG_WARN, "Candidate with foundation %s not found?\n", foundation);
		return;
	}
#endif
	/* Render the candidate and add it to the remote_candidates cache for the admin API */
	if(candidate->type != NICE_CANDIDATE_TYPE_PEER_REFLEXIVE) {
		/* ... but only if it's 'prflx', the others we add ourselves */
		goto candidatedone;
	}
	JANUS_LOG(LOG_VERB, "[%"SCNu64"] Stream #%d, Component #%d\n", handle->handle_id, candidate->stream_id, candidate->component_id);
	gchar address[NICE_ADDRESS_STRING_LEN], base_address[NICE_ADDRESS_STRING_LEN];
	gint port = 0, base_port = 0;
	nice_address_to_string(&(candidate->addr), (gchar *)&address);
	port = nice_address_get_port(&(candidate->addr));
	nice_address_to_string(&(candidate->base_addr), (gchar *)&base_address);
	base_port = nice_address_get_port(&(candidate->base_addr));
	JANUS_LOG(LOG_VERB, "[%"SCNu64"]   Address:    %s:%d\n", handle->handle_id, address, port);
	JANUS_LOG(LOG_VERB, "[%"SCNu64"]   Priority:   %d\n", handle->handle_id, candidate->priority);
	JANUS_LOG(LOG_VERB, "[%"SCNu64"]   Foundation: %s\n", handle->handle_id, candidate->foundation);
	char buffer[100];
	if(candidate->transport == NICE_CANDIDATE_TRANSPORT_UDP) {
		g_snprintf(buffer, 100,
			"%s %d %s %d %s %d typ prflx raddr %s rport %d\r\n",
				candidate->foundation,
				candidate->component_id,
				"udp",
				candidate->priority,
				address,
				port,
				base_address,
				base_port);
	} else {
		if(!janus_ice_tcp_enabled) {
			/* ICETCP support disabled */
			JANUS_LOG(LOG_WARN, "[%"SCNu64"] Skipping prflx TCP candidate, ICETCP support disabled...\n", handle->handle_id);
			goto candidatedone;
		}
#ifndef HAVE_LIBNICE_TCP
		/* TCP candidates are only supported since libnice 0.1.8 */
		JANUS_LOG(LOG_WARN, "[%"SCNu64"] Skipping prflx TCP candidate, the libnice version doesn't support it...\n", handle->handle_id);
			goto candidatedone;
#else
		const char *type = NULL;
		switch(candidate->transport) {
			case NICE_CANDIDATE_TRANSPORT_TCP_ACTIVE:
				type = "active";
				break;
			case NICE_CANDIDATE_TRANSPORT_TCP_PASSIVE:
				type = "passive";
				break;
			case NICE_CANDIDATE_TRANSPORT_TCP_SO:
				type = "so";
				break;
			default:
				break;
		}
		if(type == NULL) {
			/* FIXME Unsupported transport */
			JANUS_LOG(LOG_WARN, "[%"SCNu64"] Unsupported transport, skipping nonUDP/TCP prflx candidate...\n", handle->handle_id);
			goto candidatedone;
		} else {
			g_snprintf(buffer, 100,
				"%s %d %s %d %s %d typ prflx raddr %s rport %d tcptype %s\r\n",
					candidate->foundation,
					candidate->component_id,
					"tcp",
					candidate->priority,
					address,
					port,
					base_address,
					base_port,
					type);
		}
#endif
	}

	/* Now parse the candidate as if we received it from the Janus API */
	int res = janus_sdp_parse_candidate(pc, buffer, 1);
	if(res != 0) {
		JANUS_LOG(LOG_ERR, "[%"SCNu64"] Failed to parse prflx candidate... (%d)\n", handle->handle_id, res);
	}

candidatedone:
#ifndef HAVE_LIBNICE_TCP
	nice_candidate_free(candidate);
#endif
	return;
}

static void janus_ice_cb_nice_recv(NiceAgent *agent, guint stream_id, guint component_id, guint len, gchar *buf, gpointer ice) {
	janus_handle_webrtc *pc = (janus_handle_webrtc *)ice;
	if(!pc) {
		JANUS_LOG(LOG_ERR, "No component %d in stream %d??\n", component_id, stream_id);
		return;
	}
	janus_handle *handle = pc->handle;
	if(!handle) {
		JANUS_LOG(LOG_ERR, "No handle for stream %d??\n", stream_id);
		return;
	}
	janus_session *session = (janus_session *)handle->session;
	if(!pc->dtls) {	/* Still waiting for the DTLS stack */
		JANUS_LOG(LOG_VERB, "[%"SCNu64"] Still waiting for the DTLS stack for component %d in stream %d...\n", handle->handle_id, component_id, stream_id);
		return;
	}
	/* What is this? */
	if(janus_is_dtls(buf) || (!janus_is_rtp(buf, len) && !janus_is_rtcp(buf, len))) {
		/* This is DTLS: either handshake stuff, or data coming from SCTP DataChannels */
		JANUS_LOG(LOG_HUGE, "[%"SCNu64"] Looks like DTLS!\n", handle->handle_id);
		janus_dtls_srtp_incoming_msg(pc->dtls, buf, len);
		/* Update stats */
		pc->dtls_in_stats.info[0].packets++;
		pc->dtls_in_stats.info[0].bytes += len;
		return;
	}
	/* Not DTLS... RTP or RTCP? (http://tools.ietf.org/html/rfc5761#section-4) */
	if(len < 12)
		return;	/* Definitely nothing useful */
	if(janus_is_rtp(buf, len)) {
		/* This is RTP */
		if(!pc->dtls || !pc->dtls->srtp_valid || !pc->dtls->srtp_in) {
			JANUS_LOG(LOG_WARN, "[%"SCNu64"]     Missing valid SRTP session (packet arrived too early?), skipping...\n", handle->handle_id);
		} else {
			janus_rtp_header *header = (janus_rtp_header *)buf;
			guint32 packet_ssrc = ntohl(header->ssrc);
			/* Which medium does this refer to? Is this audio or video? */
			int video = 0, vindex = 0, rtx = 0;
			janus_handle_webrtc_medium *medium = g_hash_table_lookup(pc->media_byssrc, GINT_TO_POINTER(packet_ssrc));
			if(medium == NULL) {
				JANUS_LOG(LOG_WARN, "[%"SCNu64"] Unknown SSRC, dropping packet (SSRC %"SCNu32")...\n",
					handle->handle_id, packet_ssrc);
				return;
			}
			video = (medium->type == JANUS_MEDIA_VIDEO);
			/* Make sure we're prepared to receive this media packet */
			if(!medium->recv)
				return;
			/* If this is video, check if this is simulcast and/or a retransmission using RFC4588 */
			if(video) {
				if(medium->ssrc_peer[1] == packet_ssrc) {
					/* FIXME Simulcast (1) */
					JANUS_LOG(LOG_HUGE, "[%"SCNu64"] Simulcast #1 (SSRC %"SCNu32")...\n", handle->handle_id, packet_ssrc);
					vindex = 1;
				} else if(medium->ssrc_peer[2] == packet_ssrc) {
					/* FIXME Simulcast (2) */
					JANUS_LOG(LOG_HUGE, "[%"SCNu64"] Simulcast #2 (SSRC %"SCNu32")...\n", handle->handle_id, packet_ssrc);
					vindex = 2;
				} else {
					/* Maybe a video retransmission using RFC4588? */
					if(medium->ssrc_peer_rtx[0] == packet_ssrc) {
						rtx = 1;
						vindex = 0;
						JANUS_LOG(LOG_HUGE, "[%"SCNu64"] RFC4588 rtx packet on video (SSRC %"SCNu32")...\n",
							handle->handle_id, packet_ssrc);
					} else if(medium->ssrc_peer_rtx[1] == packet_ssrc) {
						rtx = 1;
						vindex = 1;
						JANUS_LOG(LOG_HUGE, "[%"SCNu64"] RFC4588 rtx packet on video #%d (SSRC %"SCNu32")...\n",
							handle->handle_id, vindex, packet_ssrc);
					} else if(medium->ssrc_peer_rtx[2] == packet_ssrc) {
						rtx = 1;
						vindex = 2;
						JANUS_LOG(LOG_HUGE, "[%"SCNu64"] RFC4588 rtx packet on video #%d (SSRC %"SCNu32")...\n",
							handle->handle_id, vindex, packet_ssrc);
					}
				}
			}

			int buflen = len;
			srtp_err_status_t res = srtp_unprotect(pc->dtls->srtp_in, buf, &buflen);
			if(res != srtp_err_status_ok) {
				if(res != srtp_err_status_replay_fail && res != srtp_err_status_replay_old) {
					/* Only print the error if it's not a 'replay fail' or 'replay old' (which is probably just the result of us NACKing a packet) */
					guint32 timestamp = ntohl(header->timestamp);
					guint16 seq = ntohs(header->seq_number);
					JANUS_LOG(LOG_ERR, "[%"SCNu64"]     SRTP unprotect error: %s (len=%d-->%d, ts=%"SCNu32", seq=%"SCNu16")\n", handle->handle_id, janus_srtp_error_str(res), len, buflen, timestamp, seq);
				}
			} else {
				if(medium->ssrc_peer[0] == 0) {
					medium->ssrc_peer[0] = ntohl(header->ssrc);
					JANUS_LOG(LOG_VERB, "[%"SCNu64"]     Peer #%d (%s) SSRC: %u\n",
						handle->handle_id, medium->mindex,
						medium->type == JANUS_MEDIA_VIDEO ? "video" : "audio",
						medium->ssrc_peer[0]);
				}
				/* Do we need to dump this packet for debugging? */
				if(g_atomic_int_get(&handle->dump_packets))
					janus_text2pcap_dump(handle->text2pcap, JANUS_TEXT2PCAP_RTP, TRUE, buf, buflen,
						"[session=%"SCNu64"][handle=%"SCNu64"]", session->session_id, handle->handle_id);
				/* If this is a retransmission using RFC4588, we have to do something first to get the original packet */
				janus_rtp_header *header = (janus_rtp_header *)buf;
				if(rtx) {
					/* The original sequence number is in the first two bytes of the payload */
					int plen = 0;
					char *payload = janus_rtp_payload(buf, buflen, &plen);
					/* Rewrite the header with the info from the original packet (payload type, SSRC, sequence number) */
					header->type = medium->payload_type;
					packet_ssrc = medium->ssrc_peer[vindex];
					header->ssrc = htonl(packet_ssrc);
					memcpy(&header->seq_number, payload, 2);
					/* Finally, remove the original sequence number from the payload: rather than moving
					 * the whole payload back two bytes, we shift the header forward (less bytes to move) */
					buflen -= 2;
					size_t hsize = payload-buf;
					memmove(buf+2, buf, hsize);
					buf += 2;
					header = (janus_rtp_header *)buf;
				}
				/* Check if we need to handle transport wide cc */
				if(pc->do_transport_wide_cc) {
					guint16 transport_seq_num;
					/* Get transport wide seq num */
					if(janus_rtp_header_extension_parse_transport_wide_cc(buf, buflen, pc->transport_wide_cc_ext_id, &transport_seq_num)==0) {
						/* Get current timestamp */
						struct timeval now;
						gettimeofday(&now,0);
						/* Create <seq num, time> pair */
						janus_rtcp_transport_wide_cc_stats *stats = g_malloc0(sizeof(janus_rtcp_transport_wide_cc_stats));
						/* Check if we have a sequence wrap */
						if(transport_seq_num<0x0FFF && (pc->transport_wide_cc_last_seq_num&0xFFFF)>0xF000) {
							/* Increase cycles */
							pc->transport_wide_cc_cycles++;
						}
						/* Get extended value */
						guint32 transport_ext_seq_num = pc->transport_wide_cc_cycles<<16 | transport_seq_num;
						/* Store last received transport seq num */
						pc->transport_wide_cc_last_seq_num = transport_seq_num;
						/* Set stats values */
						stats->transport_seq_num = transport_ext_seq_num;
						stats->timestamp = (((guint64)now.tv_sec)*1E6+now.tv_usec);
						/* Lock and append to received list */
						janus_mutex_lock(&pc->mutex);
						pc->transport_wide_received_seq_nums = g_slist_prepend(pc->transport_wide_received_seq_nums, stats);
						janus_mutex_unlock(&pc->mutex);
					}
				}
				if(medium->do_nacks) {
					/* Check if this packet is a duplicate: can happen with RFC4588 */
					guint16 seqno = ntohs(header->seq_number);
					int nstate = medium->rtx_nacked[vindex] ?
						GPOINTER_TO_INT(g_hash_table_lookup(medium->rtx_nacked[vindex], GUINT_TO_POINTER(seqno))) : 0;
					if(nstate == 1) {
						/* Packet was NACKed and this is the first time we receive it: change state to received */
						JANUS_LOG(LOG_HUGE, "[%"SCNu64"] Received NACKed packet %"SCNu16" (SSRC %"SCNu32", vindex %d)...\n",
							handle->handle_id, seqno, packet_ssrc, vindex);
						g_hash_table_insert(medium->rtx_nacked[vindex], GUINT_TO_POINTER(seqno), GUINT_TO_POINTER(2));
					} else if(nstate == 2) {
						/* We already received this packet: drop it */
						JANUS_LOG(LOG_HUGE, "[%"SCNu64"] Detected duplicate packet %"SCNu16" (SSRC %"SCNu32", vindex %d)...\n",
							handle->handle_id, seqno, packet_ssrc, vindex);
						return;
					} else if(rtx && nstate == 0) {
						/* We received a retransmission for a packet we didn't NACK: drop it
						 * FIXME This seems to happen with Chrome when RFC4588 is enabled: in that case,
						 * Chrome sends the first packet ~8 times as a retransmission, probably to ensure
						 * we receive it, since the first packet cannot be NACKed (NACKs are triggered
						 * when there's a gap in between two packets, and the first doesn't have a reference)
						 * Rather than dropping, we should add a better check in the future */
						JANUS_LOG(LOG_HUGE, "[%"SCNu64"] Got a retransmission for non-NACKed packet %"SCNu16" (SSRC %"SCNu32", vindex %d)...\n",
							handle->handle_id, seqno, packet_ssrc, vindex);
						return;
					}
				}
				/* Backup the RTP header before passing it to the proper RTP switching context */
				janus_rtp_header backup = *header;
				if(medium->ssrc_peer_orig[vindex] == 0)
					medium->ssrc_peer_orig[vindex] = packet_ssrc;
				janus_rtp_header_update(header, &medium->rtp_ctx[vindex], medium->type == JANUS_MEDIA_VIDEO);
				header->ssrc = htonl(medium->ssrc_peer_orig[vindex]);
				/* Keep track of payload types too */
				if(medium->payload_type < 0) {
					medium->payload_type = header->type;
					if(janus_flags_is_set(&handle->webrtc_flags, JANUS_HANDLE_WEBRTC_RFC4588_RTX) &&
							medium->rtx_payload_types && g_hash_table_size(medium->rtx_payload_types) > 0) {
						medium->rtx_payload_type = GPOINTER_TO_INT(g_hash_table_lookup(medium->rtx_payload_types, GINT_TO_POINTER(medium->payload_type)));
						JANUS_LOG(LOG_HUGE, "[%"SCNu64"] Retransmissions will have payload type %d\n",
							handle->handle_id, medium->rtx_payload_type);
					}
					if(medium->codec == NULL) {
						const char *codec = janus_get_codec_from_pt(handle->local_sdp, medium->payload_type);
						if(codec != NULL)
							medium->codec = g_strdup(codec);
					}
					if(medium->type == JANUS_MEDIA_VIDEO && medium->video_is_keyframe == NULL && medium->codec != NULL) {
						if(!strcasecmp(medium->codec, "vp8"))
							medium->video_is_keyframe = &janus_vp8_is_keyframe;
						else if(!strcasecmp(medium->codec, "vp9"))
							medium->video_is_keyframe = &janus_vp9_is_keyframe;
						else if(!strcasecmp(medium->codec, "h264"))
							medium->video_is_keyframe = &janus_h264_is_keyframe;
					}
				}
				/* Pass the data to the responsible plugin */
				janus_plugin *plugin = (janus_plugin *)handle->app;
				if(plugin && plugin->incoming_rtp && handle->app_handle &&
						!g_atomic_int_get(&handle->app_handle->stopped) &&
						!g_atomic_int_get(&handle->destroyed))
					plugin->incoming_rtp(handle->app_handle, medium->mindex, video, buf, buflen);
				/* Restore the header for the stats (plugins may have messed with it) */
				*header = backup;
				/* Update stats (overall data received, and data received in the last second) */
				if(buflen > 0) {
					gint64 now = janus_get_monotonic_time();
					if(medium->in_stats.info[vindex].bytes == 0 || medium->in_stats.info[vindex].notified_lastsec) {
						/* We either received our first packet, or we started receiving it again after missing more than a second */
						medium->in_stats.info[vindex].notified_lastsec = FALSE;
						janus_ice_notify_media(handle, medium->mid, medium->type == JANUS_MEDIA_VIDEO, TRUE);
					}
					/* Overall video data for this SSRC */
					medium->in_stats.info[vindex].packets++;
					medium->in_stats.info[vindex].bytes += buflen;
					/* Last second video data for this SSRC */
					if(medium->in_stats.info[vindex].updated == 0)
						medium->in_stats.info[vindex].updated = now;
					if(now > medium->in_stats.info[vindex].updated &&
							now - medium->in_stats.info[vindex].updated >= G_USEC_PER_SEC) {
						medium->in_stats.info[vindex].bytes_lastsec = medium->in_stats.info[vindex].bytes_lastsec_temp;
						medium->in_stats.info[vindex].bytes_lastsec_temp = 0;
						medium->in_stats.info[vindex].updated = now;
					}
					medium->in_stats.info[vindex].bytes_lastsec_temp += buflen;
				}

				/* Update the RTCP context as well */
				rtcp_context *rtcp_ctx = medium->rtcp_ctx[vindex];
				gboolean count_lost = !medium->do_nacks;
				janus_rtcp_process_incoming_rtp(rtcp_ctx, buf, buflen, count_lost);

				/* Keep track of RTP sequence numbers, in case we need to NACK them */
				/* 	Note: unsigned int overflow/underflow wraps (defined behavior) */
				if(!medium->do_nacks) {
					/* ... unless NACKs are disabled for this medium */
					return;
				}
				/* If this is video, check if this is a keyframe: if so, we empty our NACK queue */
				if(video && medium->video_is_keyframe) {
					int plen = 0;
					char *payload = janus_rtp_payload(buf, buflen, &plen);
					if(medium->video_is_keyframe(payload, plen)) {
						JANUS_LOG(LOG_HUGE, "[%"SCNu64"] Keyframe received, resetting NACK queue\n", handle->handle_id);
						if(medium->last_seqs[vindex])
							janus_seq_list_free(&medium->last_seqs[vindex]);
					}
				}
				guint16 new_seqn = ntohs(header->seq_number);
				guint16 cur_seqn;
				int last_seqs_len = 0;
				janus_mutex_lock(&medium->mutex);
				janus_seq_info **last_seqs = &medium->last_seqs[vindex];
				janus_seq_info *cur_seq = *last_seqs;
				if(cur_seq) {
					cur_seq = cur_seq->prev;
					cur_seqn = cur_seq->seq;
				} else {
					/* First seq, set up to add one seq */
					cur_seqn = new_seqn - (guint16)1; /* Can wrap */
				}
				if(!janus_seq_in_range(new_seqn, cur_seqn, LAST_SEQS_MAX_LEN) &&
						!janus_seq_in_range(cur_seqn, new_seqn, 1000)) {
					/* Jump too big, start fresh */
					JANUS_LOG(LOG_WARN, "[%"SCNu64"] Big sequence number jump %hu -> %hu (%s stream #%d)\n",
						handle->handle_id, cur_seqn, new_seqn, video ? "video" : "audio", vindex);
					janus_seq_list_free(last_seqs);
					cur_seq = NULL;
					cur_seqn = new_seqn - (guint16)1;
				}

				GSList *nacks = NULL;
				gint64 now = janus_get_monotonic_time();

				if(janus_seq_in_range(new_seqn, cur_seqn, LAST_SEQS_MAX_LEN)) {
					/* Add new seq objs forward */
					while(cur_seqn != new_seqn) {
						cur_seqn += (guint16)1; /* can wrap */
						janus_seq_info *seq_obj = g_malloc0(sizeof(janus_seq_info));
						seq_obj->seq = cur_seqn;
						seq_obj->ts = now;
						seq_obj->state = (cur_seqn == new_seqn) ? SEQ_RECVED : SEQ_MISSING;
						janus_seq_append(last_seqs, seq_obj);
						last_seqs_len++;
					}
				}
				if(cur_seq) {
					/* Scan old seq objs backwards */
					while(cur_seq != NULL) {
						last_seqs_len++;
						if(cur_seq->seq == new_seqn) {
							JANUS_LOG(LOG_HUGE, "[%"SCNu64"] Received missed sequence number %"SCNu16" (%s stream #%d)\n",
								handle->handle_id, cur_seq->seq, video ? "video" : "audio", vindex);
							cur_seq->state = SEQ_RECVED;
						} else if(cur_seq->state == SEQ_MISSING && now - cur_seq->ts > SEQ_MISSING_WAIT) {
							JANUS_LOG(LOG_HUGE, "[%"SCNu64"] Missed sequence number %"SCNu16" (%s stream #%d), sending 1st NACK\n",
								handle->handle_id, cur_seq->seq, video ? "video" : "audio", vindex);
							rtcp_ctx->lost++;
							nacks = g_slist_prepend(nacks, GUINT_TO_POINTER(cur_seq->seq));
							cur_seq->state = SEQ_NACKED;
							if(video && janus_flags_is_set(&handle->webrtc_flags, JANUS_HANDLE_WEBRTC_RFC4588_RTX)) {
								/* Keep track of this sequence number, we need to avoid duplicates */
								JANUS_LOG(LOG_HUGE, "[%"SCNu64"] Tracking NACKed packet %"SCNu16" (SSRC %"SCNu32", vindex %d)...\n",
									handle->handle_id, cur_seq->seq, packet_ssrc, vindex);
								if(medium->rtx_nacked[vindex] == NULL)
									medium->rtx_nacked[vindex] = g_hash_table_new(NULL, NULL);
								g_hash_table_insert(medium->rtx_nacked[vindex], GUINT_TO_POINTER(cur_seq->seq), GINT_TO_POINTER(1));
								/* We don't track it forever, though: add a timed source to remove it in a few seconds */
								janus_nacked_packet *np = g_malloc(sizeof(janus_nacked_packet));
								np->medium = medium;
								np->seq_number = cur_seq->seq;
								np->vindex = vindex;
								GSource *timeout_source = g_timeout_source_new_seconds(5);
								g_source_set_callback(timeout_source, janus_nacked_packet_cleanup, np, (GDestroyNotify)g_free);
								g_source_attach(timeout_source, handle->mainctx);
								g_source_unref(timeout_source);
							}
						} else if(cur_seq->state == SEQ_NACKED  && now - cur_seq->ts > SEQ_NACKED_WAIT) {
							JANUS_LOG(LOG_HUGE, "[%"SCNu64"] Missed sequence number %"SCNu16" (%s stream #%d), sending 2nd NACK\n",
								handle->handle_id, cur_seq->seq, video ? "video" : "audio", vindex);
							nacks = g_slist_prepend(nacks, GUINT_TO_POINTER(cur_seq->seq));
							cur_seq->state = SEQ_GIVEUP;
						}
						if(cur_seq == *last_seqs) {
							/* Just processed head */
							break;
						}
						cur_seq = cur_seq->prev;
					}
				}
				while(last_seqs_len > LAST_SEQS_MAX_LEN) {
					janus_seq_info *node = janus_seq_pop_head(last_seqs);
					g_free(node);
					last_seqs_len--;
				}

				guint nacks_count = g_slist_length(nacks);
				if(nacks_count) {
					/* Generate a NACK and send it */
					JANUS_LOG(LOG_DBG, "[%"SCNu64"] Now sending NACK for %u missed packets (%s stream #%d)\n",
						handle->handle_id, nacks_count, video ? "video" : "audio", vindex);
					char nackbuf[120];
					int res = janus_rtcp_nacks(nackbuf, sizeof(nackbuf), nacks);
					if(res > 0) {
						/* Set the right local and remote SSRC in the RTCP packet */
						janus_rtcp_fix_ssrc(NULL, nackbuf, res, 1,
							medium->ssrc, medium->ssrc_peer[vindex]);
						janus_ice_relay_rtcp_internal(handle, medium->mindex, video, nackbuf, res, FALSE);
					}
					/* Update stats */
					medium->nack_sent_recent_cnt += nacks_count;
					medium->out_stats.info[vindex].nacks += nacks_count;
					/* Inform the plugin about the slow downlink in case it's needed */
					janus_slow_link_update(medium, handle, nacks_count, video, 0, now);
				}
				if(medium->nack_sent_recent_cnt &&
						(now - medium->nack_sent_log_ts) > 5*G_USEC_PER_SEC) {
					JANUS_LOG(LOG_VERB, "[%"SCNu64"] Sent NACKs for %u missing packets (%s stream #%d)\n",
						handle->handle_id, medium->nack_sent_recent_cnt, video ? "video" : "audio", vindex);
					medium->nack_sent_recent_cnt = 0;
					medium->nack_sent_log_ts = now;
				}
				janus_mutex_unlock(&medium->mutex);
				g_slist_free(nacks);
				nacks = NULL;
			}
		}
		return;
	} else if(janus_is_rtcp(buf, len)) {
		/* This is RTCP */
		JANUS_LOG(LOG_HUGE, "[%"SCNu64"]  Got an RTCP packet\n", handle->handle_id);
		if(!pc->dtls || !pc->dtls->srtp_valid || !pc->dtls->srtp_in) {
			JANUS_LOG(LOG_WARN, "[%"SCNu64"]     Missing valid SRTP session (packet arrived too early?), skipping...\n", handle->handle_id);
		} else {
			int buflen = len;
			srtp_err_status_t res = srtp_unprotect_rtcp(pc->dtls->srtp_in, buf, &buflen);
			if(res != srtp_err_status_ok) {
				JANUS_LOG(LOG_ERR, "[%"SCNu64"]     SRTCP unprotect error: %s (len=%d-->%d)\n", handle->handle_id, janus_srtp_error_str(res), len, buflen);
			} else {
				/* Do we need to dump this packet for debugging? */
				if(g_atomic_int_get(&handle->dump_packets))
					janus_text2pcap_dump(handle->text2pcap, JANUS_TEXT2PCAP_RTCP, TRUE, buf, buflen,
						"[session=%"SCNu64"][handle=%"SCNu64"]", session->session_id, handle->handle_id);
				/* Check if there's an RTCP BYE: in case, let's log it */
				if(janus_rtcp_has_bye(buf, buflen)) {
					/* Note: we used to use this as a trigger to close the PeerConnection, but not anymore
					 * Discussion here, https://groups.google.com/forum/#!topic/meetecho-janus/4XtfbYB7Jvc */
					JANUS_LOG(LOG_VERB, "[%"SCNu64"] Got RTCP BYE on stream %u (component %u)\n", handle->handle_id, pc->stream_id, pc->component_id);
				}
				/* Is this audio or video? */
				int video = 0, vindex = 0;
				guint32 rtcp_ssrc = janus_rtcp_get_sender_ssrc(buf, buflen);
				janus_handle_webrtc_medium *medium = g_hash_table_lookup(pc->media_byssrc, GINT_TO_POINTER(rtcp_ssrc));
				if(medium == NULL) {
					/* We don't know the remote SSRC: this can happen for recvonly clients
					 * (see https://groups.google.com/forum/#!topic/discuss-webrtc/5yuZjV7lkNc)
					 * Check the local SSRC, compare it to what we have */
					rtcp_ssrc = janus_rtcp_get_receiver_ssrc(buf, buflen);
					medium = g_hash_table_lookup(pc->media_byssrc, GINT_TO_POINTER(rtcp_ssrc));
					if(medium == NULL) {
						if(rtcp_ssrc > 0) {
							JANUS_LOG(LOG_WARN, "[%"SCNu64"] Unknown SSRC, dropping RTCP packet (SSRC %"SCNu32")...\n",
								handle->handle_id, rtcp_ssrc);
						}
						return;
					}
				}
				video = (medium->type == JANUS_MEDIA_VIDEO);
				/* If this is video, check if this is simulcast */
				if(video) {
					if(medium->ssrc_peer[1] == rtcp_ssrc) {
						vindex = 1;
					} else if(medium->ssrc_peer[2] == rtcp_ssrc) {
						vindex = 2;
					}
				}

				/* Let's process this RTCP (compound?) packet, and update the RTCP context for this stream in case */
<<<<<<< HEAD
				rtcp_context *rtcp_ctx = medium->rtcp_ctx[vindex];
				janus_rtcp_parse(rtcp_ctx, buf, buflen);
=======
				rtcp_context *rtcp_ctx = video ? stream->video_rtcp_ctx[vindex] : stream->audio_rtcp_ctx;
				if (janus_rtcp_parse(rtcp_ctx, buf, buflen) < 0) {
					/* Drop the packet if the parsing function returns with an error */
					return;
				}
>>>>>>> 8fb4a7c4
				JANUS_LOG(LOG_HUGE, "[%"SCNu64"] Got %s RTCP (%d bytes)\n", handle->handle_id, video ? "video" : "audio", buflen);

				/* Now let's see if there are any NACKs to handle */
				gint64 now = janus_get_monotonic_time();
				GSList *nacks = janus_rtcp_get_nacks(buf, buflen);
				guint nacks_count = g_slist_length(nacks);
				if(nacks_count && (medium->do_nacks)) {
					/* Handle NACK */
					JANUS_LOG(LOG_HUGE, "[%"SCNu64"]     Just got some NACKS (%d) we should handle...\n", handle->handle_id, nacks_count);
					GHashTable *retransmit_seqs = medium->retransmit_seqs;
					GSList *list = (retransmit_seqs != NULL ? nacks : NULL);
					int retransmits_cnt = 0;
					janus_mutex_lock(&medium->mutex);
					while(list) {
						unsigned int seqnr = GPOINTER_TO_UINT(list->data);
						JANUS_LOG(LOG_DBG, "[%"SCNu64"]   >> %u\n", handle->handle_id, seqnr);
						int in_rb = 0;
						/* Check if we have the packet */
						janus_rtp_packet *p = g_hash_table_lookup(retransmit_seqs, GUINT_TO_POINTER(seqnr));
						if(p == NULL) {
							JANUS_LOG(LOG_HUGE, "[%"SCNu64"]   >> >> Can't retransmit packet %u, we don't have it...\n", handle->handle_id, seqnr);
						} else {
							/* Should we retransmit this packet? */
							if((p->last_retransmit > 0) && (now-p->last_retransmit < MAX_NACK_IGNORE)) {
								JANUS_LOG(LOG_HUGE, "[%"SCNu64"]   >> >> Packet %u was retransmitted just %"SCNi64"ms ago, skipping\n", handle->handle_id, seqnr, now-p->last_retransmit);
								list = list->next;
								continue;
							}
							in_rb = 1;
							JANUS_LOG(LOG_HUGE, "[%"SCNu64"]   >> >> Scheduling %u for retransmission due to NACK\n", handle->handle_id, seqnr);
							p->last_retransmit = now;
							retransmits_cnt++;
							/* Enqueue it */
							janus_ice_queued_packet *pkt = g_malloc(sizeof(janus_ice_queued_packet));
							pkt->mindex = medium->mindex;
							pkt->data = g_malloc(p->length+SRTP_MAX_TAG_LEN);
							memcpy(pkt->data, p->data, p->length);
							pkt->length = p->length;
							pkt->type = video ? JANUS_ICE_PACKET_VIDEO : JANUS_ICE_PACKET_AUDIO;
							pkt->control = FALSE;
							pkt->retransmission = TRUE;
							pkt->added = janus_get_monotonic_time();
							/* What to send and how depends on whether we're doing RFC4588 or not */
							if(!video || !janus_flags_is_set(&handle->webrtc_flags, JANUS_HANDLE_WEBRTC_RFC4588_RTX)) {
								/* We're not: just clarify the packet was already encrypted before */
								pkt->encrypted = TRUE;
							} else {
								/* We are: overwrite the RTP header (which means we'll need a new SRTP encrypt) */
								janus_rtp_header *header = (janus_rtp_header *)pkt->data;
								header->type = medium->rtx_payload_type;
								header->ssrc = htonl(medium->ssrc_rtx);
								medium->rtx_seq_number++;
								header->seq_number = htons(medium->rtx_seq_number);
							}
							if(handle->queued_packets != NULL)
#if GLIB_CHECK_VERSION(2, 46, 0)
								g_async_queue_push_front(handle->queued_packets, pkt);
#else
								g_async_queue_push(handle->queued_packets, pkt);
#endif
						}
						if(rtcp_ctx != NULL && in_rb) {
							g_atomic_int_inc(&rtcp_ctx->nack_count);
						}
						list = list->next;
					}
					medium->retransmit_recent_cnt += retransmits_cnt;
					/* FIXME Remove the NACK compound packet, we've handled it */
					buflen = janus_rtcp_remove_nacks(buf, buflen);
					/* Update stats */
					medium->in_stats.info[vindex].nacks += nacks_count;
					/* Inform the plugin about the slow uplink in case it's needed */
					janus_slow_link_update(medium, handle, retransmits_cnt, video, 1, now);
					janus_mutex_unlock(&medium->mutex);
					g_slist_free(nacks);
					nacks = NULL;
				}
				if(medium->retransmit_recent_cnt &&
						now - medium->retransmit_log_ts > 5*G_USEC_PER_SEC) {
					JANUS_LOG(LOG_VERB, "[%"SCNu64"] Retransmitted %u packets due to NACK (%s stream #%d)\n",
						handle->handle_id, medium->retransmit_recent_cnt, video ? "video" : "audio", vindex);
					medium->retransmit_recent_cnt = 0;
					medium->retransmit_log_ts = now;
				}

				/* Fix packet data for RTCP SR and RTCP RR */
				janus_rtp_switching_context *rtp_ctx = &medium->rtp_ctx[vindex];
				uint32_t base_ts = rtp_ctx->base_ts;
				uint32_t base_ts_prev = rtp_ctx->base_ts_prev;
				uint32_t ssrc_peer = medium->ssrc_peer_orig[vindex];
				uint32_t ssrc_local = medium->ssrc;
				uint32_t ssrc_expected = rtp_ctx->last_ssrc;
				if (janus_rtcp_fix_report_data(buf, buflen, base_ts, base_ts_prev, ssrc_peer, ssrc_local, ssrc_expected, video) < 0) {
					/* Drop packet in case of parsing error or SSRC different from the one expected. */
					/* This might happen at the very beginning of the communication or early after */
					/* a re-negotation has been concluded. */
					return;
				}

				janus_plugin *plugin = (janus_plugin *)handle->app;
				if(plugin && plugin->incoming_rtcp && handle->app_handle &&
						!g_atomic_int_get(&handle->app_handle->stopped) &&
						!g_atomic_int_get(&handle->destroyed))
					plugin->incoming_rtcp(handle->app_handle, medium->mindex, video, buf, buflen);
			}
		}
		return;
	} else {
		JANUS_LOG(LOG_VERB, "[%"SCNu64"] Not RTP and not RTCP... may these be data channels?\n", handle->handle_id);
		janus_dtls_srtp_incoming_msg(pc->dtls, buf, len);
		/* Update stats (only overall data received) */
		if(len > 0) {
			pc->dtls_in_stats.info[0].packets++;
			pc->dtls_in_stats.info[0].bytes += len;
		}
		return;
	}
}

void janus_ice_incoming_data(janus_handle *handle, char *buffer, int length) {
	if(handle == NULL || buffer == NULL || length <= 0)
		return;
	janus_plugin *plugin = (janus_plugin *)handle->app;
	if(plugin && plugin->incoming_data && handle->app_handle &&
			!g_atomic_int_get(&handle->app_handle->stopped) &&
			!g_atomic_int_get(&handle->destroyed))
		plugin->incoming_data(handle->app_handle, buffer, length);
}


/* Helper: encoding local candidates to string/SDP */
static int janus_ice_candidate_to_string(janus_handle *handle, NiceCandidate *c, char *buffer, int buflen, gboolean log_candidate) {
	if(!handle || !handle->agent || !c || !buffer || buflen < 1)
		return -1;
	janus_handle_webrtc *pc = handle->pc;
	if(!pc)
		return -2;
	char *host_ip = NULL;
	if(nat_1_1_enabled) {
		/* A 1:1 NAT mapping was specified, overwrite all the host addresses with the public IP */
		host_ip = janus_get_public_ip();
		JANUS_LOG(LOG_VERB, "[%"SCNu64"] Public IP specified and 1:1 NAT mapping enabled (%s), using that as host address in the candidates\n", handle->handle_id, host_ip);
	}
	/* Encode the candidate to a string */
	gchar address[NICE_ADDRESS_STRING_LEN], base_address[NICE_ADDRESS_STRING_LEN];
	gint port = 0, base_port = 0;
	nice_address_to_string(&(c->addr), (gchar *)&address);
	port = nice_address_get_port(&(c->addr));
	nice_address_to_string(&(c->base_addr), (gchar *)&base_address);
	base_port = nice_address_get_port(&(c->base_addr));
	JANUS_LOG(LOG_VERB, "[%"SCNu64"]   Address:    %s:%d\n", handle->handle_id, address, port);
	JANUS_LOG(LOG_VERB, "[%"SCNu64"]   Priority:   %d\n", handle->handle_id, c->priority);
	JANUS_LOG(LOG_VERB, "[%"SCNu64"]   Foundation: %s\n", handle->handle_id, c->foundation);
	/* Start */
	if(c->type == NICE_CANDIDATE_TYPE_HOST) {
		/* 'host' candidate */
		if(c->transport == NICE_CANDIDATE_TRANSPORT_UDP) {
			g_snprintf(buffer, buflen,
				"%s %d %s %d %s %d typ host",
					c->foundation, c->component_id,
					"udp", c->priority,
					host_ip ? host_ip : address, port);
		} else {
			if(!janus_ice_tcp_enabled) {
				/* ICE-TCP support disabled */
				JANUS_LOG(LOG_VERB, "[%"SCNu64"] Skipping host TCP candidate, ICE-TCP support disabled...\n", handle->handle_id);
				return -4;
			}
#ifndef HAVE_LIBNICE_TCP
			/* TCP candidates are only supported since libnice 0.1.8 */
			JANUS_LOG(LOG_VERB, "[%"SCNu64"] Skipping host TCP candidate, the libnice version doesn't support it...\n", handle->handle_id);
			return -4;
#else
			const char *type = NULL;
			switch(c->transport) {
				case NICE_CANDIDATE_TRANSPORT_TCP_ACTIVE:
					type = "active";
					break;
				case NICE_CANDIDATE_TRANSPORT_TCP_PASSIVE:
					type = "passive";
					break;
				case NICE_CANDIDATE_TRANSPORT_TCP_SO:
					type = "so";
					break;
				default:
					break;
			}
			if(type == NULL) {
				/* FIXME Unsupported transport */
				JANUS_LOG(LOG_WARN, "[%"SCNu64"] Unsupported transport, skipping non-UDP/TCP host candidate...\n", handle->handle_id);
				return -5;
			}
			g_snprintf(buffer, buflen,
				"%s %d %s %d %s %d typ host tcptype %s",
					c->foundation, c->component_id,
					"tcp", c->priority,
					host_ip ? host_ip : address, port, type);
#endif
		}
	} else if(c->type == NICE_CANDIDATE_TYPE_SERVER_REFLEXIVE ||
			c->type == NICE_CANDIDATE_TYPE_PEER_REFLEXIVE ||
			c->type == NICE_CANDIDATE_TYPE_RELAYED) {
		/* 'srflx', 'prflx', or 'relay' candidate: what is this, exactly? */
		const char *ltype = NULL;
		switch(c->type) {
			case NICE_CANDIDATE_TYPE_SERVER_REFLEXIVE:
				ltype = "srflx";
				break;
			case NICE_CANDIDATE_TYPE_PEER_REFLEXIVE:
				ltype = "prflx";
				break;
			case NICE_CANDIDATE_TYPE_RELAYED:
				ltype = "relay";
				break;
			default:
				break;
		}
		if(ltype == NULL)
			return -5;
		if(c->transport == NICE_CANDIDATE_TRANSPORT_UDP) {
			nice_address_to_string(&(c->base_addr), (gchar *)&base_address);
			gint base_port = nice_address_get_port(&(c->base_addr));
			g_snprintf(buffer, buflen,
				"%s %d %s %d %s %d typ %s raddr %s rport %d",
					c->foundation, c->component_id,
					"udp", c->priority,
					address, port, ltype,
					base_address, base_port);
		} else {
			if(!janus_ice_tcp_enabled) {
				/* ICE-TCP support disabled */
				JANUS_LOG(LOG_VERB, "[%"SCNu64"] Skipping srflx TCP candidate, ICE-TCP support disabled...\n", handle->handle_id);
				return -4;
			}
#ifndef HAVE_LIBNICE_TCP
			/* TCP candidates are only supported since libnice 0.1.8 */
			JANUS_LOG(LOG_VERB, "[%"SCNu64"] Skipping srflx TCP candidate, the libnice version doesn't support it...\n", handle->handle_id);
			return -4;
#else
			const char *type = NULL;
			switch(c->transport) {
				case NICE_CANDIDATE_TRANSPORT_TCP_ACTIVE:
					type = "active";
					break;
				case NICE_CANDIDATE_TRANSPORT_TCP_PASSIVE:
					type = "passive";
					break;
				case NICE_CANDIDATE_TRANSPORT_TCP_SO:
					type = "so";
					break;
				default:
					break;
			}
			if(type == NULL) {
				/* FIXME Unsupported transport */
				JANUS_LOG(LOG_WARN, "[%"SCNu64"] Unsupported transport, skipping non-UDP/TCP srflx candidate...\n", handle->handle_id);
				return -5;
			} else {
				g_snprintf(buffer, buflen,
					"%s %d %s %d %s %d typ %s raddr %s rport %d tcptype %s",
						c->foundation, c->component_id,
						"tcp", c->priority,
						address, port, ltype,
						base_address, base_port, type);
			}
#endif
		}
	}
	JANUS_LOG(LOG_VERB, "[%"SCNu64"]     %s\n", handle->handle_id, buffer);
	if(log_candidate) {
		/* Save for the summary, in case we need it */
		pc->local_candidates = g_slist_append(pc->local_candidates, g_strdup(buffer));
		/* Notify event handlers */
		if(janus_events_is_enabled()) {
			janus_session *session = (janus_session *)handle->session;
			json_t *info = json_object();
			json_object_set_new(info, "local-candidate", json_string(buffer));
			json_object_set_new(info, "stream_id", json_integer(pc->stream_id));
			json_object_set_new(info, "component_id", json_integer(pc->component_id));
			janus_events_notify_handlers(JANUS_EVENT_TYPE_WEBRTC, session->session_id, handle->handle_id, handle->opaque_id, info);
		}
	}
	return 0;
}

void janus_handle_candidates_to_sdp(janus_handle *handle, janus_sdp_mline *mline, guint stream_id, guint component_id) {
	if(!handle || !handle->agent || !mline)
		return;
	janus_handle_webrtc *pc = handle->pc;
	if(!pc || pc->stream_id != stream_id) {
		JANUS_LOG(LOG_ERR, "[%"SCNu64"]     No stream %d??\n", handle->handle_id, stream_id);
		return;
	}
	NiceAgent *agent = handle->agent;
	/* Iterate on all */
	gchar buffer[200];
	GSList *candidates, *i;
	candidates = nice_agent_get_local_candidates (agent, stream_id, component_id);
	JANUS_LOG(LOG_VERB, "[%"SCNu64"] We have %d candidates for Stream #%d, Component #%d\n", handle->handle_id, g_slist_length(candidates), stream_id, component_id);
	gboolean log_candidates = (pc->local_candidates == NULL);
	for(i = candidates; i; i = i->next) {
		NiceCandidate *c = (NiceCandidate *) i->data;
		if(janus_ice_candidate_to_string(handle, c, buffer, sizeof(buffer), log_candidates) == 0) {
			/* Candidate encoded, add to the SDP (but only if it's not a 'prflx') */
			if(c->type == NICE_CANDIDATE_TYPE_PEER_REFLEXIVE) {
				JANUS_LOG(LOG_VERB, "[%"SCNu64"] Skipping prflx candidate...\n", handle->handle_id);
			} else {
				janus_sdp_attribute *a = janus_sdp_attribute_create("candidate", "%s", buffer);
				mline->attributes = g_list_append(mline->attributes, a);
			}
		}
		nice_candidate_free(c);
	}
	/* Done */
	g_slist_free(candidates);
}

void janus_handle_setup_remote_candidates(janus_handle *handle, guint stream_id, guint component_id) {
	if(!handle || !handle->agent)
		return;
	janus_handle_webrtc *pc = handle->pc;
	if(!pc || pc->stream_id != stream_id) {
		JANUS_LOG(LOG_ERR, "[%"SCNu64"] No such stream %d: cannot setup remote candidates for component %d\n", handle->handle_id, stream_id, component_id);
		return;
	}
	if(pc->process_started) {
		JANUS_LOG(LOG_VERB, "[%"SCNu64"] Component %d in stream %d has already been set up\n", handle->handle_id, component_id, stream_id);
		return;
	}
	if(!pc->candidates || !pc->candidates->data) {
		if(!janus_flags_is_set(&handle->webrtc_flags, JANUS_HANDLE_WEBRTC_TRICKLE)
				|| janus_flags_is_set(&handle->webrtc_flags, JANUS_HANDLE_WEBRTC_ALL_TRICKLES)) {
			JANUS_LOG(LOG_ERR, "[%"SCNu64"] No remote candidates for component %d in stream %d: was the remote SDP parsed?\n", handle->handle_id, component_id, stream_id);
		}
		return;
	}
	JANUS_LOG(LOG_VERB, "[%"SCNu64"] ## Setting remote candidates: stream %d, component %d (%u in the list)\n",
		handle->handle_id, stream_id, component_id, g_slist_length(pc->candidates));
	/* Add all candidates */
	NiceCandidate *c = NULL;
	GSList *gsc = pc->candidates;
	gchar *rufrag = NULL, *rpwd = NULL;
	while(gsc) {
		c = (NiceCandidate *) gsc->data;
		JANUS_LOG(LOG_VERB, "[%"SCNu64"] >> Remote Stream #%d, Component #%d\n", handle->handle_id, c->stream_id, c->component_id);
		if(c->username && !rufrag)
			rufrag = c->username;
		if(c->password && !rpwd)
			rpwd = c->password;
		gchar address[NICE_ADDRESS_STRING_LEN];
		nice_address_to_string(&(c->addr), (gchar *)&address);
		gint port = nice_address_get_port(&(c->addr));
		JANUS_LOG(LOG_VERB, "[%"SCNu64"]   Address:    %s:%d\n", handle->handle_id, address, port);
		JANUS_LOG(LOG_VERB, "[%"SCNu64"]   Priority:   %d\n", handle->handle_id, c->priority);
		JANUS_LOG(LOG_VERB, "[%"SCNu64"]   Foundation: %s\n", handle->handle_id, c->foundation);
		JANUS_LOG(LOG_VERB, "[%"SCNu64"]   Username:   %s\n", handle->handle_id, c->username);
		JANUS_LOG(LOG_VERB, "[%"SCNu64"]   Password:   %s\n", handle->handle_id, c->password);
		gsc = gsc->next;
	}
	if(rufrag && rpwd) {
		JANUS_LOG(LOG_VERB, "[%"SCNu64"]  Setting remote credentials...\n", handle->handle_id);
		if(!nice_agent_set_remote_credentials(handle->agent, stream_id, rufrag, rpwd)) {
			JANUS_LOG(LOG_ERR, "[%"SCNu64"]  failed to set remote credentials!\n", handle->handle_id);
		}
	}
	guint added = nice_agent_set_remote_candidates(handle->agent, stream_id, component_id, pc->candidates);
	if(added < g_slist_length(pc->candidates)) {
		JANUS_LOG(LOG_ERR, "[%"SCNu64"] Failed to set remote candidates :-( (added %u, expected %u)\n",
			handle->handle_id, added, g_slist_length(pc->candidates));
	} else {
		JANUS_LOG(LOG_VERB, "[%"SCNu64"] Remote candidates set!\n", handle->handle_id);
		pc->process_started = TRUE;
	}
}

int janus_handle_setup_local(janus_handle *handle, gboolean offer, gboolean trickle) {
	if(!handle)
		return -1;
	if(janus_flags_is_set(&handle->webrtc_flags, JANUS_HANDLE_WEBRTC_HAS_AGENT)) {
		JANUS_LOG(LOG_WARN, "[%"SCNu64"] Agent already exists?\n", handle->handle_id);
		return -2;
	}
	JANUS_LOG(LOG_VERB, "[%"SCNu64"] Setting ICE locally: got %s)\n",
		handle->handle_id, offer ? "OFFER" : "ANSWER");
	janus_flags_set(&handle->webrtc_flags, JANUS_HANDLE_WEBRTC_HAS_AGENT);
	janus_flags_clear(&handle->webrtc_flags, JANUS_HANDLE_WEBRTC_START);
	janus_flags_clear(&handle->webrtc_flags, JANUS_HANDLE_WEBRTC_READY);
	janus_flags_clear(&handle->webrtc_flags, JANUS_HANDLE_WEBRTC_STOP);
	janus_flags_clear(&handle->webrtc_flags, JANUS_HANDLE_WEBRTC_ALERT);
	janus_flags_clear(&handle->webrtc_flags, JANUS_HANDLE_WEBRTC_CLEANING);
	janus_flags_clear(&handle->webrtc_flags, JANUS_HANDLE_WEBRTC_ICE_RESTART);
	janus_flags_clear(&handle->webrtc_flags, JANUS_HANDLE_WEBRTC_RESEND_TRICKLES);

	/* Note: in case this is not an OFFER, we don't know whether ICE trickling is supported on the other side or not yet */
	if(offer && trickle) {
		janus_flags_set(&handle->webrtc_flags, JANUS_HANDLE_WEBRTC_TRICKLE);
	} else {
		janus_flags_clear(&handle->webrtc_flags, JANUS_HANDLE_WEBRTC_TRICKLE);
	}
	janus_flags_clear(&handle->webrtc_flags, JANUS_HANDLE_WEBRTC_ALL_TRICKLES);
	janus_flags_clear(&handle->webrtc_flags, JANUS_HANDLE_WEBRTC_TRICKLE_SYNCED);

	/* Note: NICE_COMPATIBILITY_RFC5245 is only available in more recent versions of libnice */
	handle->controlling = janus_ice_lite_enabled ? FALSE : !offer;
	JANUS_LOG(LOG_INFO, "[%"SCNu64"] Creating ICE agent (ICE %s mode, %s)\n", handle->handle_id,
		janus_ice_lite_enabled ? "Lite" : "Full", handle->controlling ? "controlling" : "controlled");
	handle->agent = g_object_new(NICE_TYPE_AGENT,
		"compatibility", NICE_COMPATIBILITY_DRAFT19,
		"main-context", handle->mainctx,
		"reliable", FALSE,
		"full-mode", janus_ice_lite_enabled ? FALSE : TRUE,
#ifdef HAVE_LIBNICE_TCP
		"ice-udp", TRUE,
		"ice-tcp", janus_ice_tcp_enabled ? TRUE : FALSE,
#endif
		NULL);
	handle->agent_created = janus_get_monotonic_time();
	handle->srtp_errors_count = 0;
	handle->last_srtp_error = 0;
	/* Any STUN server to use? */
	if(janus_stun_server != NULL && janus_stun_port > 0) {
		g_object_set(G_OBJECT(handle->agent),
			"stun-server", janus_stun_server,
			"stun-server-port", janus_stun_port,
			NULL);
	}
	/* Any dynamic TURN credentials to retrieve via REST API? */
	gboolean have_turnrest_credentials = FALSE;
#ifdef HAVE_LIBCURL
	janus_turnrest_response *turnrest_credentials = janus_turnrest_request();
	if(turnrest_credentials != NULL) {
		have_turnrest_credentials = TRUE;
		JANUS_LOG(LOG_VERB, "[%"SCNu64"] Got credentials from the TURN REST API backend!\n", handle->handle_id);
		JANUS_LOG(LOG_HUGE, "  -- Username: %s\n", turnrest_credentials->username);
		JANUS_LOG(LOG_HUGE, "  -- Password: %s\n", turnrest_credentials->password);
		JANUS_LOG(LOG_HUGE, "  -- TTL:      %"SCNu32"\n", turnrest_credentials->ttl);
		JANUS_LOG(LOG_HUGE, "  -- Servers:  %d\n", g_list_length(turnrest_credentials->servers));
		GList *server = turnrest_credentials->servers;
		while(server != NULL) {
			janus_turnrest_instance *instance = (janus_turnrest_instance *)server->data;
			JANUS_LOG(LOG_HUGE, "  -- -- URI: %s:%"SCNu16" (%d)\n", instance->server, instance->port, instance->transport);
			server = server->next;
		}
	}
#endif
	g_object_set(G_OBJECT(handle->agent), "upnp", FALSE, NULL);
	g_object_set(G_OBJECT(handle->agent), "controlling-mode", handle->controlling, NULL);
	g_signal_connect (G_OBJECT (handle->agent), "candidate-gathering-done",
		G_CALLBACK (janus_ice_cb_candidate_gathering_done), handle);
	g_signal_connect (G_OBJECT (handle->agent), "component-state-changed",
		G_CALLBACK (janus_ice_cb_component_state_changed), handle);
#ifndef HAVE_LIBNICE_TCP
	g_signal_connect (G_OBJECT (handle->agent), "new-selected-pair",
#else
	g_signal_connect (G_OBJECT (handle->agent), "new-selected-pair-full",
#endif
		G_CALLBACK (janus_ice_cb_new_selected_pair), handle);
	if(janus_full_trickle_enabled) {
#ifndef HAVE_LIBNICE_TCP
		g_signal_connect (G_OBJECT (handle->agent), "new-candidate",
#else
		g_signal_connect (G_OBJECT (handle->agent), "new-candidate-full",
#endif
			G_CALLBACK (janus_ice_cb_new_local_candidate), handle);
	}
#ifndef HAVE_LIBNICE_TCP
	g_signal_connect (G_OBJECT (handle->agent), "new-remote-candidate",
#else
	g_signal_connect (G_OBJECT (handle->agent), "new-remote-candidate-full",
#endif
		G_CALLBACK (janus_ice_cb_new_remote_candidate), handle);

	/* Add all local addresses, except those in the ignore list */
	struct ifaddrs *ifaddr, *ifa;
	int family, s, n;
	char host[NI_MAXHOST];
	if(getifaddrs(&ifaddr) == -1) {
		JANUS_LOG(LOG_ERR, "[%"SCNu64"] Error getting list of interfaces...", handle->handle_id);
	} else {
		for(ifa = ifaddr, n = 0; ifa != NULL; ifa = ifa->ifa_next, n++) {
			if(ifa->ifa_addr == NULL)
				continue;
			/* Skip interfaces which are not up and running */
			if(!((ifa->ifa_flags & IFF_UP) && (ifa->ifa_flags & IFF_RUNNING)))
				continue;
			/* Skip loopback interfaces */
			if(ifa->ifa_flags & IFF_LOOPBACK)
				continue;
			family = ifa->ifa_addr->sa_family;
			if(family != AF_INET && family != AF_INET6)
				continue;
			/* We only add IPv6 addresses if support for them has been explicitly enabled (still WIP, mostly) */
			if(family == AF_INET6 && !janus_ipv6_enabled)
				continue;
			/* Check the interface name first, we can ignore that as well: enforce list would be checked later */
			if(janus_ice_enforce_list == NULL && ifa->ifa_name != NULL && janus_ice_is_ignored(ifa->ifa_name))
				continue;
			s = getnameinfo(ifa->ifa_addr,
					(family == AF_INET) ? sizeof(struct sockaddr_in) : sizeof(struct sockaddr_in6),
					host, NI_MAXHOST, NULL, 0, NI_NUMERICHOST);
			if(s != 0) {
				JANUS_LOG(LOG_ERR, "[%"SCNu64"] getnameinfo() failed: %s\n", handle->handle_id, gai_strerror(s));
				continue;
			}
			/* Skip 0.0.0.0, :: and local scoped addresses  */
			if(!strcmp(host, "0.0.0.0") || !strcmp(host, "::") || !strncmp(host, "fe80:", 5))
				continue;
			/* Check if this IP address is in the ignore/enforce list, now: the enforce list has the precedence */
			if(janus_ice_enforce_list != NULL) {
				if(ifa->ifa_name != NULL && !janus_ice_is_enforced(ifa->ifa_name) && !janus_ice_is_enforced(host))
					continue;
			} else {
				if(janus_ice_is_ignored(host))
					continue;
			}
			/* Ok, add interface to the ICE agent */
			JANUS_LOG(LOG_VERB, "[%"SCNu64"] Adding %s to the addresses to gather candidates for\n", handle->handle_id, host);
			NiceAddress addr_local;
			nice_address_init (&addr_local);
			if(!nice_address_set_from_string (&addr_local, host)) {
				JANUS_LOG(LOG_WARN, "[%"SCNu64"] Skipping invalid address %s\n", handle->handle_id, host);
				continue;
			}
			nice_agent_add_local_address (handle->agent, &addr_local);
		}
		freeifaddrs(ifaddr);
	}

	handle->cdone = 0;
	handle->stream_id = 0;
	/* Now create an ICE stream for all the media we'll handle */
	handle->stream_id = nice_agent_add_stream(handle->agent, 1);
	janus_handle_webrtc *pc = g_malloc0(sizeof(janus_handle_webrtc));
	janus_refcount_init(&pc->ref, janus_handle_webrtc_free);
	janus_refcount_increase(&handle->ref);
	pc->stream_id = handle->stream_id;
	pc->handle = handle;
	/* FIXME By default, if we're being called we're DTLS clients, but this may be changed by ICE... */
	pc->dtls_role = offer ? JANUS_DTLS_ROLE_CLIENT : JANUS_DTLS_ROLE_ACTPASS;
	janus_mutex_init(&pc->mutex);
	if(!have_turnrest_credentials) {
		/* No TURN REST API server and credentials, any static ones? */
		if(janus_turn_server != NULL) {
			/* We need relay candidates as well */
			gboolean ok = nice_agent_set_relay_info(handle->agent, handle->stream_id, 1,
				janus_turn_server, janus_turn_port, janus_turn_user, janus_turn_pwd, janus_turn_type);
			if(!ok) {
				JANUS_LOG(LOG_WARN, "Could not set TURN server, is the address correct? (%s:%"SCNu16")\n",
					janus_turn_server, janus_turn_port);
			}
		}
#ifdef HAVE_LIBCURL
	} else {
		/* We need relay candidates as well: add all those we got */
		GList *server = turnrest_credentials->servers;
		while(server != NULL) {
			janus_turnrest_instance *instance = (janus_turnrest_instance *)server->data;
			gboolean ok = nice_agent_set_relay_info(handle->agent, handle->stream_id, 1,
				instance->server, instance->port,
				turnrest_credentials->username, turnrest_credentials->password,
				instance->transport);
			if(!ok) {
				JANUS_LOG(LOG_WARN, "Could not set TURN server, is the address correct? (%s:%"SCNu16")\n",
					instance->server, instance->port);
			}
			server = server->next;
		}
#endif
	}
	handle->pc = pc;
#ifdef HAVE_PORTRANGE
	/* FIXME: libnice supports this since 0.1.0, but the 0.1.3 on Fedora fails with an undefined reference! */
	nice_agent_set_port_range(handle->agent, handle->stream_id, 1, rtp_range_min, rtp_range_max);
#endif
	nice_agent_gather_candidates(handle->agent, handle->stream_id);
	nice_agent_attach_recv(handle->agent, handle->stream_id, 1, g_main_loop_get_context(handle->mainloop),
		janus_ice_cb_nice_recv, pc);
#ifdef HAVE_LIBCURL
	if(turnrest_credentials != NULL) {
		janus_turnrest_response_destroy(turnrest_credentials);
		turnrest_credentials = NULL;
	}
#endif
	/* Create DTLS-SRTP context, at last */
	pc->dtls = janus_dtls_srtp_create(pc, pc->dtls_role);
	if(!pc->dtls) {
		/* FIXME We should clear some resources... */
		JANUS_LOG(LOG_ERR, "[%"SCNu64"] Error creating DTLS-SRTP stack...\n", handle->handle_id);
		janus_flags_clear(&handle->webrtc_flags, JANUS_HANDLE_WEBRTC_HAS_AGENT);
		janus_refcount_decrease(&handle->ref);
		return -1;
	}
	janus_refcount_increase(&pc->dtls->ref);
	/* Create the media instances we need */
	pc->media = g_hash_table_new_full(NULL, NULL, NULL, (GDestroyNotify)janus_handle_webrtc_medium_destroy);
	pc->media_byssrc = g_hash_table_new_full(NULL, NULL, NULL, (GDestroyNotify)janus_handle_webrtc_medium_dereference);
	pc->media_bytype = g_hash_table_new_full(NULL, NULL, NULL, (GDestroyNotify)janus_handle_webrtc_medium_dereference);
	return 0;
}

void janus_handle_ice_restart(janus_handle *handle) {
	if(!handle || !handle->agent || !handle->pc)
		return;
	/* Restart ICE */
	if(nice_agent_restart(handle->agent) == FALSE) {
		JANUS_LOG(LOG_WARN, "[%"SCNu64"] ICE restart failed...\n", handle->handle_id);
	}
	janus_flags_clear(&handle->webrtc_flags, JANUS_HANDLE_WEBRTC_ICE_RESTART);
}

void janus_handle_resend_trickles(janus_handle *handle) {
	if(!handle || !handle->agent)
		return;
	janus_flags_clear(&handle->webrtc_flags, JANUS_HANDLE_WEBRTC_RESEND_TRICKLES);
	janus_handle_webrtc *pc = handle->pc;
	if(!pc)
		return;
	NiceAgent *agent = handle->agent;
	/* Iterate on all existing local candidates */
	gchar buffer[200];
	GSList *candidates, *i;
	candidates = nice_agent_get_local_candidates (agent, pc->stream_id, pc->component_id);
	JANUS_LOG(LOG_VERB, "[%"SCNu64"] We have %d candidates for Stream #%d, Component #%d\n",
		handle->handle_id, g_slist_length(candidates), pc->stream_id, pc->component_id);
	for(i = candidates; i; i = i->next) {
		NiceCandidate *c = (NiceCandidate *) i->data;
		if(c->type == NICE_CANDIDATE_TYPE_PEER_REFLEXIVE)
			continue;
		if(janus_ice_candidate_to_string(handle, c, buffer, sizeof(buffer), FALSE) == 0) {
			/* Candidate encoded, send a "trickle" event to the browser */
			janus_ice_notify_trickle(handle, buffer);
		}
		nice_candidate_free(c);
	}
	/* Send a "completed" trickle at the end */
	janus_ice_notify_trickle(handle, NULL);
}

static gint rtcp_transport_wide_cc_stats_comparator(gconstpointer item1, gconstpointer item2) {
	return ((rtcp_transport_wide_cc_stats*)item1)->transport_seq_num - ((rtcp_transport_wide_cc_stats*)item2)->transport_seq_num;
}


static gboolean janus_ice_outgoing_rtcp_handle(gpointer user_data) {
	janus_handle *handle = (janus_handle *)user_data;
	janus_handle_webrtc *pc = handle->pc;
	/* Iterate on all media */
	janus_handle_webrtc_medium *medium = NULL;
	uint mi=0;
	for(mi=0; mi<g_hash_table_size(pc->media); mi++) {
		medium = g_hash_table_lookup(pc->media, GUINT_TO_POINTER(mi));
		if(!medium)
			continue;
		if(medium->out_stats.info[0].packets > 0) {
			/* Create a SR/SDES compound */
			int srlen = 28;
			int sdeslen = 24;
			char rtcpbuf[srlen+sdeslen];
			memset(rtcpbuf, 0, sizeof(rtcpbuf));
			rtcp_sr *sr = (rtcp_sr *)&rtcpbuf;
			sr->header.version = 2;
			sr->header.type = RTCP_SR;
			sr->header.rc = 0;
			sr->header.length = htons((srlen/4)-1);
			sr->ssrc = htonl(medium->ssrc);
			struct timeval tv;
			gettimeofday(&tv, NULL);
			uint32_t s = tv.tv_sec + 2208988800u;
			uint32_t u = tv.tv_usec;
			uint32_t f = (u << 12) + (u << 8) - ((u * 3650) >> 6);
			sr->si.ntp_ts_msw = htonl(s);
			sr->si.ntp_ts_lsw = htonl(f);
			/* Compute an RTP timestamp coherent with the NTP one */
			rtcp_context *rtcp_ctx = medium->rtcp_ctx[0];
			if(rtcp_ctx == NULL) {
				sr->si.rtp_ts = htonl(medium->last_ts);	/* FIXME */
			} else {
				int64_t ntp = tv.tv_sec*G_USEC_PER_SEC + tv.tv_usec;
				uint32_t rtp_ts = ((ntp - medium->first_ntp_ts[0])*(rtcp_ctx->tb))/1000000 + medium->first_rtp_ts[0];
				sr->si.rtp_ts = htonl(rtp_ts);
			}
			sr->si.s_packets = htonl(medium->out_stats.info[0].packets);
			sr->si.s_octets = htonl(medium->out_stats.info[0].bytes);
			rtcp_sdes *sdes = (rtcp_sdes *)&rtcpbuf[28];
			janus_rtcp_sdes_cname((char *)sdes, sdeslen,
				medium->type == JANUS_MEDIA_VIDEO ? "janusvideo" : "janusaudio", 10);
			sdes->chunk.ssrc = htonl(medium->ssrc);
			/* Enqueue it, we'll send it later */
			janus_ice_relay_rtcp_internal(handle, medium->mindex, medium->type == JANUS_MEDIA_VIDEO, rtcpbuf, srlen+sdeslen, FALSE);
		}
		if(medium->recv) {
			/* Create a RR too (for each SSRC, if we're simulcasting) */
			int vindex=0;
			for(vindex=0; vindex<3; vindex++) {
				if(medium->rtcp_ctx[vindex] && medium->rtcp_ctx[vindex]->rtp_recvd) {
					/* Create a RR */
					int rrlen = 32;
					char rtcpbuf[32];
					memset(rtcpbuf, 0, sizeof(rtcpbuf));
					rtcp_rr *rr = (rtcp_rr *)&rtcpbuf;
					rr->header.version = 2;
					rr->header.type = RTCP_RR;
					rr->header.rc = 1;
					rr->header.length = htons((rrlen/4)-1);
					rr->ssrc = htonl(medium->ssrc);
					janus_rtcp_report_block(medium->rtcp_ctx[vindex], &rr->rb[0]);
					rr->rb[0].ssrc = htonl(medium->ssrc_peer[vindex]);
					/* Enqueue it, we'll send it later */
					janus_ice_relay_rtcp_internal(handle, medium->mindex, medium->type == JANUS_MEDIA_VIDEO, rtcpbuf, 32, FALSE);
				}
			}
		}
	}
	medium = pc ? g_hash_table_lookup(pc->media_bytype, GINT_TO_POINTER(JANUS_MEDIA_VIDEO)) : NULL;
	if(pc && pc->do_transport_wide_cc && medium) {
		/* Create a transport wide feedback message */
		size_t size = 1300;
		char rtcpbuf[1300];
		/* Order packet list */
		pc->transport_wide_received_seq_nums = g_slist_sort(pc->transport_wide_received_seq_nums,
			rtcp_transport_wide_cc_stats_comparator);
		/* Create full stats queue */
		GQueue *packets = g_queue_new();
		/* For all packets */
		GSList *it = NULL;
		for(it = pc->transport_wide_received_seq_nums; it; it = it->next) {
			/* Get stat */
			janus_rtcp_transport_wide_cc_stats *stats = (janus_rtcp_transport_wide_cc_stats *)it->data;
			/* Get transport seq */
			guint32 transport_seq_num = stats->transport_seq_num;
			/* Check if it is an out of order  */
			if(transport_seq_num < pc->transport_wide_cc_last_feedback_seq_num) {
				/* Skip, it was already reported as lost */
				g_free(stats);
				continue;
			}
			/* If not first */
			if(pc->transport_wide_cc_last_feedback_seq_num) {
				/* For each lost */
				guint32 i = 0;
				for(i = pc->transport_wide_cc_last_feedback_seq_num+1; i<transport_seq_num; ++i) {
					/* Create new stat */
					janus_rtcp_transport_wide_cc_stats *missing = g_malloc(sizeof(janus_rtcp_transport_wide_cc_stats));
					/* Add missing packet */
					missing->transport_seq_num = i;
					missing->timestamp = 0;
					/* Add it */
					g_queue_push_tail(packets, missing);
				}
			}
			/* Store last */
			pc->transport_wide_cc_last_feedback_seq_num = transport_seq_num;
			/* Add this one */
			g_queue_push_tail(packets, stats);
		}
		/* Free and reset stats list */
		g_slist_free(pc->transport_wide_received_seq_nums);
		pc->transport_wide_received_seq_nums = NULL;
		/* Create and enqueue RTCP packets */
		guint packets_len = 0;
		while((packets_len = g_queue_get_length(packets)) > 0) {
			GQueue *packets_to_process;
			/* If we have more than 400 packets to acknowledge, let's send more than one message */
			if(packets_len > 400) {
				/* Split the queue into two */
				GList *new_head = g_queue_peek_nth_link(packets, 400);
				GList *new_tail = new_head->prev;
				new_head->prev = NULL;
				new_tail->next = NULL;
				packets_to_process = g_queue_new();
				packets_to_process->head = packets->head;
				packets_to_process->tail = new_tail;
				packets_to_process->length = 400;
				packets->head = new_head;
				/* packets->tail is unchanged */
				packets->length = packets_len - 400;
			} else {
				packets_to_process = packets;
			}
			/* Get feedback packet count and increase it for next one */
			guint8 feedback_packet_count = pc->transport_wide_cc_feedback_count++;
			/* Create RTCP packet */
			int len = janus_rtcp_transport_wide_cc_feedback(rtcpbuf, size,
				medium->ssrc, medium->ssrc_peer[0], feedback_packet_count, packets_to_process);
			/* Enqueue it, we'll send it later */
			janus_ice_relay_rtcp_internal(handle, medium->mindex, TRUE, rtcpbuf, len, FALSE);
			if(packets_to_process != packets) {
				g_queue_free(packets_to_process);
			}
		}
		/* Free mem */
		g_queue_free(packets);
	}
	return G_SOURCE_CONTINUE;
}

static gboolean janus_ice_outgoing_stats_handle(gpointer user_data) {
	janus_handle *handle = (janus_handle *)user_data;
	/* This callback is for stats and other things we need to do on a regular basis (typically called once per second) */
	janus_session *session = (janus_session *)handle->session;
	gint64 now = janus_get_monotonic_time();
	/* Reset the last second counters if too much time passed with no data in or out */
	janus_handle_webrtc *pc = handle->pc;
	if(pc == NULL)
		return G_SOURCE_CONTINUE;
	/* Iterate on all media */
	janus_handle_webrtc_medium *medium = NULL;
	uint mi=0;
	for(mi=0; mi<g_hash_table_size(pc->media); mi++) {
		medium = g_hash_table_lookup(pc->media, GUINT_TO_POINTER(mi));
		if(!medium)
			continue;
		int vindex = 0;
		for(vindex=0; vindex < 3; vindex++) {
			gint64 last = medium->in_stats.info[vindex].updated;
			if(last && now > last && now-last >= 2*G_USEC_PER_SEC && medium->in_stats.info[vindex].bytes_lastsec_temp > 0) {
				medium->in_stats.info[vindex].bytes_lastsec = 0;
				medium->in_stats.info[vindex].bytes_lastsec_temp = 0;
			}
			last = medium->out_stats.info[vindex].updated;
			if(last && now > last && now-last >= 2*G_USEC_PER_SEC && medium->out_stats.info[vindex].bytes_lastsec_temp > 0) {
				medium->out_stats.info[vindex].bytes_lastsec = 0;
				medium->out_stats.info[vindex].bytes_lastsec_temp = 0;
			}
		}
		/* Now let's see if we need to notify the user about no incoming audio or video */
		if(no_media_timer > 0 && pc->dtls->dtls_connected > 0 && (now - pc->dtls->dtls_connected >= G_USEC_PER_SEC)) {
			gint64 last = medium->in_stats.info[0].updated;
			if(!medium->in_stats.info[0].notified_lastsec && last &&
					!medium->in_stats.info[0].bytes_lastsec && !medium->in_stats.info[0].bytes_lastsec_temp &&
						now-last >= (gint64)no_media_timer*G_USEC_PER_SEC) {
				/* We missed more than no_second_timer seconds of video! */
				medium->in_stats.info[0].notified_lastsec = TRUE;
				JANUS_LOG(LOG_WARN, "[%"SCNu64"] Didn't receive video for more than a second...\n", handle->handle_id);
				janus_ice_notify_media(handle, medium->mid, medium->type == JANUS_MEDIA_VIDEO, FALSE);
			}
		}
		/* We also send live stats to event handlers every tot-seconds (configurable) */
		handle->last_event_stats++;
		if(janus_ice_event_stats_period > 0 && handle->last_event_stats >= janus_ice_event_stats_period) {
			handle->last_event_stats = 0;
			if(janus_events_is_enabled()) {
				int vindex=0;
				for(vindex=0; vindex<3; vindex++) {
					if(medium->rtcp_ctx[vindex]) {
						json_t *info = json_object();
						json_object_set_new(info, "mindex", json_integer(medium->mindex));
						if(vindex == 0)
							json_object_set_new(info, "media", json_string(medium->type == JANUS_MEDIA_VIDEO ? "video" : "audio"));
						else if(vindex == 1)
							json_object_set_new(info, "media", json_string("video-sim1"));
						else
							json_object_set_new(info, "media", json_string("video-sim2"));
						json_object_set_new(info, "base", json_integer(medium->rtcp_ctx[vindex]->tb));
						if(vindex == 0)
							json_object_set_new(info, "rtt", json_integer(janus_rtcp_context_get_rtt(medium->rtcp_ctx[vindex])));
						json_object_set_new(info, "lost", json_integer(janus_rtcp_context_get_lost_all(medium->rtcp_ctx[vindex], FALSE)));
						json_object_set_new(info, "lost-by-remote", json_integer(janus_rtcp_context_get_lost_all(medium->rtcp_ctx[vindex], TRUE)));
						json_object_set_new(info, "jitter-local", json_integer(janus_rtcp_context_get_jitter(medium->rtcp_ctx[vindex], FALSE)));
						json_object_set_new(info, "jitter-remote", json_integer(janus_rtcp_context_get_jitter(medium->rtcp_ctx[vindex], TRUE)));
						json_object_set_new(info, "in-link-quality", json_integer(janus_rtcp_context_get_in_link_quality(medium->rtcp_ctx[vindex])));
						json_object_set_new(info, "in-media-link-quality", json_integer(janus_rtcp_context_get_in_media_link_quality(medium->rtcp_ctx[vindex])));
						json_object_set_new(info, "out-link-quality", json_integer(janus_rtcp_context_get_out_link_quality(medium->rtcp_ctx[vindex])));
						json_object_set_new(info, "out-media-link-quality", json_integer(janus_rtcp_context_get_out_media_link_quality(medium->rtcp_ctx[vindex])));
						json_object_set_new(info, "packets-received", json_integer(medium->in_stats.info[vindex].packets));
						json_object_set_new(info, "packets-sent", json_integer(medium->out_stats.info[vindex].packets));
						json_object_set_new(info, "bytes-received", json_integer(medium->in_stats.info[vindex].bytes));
						json_object_set_new(info, "bytes-sent", json_integer(medium->out_stats.info[vindex].bytes));
						json_object_set_new(info, "bytes-received-lastsec", json_integer(medium->in_stats.info[vindex].bytes_lastsec));
						json_object_set_new(info, "bytes-sent-lastsec", json_integer(medium->out_stats.info[vindex].bytes_lastsec));
						json_object_set_new(info, "nacks-received", json_integer(medium->in_stats.info[vindex].nacks));
						json_object_set_new(info, "nacks-sent", json_integer(medium->out_stats.info[vindex].nacks));
						janus_events_notify_handlers(JANUS_EVENT_TYPE_MEDIA, session->session_id, handle->handle_id, handle->opaque_id, info);
					}
				}
			}
		}
	}
	/* Should we clean up old NACK buffers for any of the streams? */
	janus_cleanup_nack_buffer(now, handle->pc, TRUE, TRUE);
	/* Check if we should also print a summary of SRTP-related errors */
	handle->last_srtp_summary++;
	if(handle->last_srtp_summary == 0 || handle->last_srtp_summary == 2) {
		if(handle->srtp_errors_count > 0) {
			JANUS_LOG(LOG_ERR, "[%"SCNu64"] Got %d SRTP/SRTCP errors in the last few seconds (last error: %s)\n",
				handle->handle_id, handle->srtp_errors_count, janus_srtp_error_str(handle->last_srtp_error));
			handle->srtp_errors_count = 0;
			handle->last_srtp_error = 0;
		}
		handle->last_srtp_summary = 0;
	}
	return G_SOURCE_CONTINUE;
}

static gboolean janus_ice_outgoing_traffic_handle(janus_handle *handle, janus_ice_queued_packet *pkt) {
	janus_session *session = (janus_session *)handle->session;
	janus_handle_webrtc *pc = handle->pc;
	if(pkt == &janus_ice_dtls_handshake) {
		/* Start the DTLS handshake */
		janus_dtls_srtp_handshake(pc->dtls);
		/* Create retransmission timer */
		pc->dtlsrt_source = g_timeout_source_new(50);
		g_source_set_callback(pc->dtlsrt_source, janus_dtls_retry, pc->dtls, NULL);
		guint id = g_source_attach(pc->dtlsrt_source, handle->mainctx);
		JANUS_LOG(LOG_VERB, "[%"SCNu64"] Creating retransmission timer with ID %u\n", handle->handle_id, id);
		return G_SOURCE_CONTINUE;
	} else if(pkt == &janus_ice_hangup_peerconnection) {
		/* The media session is over, send an alert on all streams and components */
		if(handle->pc && janus_flags_is_set(&handle->webrtc_flags, JANUS_HANDLE_WEBRTC_READY)) {
			janus_dtls_srtp_send_alert(handle->pc->dtls);
		}
		/* Notify the plugin about the fact this PeerConnection has just gone */
		janus_plugin *plugin = (janus_plugin *)handle->app;
		JANUS_LOG(LOG_VERB, "[%"SCNu64"] Telling the plugin about the hangup (%s)\n",
			handle->handle_id, plugin ? plugin->get_name() : "??");
		if(plugin != NULL && handle->app_handle != NULL) {
			plugin->hangup_media(handle->app_handle);
		}
		/* Get rid of the attached sources */
		if(handle->rtcp_source) {
			g_source_destroy(handle->rtcp_source);
			g_source_unref(handle->rtcp_source);
			handle->rtcp_source = NULL;
		}
		if(handle->stats_source) {
			g_source_destroy(handle->stats_source);
			g_source_unref(handle->stats_source);
			handle->stats_source = NULL;
		}
		/* If event handlers are active, send stats one last time */
		if(janus_events_is_enabled()) {
			handle->last_event_stats = janus_ice_event_stats_period;
			(void)janus_ice_outgoing_stats_handle(handle);
		}
		janus_ice_webrtc_free(handle);
		return G_SOURCE_CONTINUE;
	} else if(pkt == &janus_ice_detach_handle) {
		/* This handle has just been detached, notify the plugin */
		janus_plugin *plugin = (janus_plugin *)handle->app;
		JANUS_LOG(LOG_VERB, "[%"SCNu64"] Telling the plugin about the handle detach (%s)\n",
			handle->handle_id, plugin ? plugin->get_name() : "??");
		if(plugin != NULL && handle->app_handle != NULL) {
			int error = 0;
			plugin->destroy_session(handle->app_handle, &error);
		}
		handle->app_handle = NULL;
		/* TODO Get rid of the loop by removing the source */
		if(handle->rtp_source) {
			g_source_destroy(handle->rtp_source);
			g_source_unref(handle->rtp_source);
			handle->rtp_source = NULL;
		}
		/* Prepare JSON event to notify user/application */
		json_t *event = json_object();
		json_object_set_new(event, "janus", json_string("detached"));
		json_object_set_new(event, "session_id", json_integer(session->session_id));
		json_object_set_new(event, "sender", json_integer(handle->handle_id));
		/* Send the event */
		JANUS_LOG(LOG_VERB, "[%"SCNu64"] Sending event to transport...; %p\n", handle->handle_id, handle);
		janus_session_notify_event(session, event);
		/* Notify event handlers as well */
		if(janus_events_is_enabled())
			janus_events_notify_handlers(JANUS_EVENT_TYPE_HANDLE,
				session->session_id, handle->handle_id, "detached",
				plugin ? plugin->get_package() : NULL, handle->opaque_id);
		return G_SOURCE_REMOVE;
	}
	if(!janus_flags_is_set(&handle->webrtc_flags, JANUS_HANDLE_WEBRTC_READY)) {
		janus_ice_free_queued_packet(pkt);
		return G_SOURCE_CONTINUE;
	}
	/* Now let's get on with the packet */
	if(pkt == NULL)
		return G_SOURCE_CONTINUE;
	if(pkt->data == NULL) {
		janus_ice_free_queued_packet(pkt);
		return G_SOURCE_CONTINUE;
	}
	gint64 age = (janus_get_monotonic_time() - pkt->added);
	if(age > G_USEC_PER_SEC) {
		JANUS_LOG(LOG_WARN, "[%"SCNu64"] Discarding too old outgoing packet (age=%"SCNi64"us)\n", handle->handle_id, age);
		janus_ice_free_queued_packet(pkt);
		return G_SOURCE_CONTINUE;
	}
	if(!pc->cdone) {
		if(!janus_flags_is_set(&handle->webrtc_flags, JANUS_HANDLE_WEBRTC_ALERT) && !pc->noerrorlog) {
			JANUS_LOG(LOG_ERR, "[%"SCNu64"] No candidates not gathered yet for stream??\n", handle->handle_id);
			pc->noerrorlog = TRUE;	/* Don't flood with the same error all over again */
		}
		janus_ice_free_queued_packet(pkt);
		return G_SOURCE_CONTINUE;
	}
	/* Find the right medium instance */
	janus_handle_webrtc_medium *medium = g_hash_table_lookup(pc->media, GINT_TO_POINTER(pkt->mindex));
	if(!medium) {
		JANUS_LOG(LOG_ERR, "[%"SCNu64"] No medium #%d associated to this packet??\n", handle->handle_id, pkt->mindex);
		janus_ice_free_queued_packet(pkt);
		return G_SOURCE_CONTINUE;
	}
	if(pkt->control) {
		/* RTCP */
		int video = (pkt->type == JANUS_ICE_PACKET_VIDEO);
		pc->noerrorlog = FALSE;
		if(!pc->dtls || !pc->dtls->srtp_valid || !pc->dtls->srtp_out) {
			if(!janus_flags_is_set(&handle->webrtc_flags, JANUS_HANDLE_WEBRTC_ALERT) && !medium->noerrorlog) {
				JANUS_LOG(LOG_WARN, "[%"SCNu64"] %s stream (#%u) component has no valid SRTP session (yet?)\n",
					handle->handle_id, video ? "video" : "audio", pc->stream_id);
				medium->noerrorlog = TRUE;	/* Don't flood with the same error all over again */
			}
			janus_ice_free_queued_packet(pkt);
			return G_SOURCE_CONTINUE;
		}
		medium->noerrorlog = FALSE;
		if(pkt->encrypted) {
			/* Already SRTCP */
			int sent = nice_agent_send(handle->agent, pc->stream_id, pc->component_id, pkt->length, (const gchar *)pkt->data);
			if(sent < pkt->length) {
				JANUS_LOG(LOG_ERR, "[%"SCNu64"] ... only sent %d bytes? (was %d)\n", handle->handle_id, sent, pkt->length);
			}
		} else {
			/* Check if there's anything we need to do before sending */
			uint32_t bitrate = janus_rtcp_get_remb(pkt->data, pkt->length);
			if(bitrate > 0) {
				/* There's a REMB, prepend a RR as it won't work otherwise */
				int rrlen = 32;
				char *rtcpbuf = g_malloc0(rrlen+pkt->length+SRTP_MAX_TAG_LEN+4);
				rtcp_rr *rr = (rtcp_rr *)rtcpbuf;
				rr->header.version = 2;
				rr->header.type = RTCP_RR;
				rr->header.rc = 0;
				rr->header.length = htons((rrlen/4)-1);
				janus_handle_webrtc *pc = handle->pc;
				if(pc && medium->rtcp_ctx[0] && medium->rtcp_ctx[0]->rtp_recvd) {
					rr->header.rc = 1;
					janus_rtcp_report_block(medium->rtcp_ctx[0], &rr->rb[0]);
				}
				/* Append REMB */
				memcpy(rtcpbuf+rrlen, pkt->data, pkt->length);
				/* If we're simulcasting, set the extra SSRCs (the first one will be set by janus_rtcp_fix_ssrc) */
				if(medium->ssrc_peer[1] && pkt->length >= 28) {
					rtcp_fb *rtcpfb = (rtcp_fb *)(rtcpbuf+rrlen);
					rtcp_remb *remb = (rtcp_remb *)rtcpfb->fci;
					remb->ssrc[1] = htonl(medium->ssrc_peer[1]);
					if(medium->ssrc_peer[2] && pkt->length >= 32) {
						remb->ssrc[2] = htonl(medium->ssrc_peer[2]);
					}
				}
				/* Free old packet and update */
				char *prev_data = pkt->data;
				pkt->data = rtcpbuf;
				pkt->length = rrlen+pkt->length;
				g_clear_pointer(&prev_data, g_free);
			}
			/* Do we need to dump this packet for debugging? */
			if(g_atomic_int_get(&handle->dump_packets))
				janus_text2pcap_dump(handle->text2pcap, JANUS_TEXT2PCAP_RTCP, FALSE, pkt->data, pkt->length,
					"[session=%"SCNu64"][handle=%"SCNu64"]", session->session_id, handle->handle_id);
			/* Encrypt SRTCP */
			int protected = pkt->length;
			int res = srtp_protect_rtcp(pc->dtls->srtp_out, pkt->data, &protected);
			if(res != srtp_err_status_ok) {
				/* We don't spam the logs for every SRTP error: just take note of this, and print a summary later */
				handle->srtp_errors_count++;
				handle->last_srtp_error = res;
				/* If we're debugging, though, print every occurrence */
				JANUS_LOG(LOG_DBG, "[%"SCNu64"] ... SRTCP protect error... %s (len=%d-->%d)...\n", handle->handle_id, janus_srtp_error_str(res), pkt->length, protected);
			} else {
				/* Shoot! */
				int sent = nice_agent_send(handle->agent, pc->stream_id, pc->component_id, protected, pkt->data);
				if(sent < protected) {
					JANUS_LOG(LOG_ERR, "[%"SCNu64"] ... only sent %d bytes? (was %d)\n", handle->handle_id, sent, protected);
				}
			}
		}
		janus_ice_free_queued_packet(pkt);
	} else {
		/* RTP or data */
		if(pkt->type == JANUS_ICE_PACKET_AUDIO || pkt->type == JANUS_ICE_PACKET_VIDEO) {
			/* RTP */
			int video = (pkt->type == JANUS_ICE_PACKET_VIDEO);
			if(!medium->send) {
				janus_ice_free_queued_packet(pkt);
				return G_SOURCE_CONTINUE;
			}
			if(!pc->dtls || !pc->dtls->srtp_valid || !pc->dtls->srtp_out) {
				if(!janus_flags_is_set(&handle->webrtc_flags, JANUS_HANDLE_WEBRTC_ALERT) && !medium->noerrorlog) {
					JANUS_LOG(LOG_WARN, "[%"SCNu64"] %s stream component has no valid SRTP session (yet?)\n",
						handle->handle_id, video ? "video" : "audio");
					medium->noerrorlog = TRUE;	/* Don't flood with the same error all over again */
				}
				janus_ice_free_queued_packet(pkt);
				return G_SOURCE_CONTINUE;
			}
			medium->noerrorlog = FALSE;
			if(pkt->encrypted) {
				/* Already RTP (probably a retransmission?) */
				janus_rtp_header *header = (janus_rtp_header *)pkt->data;
				JANUS_LOG(LOG_HUGE, "[%"SCNu64"] ... Retransmitting seq.nr %"SCNu16"\n\n", handle->handle_id, ntohs(header->seq_number));
				int sent = nice_agent_send(handle->agent, pc->stream_id, pc->component_id, pkt->length, (const gchar *)pkt->data);
				if(sent < pkt->length) {
					JANUS_LOG(LOG_ERR, "[%"SCNu64"] ... only sent %d bytes? (was %d)\n", handle->handle_id, sent, pkt->length);
				}
			} else {
				/* Overwrite SSRC */
				janus_rtp_header *header = (janus_rtp_header *)pkt->data;
				if(!pkt->retransmission) {
					/* ... but only if this isn't a retransmission (for those we already set it before) */
					header->ssrc = htonl(medium->ssrc);
				}
				/* Keep track of payload types too */
				if(medium->payload_type < 0) {
					medium->payload_type = header->type;
					if(janus_flags_is_set(&handle->webrtc_flags, JANUS_HANDLE_WEBRTC_RFC4588_RTX) &&
							medium->rtx_payload_types && g_hash_table_size(medium->rtx_payload_types) > 0) {
						medium->rtx_payload_type = GPOINTER_TO_INT(g_hash_table_lookup(medium->rtx_payload_types, GINT_TO_POINTER(medium->payload_type)));
						JANUS_LOG(LOG_HUGE, "[%"SCNu64"] Retransmissions will have payload type %d\n",
							handle->handle_id, medium->rtx_payload_type);
					}
					if(medium->codec == NULL) {
						const char *codec = janus_get_codec_from_pt(handle->local_sdp, medium->payload_type);
						if(codec != NULL)
							medium->codec = g_strdup(codec);
					}
					if(medium->video_is_keyframe == NULL && medium->codec != NULL) {
						if(!strcasecmp(medium->codec, "vp8"))
							medium->video_is_keyframe = &janus_vp8_is_keyframe;
						else if(!strcasecmp(medium->codec, "vp9"))
							medium->video_is_keyframe = &janus_vp9_is_keyframe;
						else if(!strcasecmp(medium->codec, "h264"))
							medium->video_is_keyframe = &janus_h264_is_keyframe;
					}
				}
				/* Do we need to dump this packet for debugging? */
				if(g_atomic_int_get(&handle->dump_packets))
					janus_text2pcap_dump(handle->text2pcap, JANUS_TEXT2PCAP_RTP, FALSE, pkt->data, pkt->length,
						"[session=%"SCNu64"][handle=%"SCNu64"]", session->session_id, handle->handle_id);
				/* If this is video, check if this is a keyframe: if so, we empty our retransmit buffer for incoming NACKs */
				if(video && medium->video_is_keyframe) {
					int plen = 0;
					char *payload = janus_rtp_payload(pkt->data, pkt->length, &plen);
					if(medium->video_is_keyframe(payload, plen)) {
						JANUS_LOG(LOG_HUGE, "[%"SCNu64"] Keyframe sent, cleaning retransmit buffer\n", handle->handle_id);
						janus_cleanup_nack_buffer(0, pc, FALSE, TRUE);
					}
				}
				/* Before encrypting, check if we need to copy the unencrypted payload (e.g., for rtx/90000) */
				janus_rtp_packet *p = NULL;
				if(max_nack_queue > 0 && !pkt->retransmission && pkt->type == JANUS_ICE_PACKET_VIDEO && medium->do_nacks &&
						janus_flags_is_set(&handle->webrtc_flags, JANUS_HANDLE_WEBRTC_RFC4588_RTX)) {
					/* Save the packet for retransmissions that may be needed later: start by
					 * making room for two more bytes to store the original sequence number */
					p = g_malloc(sizeof(janus_rtp_packet));
					janus_rtp_header *header = (janus_rtp_header *)pkt->data;
					guint16 original_seq = header->seq_number;
					p->data = g_malloc(pkt->length+2);
					p->length = pkt->length+2;
					/* Check where the payload starts */
					int plen = 0;
					char *payload = janus_rtp_payload(pkt->data, pkt->length, &plen);
					size_t hsize = payload - pkt->data;
					/* Copy the header first */
					memcpy(p->data, pkt->data, hsize);
					/* Copy the original sequence number */
					memcpy(p->data+hsize, &original_seq, 2);
					/* Copy the payload */
					memcpy(p->data+hsize+2, payload, pkt->length - hsize);
				}
				/* Encrypt SRTP */
				int protected = pkt->length;
				int res = srtp_protect(pc->dtls->srtp_out, pkt->data, &protected);
				if(res != srtp_err_status_ok) {
					/* We don't spam the logs for every SRTP error: just take note of this, and print a summary later */
					handle->srtp_errors_count++;
					handle->last_srtp_error = res;
					/* If we're debugging, though, print every occurrence */
					janus_rtp_header *header = (janus_rtp_header *)pkt->data;
					guint32 timestamp = ntohl(header->timestamp);
					guint16 seq = ntohs(header->seq_number);
					JANUS_LOG(LOG_DBG, "[%"SCNu64"] ... SRTP protect error... %s (len=%d-->%d, ts=%"SCNu32", seq=%"SCNu16")...\n",
						handle->handle_id, janus_srtp_error_str(res), pkt->length, protected, timestamp, seq);
					janus_rtp_packet_free(p);
				} else {
					/* Shoot! */
					int sent = nice_agent_send(handle->agent, pc->stream_id, pc->component_id, protected, pkt->data);
					if(sent < protected) {
						JANUS_LOG(LOG_ERR, "[%"SCNu64"] ... only sent %d bytes? (was %d)\n", handle->handle_id, sent, protected);
					}
					/* Update stats */
					if(sent > 0) {
						/* Update the RTCP context as well */
						janus_rtp_header *header = (janus_rtp_header *)pkt->data;
						guint32 timestamp = ntohl(header->timestamp);
						medium->out_stats.info[0].packets++;
						medium->out_stats.info[0].bytes += pkt->length;
						/* Last second outgoing audio */
						gint64 now = janus_get_monotonic_time();
						if(medium->out_stats.info[0].updated == 0)
							medium->out_stats.info[0].updated = now;
						if(now > medium->out_stats.info[0].updated &&
								now - medium->out_stats.info[0].updated >= G_USEC_PER_SEC) {
							medium->out_stats.info[0].bytes_lastsec = medium->out_stats.info[0].bytes_lastsec_temp;
							medium->out_stats.info[0].bytes_lastsec_temp = 0;
							medium->out_stats.info[0].updated = now;
						}
						medium->out_stats.info[0].bytes_lastsec_temp += pkt->length;
						medium->last_ts = timestamp;
						if(medium->first_ntp_ts[0] == 0) {
							struct timeval tv;
							gettimeofday(&tv, NULL);
							medium->first_ntp_ts[0] = (gint64)tv.tv_sec*G_USEC_PER_SEC + tv.tv_usec;
							medium->first_rtp_ts[0] = timestamp;
						}
						if(pkt->type == JANUS_ICE_PACKET_AUDIO) {
							/* Let's check if this was G.711: in case we may need to change the timestamp base */
							rtcp_context *rtcp_ctx = medium->rtcp_ctx[0];
							int pt = header->type;
							if((pt == 0 || pt == 8) && (rtcp_ctx->tb == 48000))
								rtcp_ctx->tb = 8000;
						}
						/* Update sent packets counter */
						rtcp_context *rtcp_ctx = medium->rtcp_ctx[0];
						g_atomic_int_inc(&rtcp_ctx->sent_packets_since_last_rr);
					}
					if(max_nack_queue > 0 && !pkt->retransmission) {
						/* Save the packet for retransmissions that may be needed later */
						if(!medium->do_nacks) {
							/* ... unless NACKs are disabled for this medium */
							janus_ice_free_queued_packet(pkt);
							return G_SOURCE_CONTINUE;
						}
						if(p == NULL) {
							/* If we're not doing RFC4588, we're saving the SRTP packet as it is */
							p = g_malloc(sizeof(janus_rtp_packet));
							p->data = g_malloc(protected);
							memcpy(p->data, pkt->data, protected);
							p->length = protected;
						}
						p->created = janus_get_monotonic_time();
						p->last_retransmit = 0;
						janus_rtp_header *header = (janus_rtp_header *)pkt->data;
						guint16 seq = ntohs(header->seq_number);
						if(medium->retransmit_buffer == NULL) {
							medium->retransmit_buffer = g_queue_new();
							medium->retransmit_seqs = g_hash_table_new(NULL, NULL);
						}
						g_queue_push_tail(medium->retransmit_buffer, p);
						/* Insert in the table too, for quick lookup */
						g_hash_table_insert(medium->retransmit_seqs, GUINT_TO_POINTER(seq), p);
					} else {
						janus_rtp_packet_free(p);
					}
				}
			}
		} else if(pkt->type == JANUS_ICE_PACKET_DATA) {
			/* Data */
			if(!janus_flags_is_set(&handle->webrtc_flags, JANUS_HANDLE_WEBRTC_DATA_CHANNELS)) {
				janus_ice_free_queued_packet(pkt);
				return G_SOURCE_CONTINUE;
			}
#ifdef HAVE_SCTP
			if(!pc->dtls) {
				if(!janus_flags_is_set(&handle->webrtc_flags, JANUS_HANDLE_WEBRTC_ALERT) && !medium->noerrorlog) {
					JANUS_LOG(LOG_WARN, "[%"SCNu64"] SCTP stream component has no valid DTLS session (yet?)\n", handle->handle_id);
					medium->noerrorlog = TRUE;	/* Don't flood with the same error all over again */
				}
				janus_ice_free_queued_packet(pkt);
				return G_SOURCE_CONTINUE;
			}
			medium->noerrorlog = FALSE;
			janus_dtls_wrap_sctp_data(pc->dtls, pkt->data, pkt->length);
#endif
		} else if(pkt->type == JANUS_ICE_PACKET_SCTP) {
			/* SCTP data to push */
			if(!janus_flags_is_set(&handle->webrtc_flags, JANUS_HANDLE_WEBRTC_DATA_CHANNELS)) {
				janus_ice_free_queued_packet(pkt);
				return G_SOURCE_CONTINUE;
			}
#ifdef HAVE_SCTP
			/* Encapsulate this data in DTLS and send it */
			if(!pc->dtls) {
				if(!janus_flags_is_set(&handle->webrtc_flags, JANUS_HANDLE_WEBRTC_ALERT) && !medium->noerrorlog) {
					JANUS_LOG(LOG_WARN, "[%"SCNu64"] SCTP stream component has no valid DTLS session (yet?)\n", handle->handle_id);
					medium->noerrorlog = TRUE;	/* Don't flood with the same error all over again */
				}
				janus_ice_free_queued_packet(pkt);
				return G_SOURCE_CONTINUE;
			}
			medium->noerrorlog = FALSE;
			janus_dtls_send_sctp_data(pc->dtls, pkt->data, pkt->length);
#endif
		} else {
			JANUS_LOG(LOG_WARN, "[%"SCNu64"] Unsupported packet type %d\n", handle->handle_id, pkt->type);
		}
		janus_ice_free_queued_packet(pkt);
	}
	return G_SOURCE_CONTINUE;
}

static void janus_ice_queue_packet(janus_handle *handle, janus_ice_queued_packet *pkt) {
	/* TODO: There is a potential race condition where the "queued_packets"
	 * could get released between the condition and pushing the packet. */
	if(handle->queued_packets != NULL) {
		g_async_queue_push(handle->queued_packets, pkt);
		g_main_context_wakeup(handle->mainctx);
	} else {
		janus_ice_free_queued_packet(pkt);
	}
}

void janus_ice_relay_rtp(janus_handle *handle, int mindex, gboolean video, char *buf, int len) {
	if(!handle || !handle->pc || handle->queued_packets == NULL || buf == NULL || len < 1)
		return;
	/* Find the right medium instance */
	janus_handle_webrtc_medium *medium = (mindex != -1 ?
			g_hash_table_lookup(handle->pc->media, GINT_TO_POINTER(mindex)) :
			g_hash_table_lookup(handle->pc->media_bytype,
				GINT_TO_POINTER(video ? JANUS_MEDIA_VIDEO : JANUS_MEDIA_AUDIO)));
	if(!medium)
		return;
	/* Queue this packet */
	janus_ice_queued_packet *pkt = g_malloc(sizeof(janus_ice_queued_packet));
	pkt->mindex = medium->mindex;
	pkt->data = g_malloc(len+SRTP_MAX_TAG_LEN);
	memcpy(pkt->data, buf, len);
	pkt->length = len;
	pkt->type = video ? JANUS_ICE_PACKET_VIDEO : JANUS_ICE_PACKET_AUDIO;
	pkt->control = FALSE;
	pkt->encrypted = FALSE;
	pkt->retransmission = FALSE;
	pkt->added = janus_get_monotonic_time();
	janus_ice_queue_packet(handle, pkt);
}

static void janus_ice_relay_rtcp_internal(janus_handle *handle, int mindex, gboolean video, char *buf, int len, gboolean filter_rtcp) {
	if(!handle || !handle->pc || handle->queued_packets == NULL || buf == NULL || len < 1)
		return;
	/* Find the right medium instance */
	janus_handle_webrtc_medium *medium = (mindex != -1 ?
			g_hash_table_lookup(handle->pc->media, GINT_TO_POINTER(mindex)) :
			g_hash_table_lookup(handle->pc->media_bytype,
				GINT_TO_POINTER(video ? JANUS_MEDIA_VIDEO : JANUS_MEDIA_AUDIO)));
	if(!medium)
		return;
	/* We use this internal method to check whether we need to filter RTCP (e.g., to make
	 * sure we don't just forward any SR/RR from peers/plugins, but use our own) or it has
	 * already been done, and so this is actually a packet added by the ICE send thread */
	char *rtcp_buf = buf;
	int rtcp_len = len;
	if(filter_rtcp) {
		/* FIXME Strip RR/SR/SDES/NACKs/etc. */
		rtcp_buf = janus_rtcp_filter(buf, len, &rtcp_len);
		if(rtcp_buf == NULL || rtcp_len < 1)
			return;
		/* Fix all SSRCs before enqueueing, as we need to use the ones for this media
		 * leg. Note that this is only needed for RTCP packets coming from plugins: the
		 * ones created by the core already have the right SSRCs in the right place */
		JANUS_LOG(LOG_HUGE, "[%"SCNu64"] Fixing SSRCs (local %u, peer %u)\n", handle->handle_id,
			medium->ssrc, medium->ssrc_peer[0]);
		janus_rtcp_fix_ssrc(NULL, rtcp_buf, rtcp_len, 1,
			medium->ssrc, medium->ssrc_peer[0]);
	}
	/* Queue this packet */
	janus_ice_queued_packet *pkt = g_malloc(sizeof(janus_ice_queued_packet));
	pkt->mindex = medium->mindex;
	pkt->data = g_malloc(rtcp_len+SRTP_MAX_TAG_LEN+4);
	memcpy(pkt->data, rtcp_buf, rtcp_len);
	pkt->length = rtcp_len;
	pkt->type = video ? JANUS_ICE_PACKET_VIDEO : JANUS_ICE_PACKET_AUDIO;
	pkt->control = TRUE;
	pkt->encrypted = FALSE;
	pkt->retransmission = FALSE;
	pkt->added = janus_get_monotonic_time();
	janus_ice_queue_packet(handle, pkt);
	if(rtcp_buf != buf) {
		/* We filtered the original packet, deallocate it */
		g_free(rtcp_buf);
	}
}

void janus_ice_relay_rtcp(janus_handle *handle, int mindex, gboolean video, char *buf, int len) {
	janus_ice_relay_rtcp_internal(handle, mindex, video, buf, len, TRUE);
}

#ifdef HAVE_SCTP
void janus_ice_relay_data(janus_handle *handle, char *buf, int len) {
	if(!handle || !handle->pc || handle->queued_packets == NULL || buf == NULL || len < 1)
		return;
	/* Find the right medium instance */
	janus_handle_webrtc_medium *medium = g_hash_table_lookup(handle->pc->media_bytype,
		GINT_TO_POINTER(JANUS_MEDIA_DATA));
	if(!medium)
		return;
	/* Queue this packet */
	janus_ice_queued_packet *pkt = g_malloc(sizeof(janus_ice_queued_packet));
	pkt->mindex = medium->mindex;
	pkt->data = g_malloc(len);
	memcpy(pkt->data, buf, len);
	pkt->length = len;
	pkt->type = JANUS_ICE_PACKET_DATA;
	pkt->control = FALSE;
	pkt->encrypted = FALSE;
	pkt->retransmission = FALSE;
	pkt->added = janus_get_monotonic_time();
	janus_ice_queue_packet(handle, pkt);
}
#endif

void janus_ice_relay_sctp(janus_handle *handle, char *buffer, int length) {
#ifdef HAVE_SCTP
	if(!handle || !handle->pc || handle->queued_packets == NULL || buffer == NULL || length < 1)
		return;
	/* Find the right medium instance */
	janus_handle_webrtc_medium *medium = g_hash_table_lookup(handle->pc->media_bytype,
		GINT_TO_POINTER(JANUS_MEDIA_DATA));
	if(!medium)
		return;
	/* Queue this packet */
	janus_ice_queued_packet *pkt = g_malloc(sizeof(janus_ice_queued_packet));
	pkt->mindex = medium->mindex;
	pkt->data = g_malloc(length);
	memcpy(pkt->data, buffer, length);
	pkt->length = length;
	pkt->type = JANUS_ICE_PACKET_SCTP;
	pkt->control = FALSE;
	pkt->encrypted = FALSE;
	pkt->retransmission = FALSE;
	pkt->added = janus_get_monotonic_time();
	janus_ice_queue_packet(handle, pkt);
#endif
}

void janus_handle_dtls_handshake_done(janus_handle *handle) {
	if(!handle)
		return;
	JANUS_LOG(LOG_VERB, "[%"SCNu64"] The DTLS handshake for the component %d in stream %d has been completed\n",
		handle->handle_id, handle->pc->component_id, handle->pc->stream_id);
	janus_mutex_lock(&handle->mutex);
	if(janus_flags_is_set(&handle->webrtc_flags, JANUS_HANDLE_WEBRTC_READY)) {
		/* Already notified */
		janus_mutex_unlock(&handle->mutex);
		return;
	}
	janus_flags_set(&handle->webrtc_flags, JANUS_HANDLE_WEBRTC_READY);
	/* Create a source for RTCP and one for stats */
	handle->rtcp_source = g_timeout_source_new_seconds(1);
	g_source_set_priority(handle->rtcp_source, G_PRIORITY_DEFAULT);
	g_source_set_callback(handle->rtcp_source, janus_ice_outgoing_rtcp_handle, handle, NULL);
	g_source_attach(handle->rtcp_source, handle->mainctx);
	handle->last_event_stats = 0;
	handle->last_srtp_summary = -1;
	handle->stats_source = g_timeout_source_new_seconds(1);
	g_source_set_callback(handle->stats_source, janus_ice_outgoing_stats_handle, handle, NULL);
	g_source_set_priority(handle->stats_source, G_PRIORITY_DEFAULT);
	g_source_attach(handle->stats_source, handle->mainctx);
	janus_mutex_unlock(&handle->mutex);
	JANUS_LOG(LOG_INFO, "[%"SCNu64"] The DTLS handshake has been completed\n", handle->handle_id);
	/* Notify the plugin that the WebRTC PeerConnection is ready to be used */
	janus_plugin *plugin = (janus_plugin *)handle->app;
	if(plugin != NULL) {
		JANUS_LOG(LOG_VERB, "[%"SCNu64"] Telling the plugin about it (%s)\n", handle->handle_id, plugin->get_name());
		if(plugin && plugin->setup_media && janus_plugin_session_is_alive(handle->app_handle))
			plugin->setup_media(handle->app_handle);
	}
	/* Also prepare JSON event to notify user/application */
	janus_session *session = (janus_session *)handle->session;
	if(session == NULL)
		return;
	json_t *event = json_object();
	json_object_set_new(event, "janus", json_string("webrtcup"));
	json_object_set_new(event, "session_id", json_integer(session->session_id));
	json_object_set_new(event, "sender", json_integer(handle->handle_id));
	/* Send the event */
	JANUS_LOG(LOG_VERB, "[%"SCNu64"] Sending event to transport...; %p\n", handle->handle_id, handle);
	janus_session_notify_event(session, event);
	/* Notify event handlers as well */
	if(janus_events_is_enabled()) {
		json_t *info = json_object();
		json_object_set_new(info, "connection", json_string("webrtcup"));
		janus_events_notify_handlers(JANUS_EVENT_TYPE_WEBRTC, session->session_id, handle->handle_id, handle->opaque_id, info);
	}
}<|MERGE_RESOLUTION|>--- conflicted
+++ resolved
@@ -2510,16 +2510,11 @@
 				}
 
 				/* Let's process this RTCP (compound?) packet, and update the RTCP context for this stream in case */
-<<<<<<< HEAD
 				rtcp_context *rtcp_ctx = medium->rtcp_ctx[vindex];
-				janus_rtcp_parse(rtcp_ctx, buf, buflen);
-=======
-				rtcp_context *rtcp_ctx = video ? stream->video_rtcp_ctx[vindex] : stream->audio_rtcp_ctx;
 				if (janus_rtcp_parse(rtcp_ctx, buf, buflen) < 0) {
 					/* Drop the packet if the parsing function returns with an error */
 					return;
 				}
->>>>>>> 8fb4a7c4
 				JANUS_LOG(LOG_HUGE, "[%"SCNu64"] Got %s RTCP (%d bytes)\n", handle->handle_id, video ? "video" : "audio", buflen);
 
 				/* Now let's see if there are any NACKs to handle */
