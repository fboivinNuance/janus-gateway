--- conflicted
+++ resolved
@@ -582,15 +582,8 @@
 								},
 								oncleanup: function() {
 									Janus.log(" ::: Got a cleanup notification :::");
-<<<<<<< HEAD
 									$("#videoleft").empty().parent().unblock();
 									$('#videoright').empty();
-=======
-									$('#myvideo').remove();
-									$('#waitingvideo').remove();
-									$('#remotevideo').remove();
-									$('#videos .no-video-container').remove();
->>>>>>> 15a629a8
 									$('#videos').hide();
 									$('#dtmf').parent().html("Remote UA");
 									localTracks = {};
@@ -1328,10 +1321,8 @@
 			},
 			oncleanup: function() {
 				Janus.log("[Helper #" + helperId + "]  ::: Got a cleanup notification :::");
-				$('#myvideo' + helperId).remove();
-				$('#waitingvideo' + helperId).remove();
-				$('#remotevideo' + helperId).remove();
-				$('#videos' + helperId + ' .no-video-container').remove();
+				$('#videoleft' + helperId).empty().parent().unblock();
+				$('#videoright' + helperId).empty();
 				$('#videos' + helperId).hide();
 				$('#dtmf' + helperId).parent().html("Remote UA");
 			}
